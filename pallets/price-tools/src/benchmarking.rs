// This file is part of the SORA network and Polkaswap app.

// Copyright (c) 2020, 2021, Polka Biome Ltd. All rights reserved.
// SPDX-License-Identifier: BSD-4-Clause

// Redistribution and use in source and binary forms, with or without modification,
// are permitted provided that the following conditions are met:

// Redistributions of source code must retain the above copyright notice, this list
// of conditions and the following disclaimer.
// Redistributions in binary form must reproduce the above copyright notice, this
// list of conditions and the following disclaimer in the documentation and/or other
// materials provided with the distribution.
//
// All advertising materials mentioning features or use of this software must display
// the following acknowledgement: This product includes software developed by Polka Biome
// Ltd., SORA, and Polkaswap.
//
// Neither the name of the Polka Biome Ltd. nor the names of its contributors may be used
// to endorse or promote products derived from this software without specific prior written permission.

// THIS SOFTWARE IS PROVIDED BY Polka Biome Ltd. AS IS AND ANY EXPRESS OR IMPLIED WARRANTIES,
// INCLUDING, BUT NOT LIMITED TO, THE IMPLIED WARRANTIES OF MERCHANTABILITY AND FITNESS FOR
// A PARTICULAR PURPOSE ARE DISCLAIMED. IN NO EVENT SHALL Polka Biome Ltd. BE LIABLE FOR ANY
// DIRECT, INDIRECT, INCIDENTAL, SPECIAL, EXEMPLARY, OR CONSEQUENTIAL DAMAGES (INCLUDING,
// BUT NOT LIMITED TO, PROCUREMENT OF SUBSTITUTE GOODS OR SERVICES; LOSS OF USE, DATA, OR PROFITS;
// OR BUSINESS INTERRUPTION) HOWEVER CAUSED AND ON ANY THEORY OF LIABILITY, WHETHER IN CONTRACT,
// STRICT LIABILITY, OR TORT (INCLUDING NEGLIGENCE OR OTHERWISE) ARISING IN ANY WAY OUT OF THE
// USE OF THIS SOFTWARE, EVEN IF ADVISED OF THE POSSIBILITY OF SUCH DAMAGE.

//! Multicollateral bonding curve pool module benchmarking.

#![cfg(feature = "runtime-benchmarks")]

use super::*;

use codec::Encode;
use frame_benchmarking::benchmarks;
use sp_core::H256;
use sp_io::hashing::blake2_256;
use sp_std::prelude::*;

use crate::Pallet as PriceTools;

fn create_asset<T: Config>(prefix: Vec<u8>, index: u128) -> T::AssetId {
    let entropy: [u8; 32] = (prefix, index).using_encoded(blake2_256);
    T::AssetId::from(H256(entropy))
}

fn prepare_secondary_market<T: Config>(n: u32) {
    for i in 0..n {
        let asset = create_asset::<T>(b"asset".to_vec(), i.into());

        PriceTools::<T>::register_asset(&asset).unwrap();
        for m in 1..crate::AVG_BLOCK_SPAN {
            crate::PriceInfos::<T>::mutate(asset, |val| {
                let val = val.as_mut().unwrap();
                let price = balance!(m + i);
                val.spot_prices.push_back(price);
                val.needs_update = false;
                val.last_spot_price = price;
            });
        }
    }
}

benchmarks! {
    on_initialize {
        let n in 0 .. 10 => prepare_secondary_market::<T>(n);
        let mut infos_before = Vec::new();
        for i in 0..n {
            let asset = create_asset::<T>(b"asset".to_vec(), i.into());
            assert!(crate::PriceInfos::<T>::get(&asset).is_some());
            infos_before.push(crate::PriceInfos::<T>::get(&asset).unwrap().average_price);
        }
    }: {
        PriceTools::<T>::average_prices_calculation_routine();
    }
    verify {
        for i in 0..n {
            let asset = create_asset::<T>(b"asset".to_vec(), i.into());
<<<<<<< HEAD
            assert_ne!(infos_before.get(i as usize).unwrap(),  &crate::PriceInfos::<T>::get(&asset).unwrap().average_price);
=======
            assert_ne!(infos_before.get(i as usize).unwrap(), &crate::PriceInfos::<T>::get(&asset).unwrap().average_price);
>>>>>>> 5b7e197c
        }
    }
}

#[cfg(test)]
mod tests {
    use super::*;
    use crate::mock::{ExtBuilder, Runtime};
    use frame_support::assert_ok;

    #[test]
    fn test_benchmarks() {
        ExtBuilder::default().build().execute_with(|| {
            assert_ok!(Pallet::<Runtime>::test_benchmark_on_initialize());
        });
    }
}<|MERGE_RESOLUTION|>--- conflicted
+++ resolved
@@ -79,11 +79,7 @@
     verify {
         for i in 0..n {
             let asset = create_asset::<T>(b"asset".to_vec(), i.into());
-<<<<<<< HEAD
-            assert_ne!(infos_before.get(i as usize).unwrap(),  &crate::PriceInfos::<T>::get(&asset).unwrap().average_price);
-=======
             assert_ne!(infos_before.get(i as usize).unwrap(), &crate::PriceInfos::<T>::get(&asset).unwrap().average_price);
->>>>>>> 5b7e197c
         }
     }
 }

--- conflicted
+++ resolved
@@ -35,11 +35,7 @@
 use frame_support::traits::Get;
 
 use common::prelude::{Balance, SwapAmount};
-<<<<<<< HEAD
-use common::{AssetIdExtraAssetRecordArg, ToFeeAccount, ToTechUnitFromDEXAndTradingPair};
-=======
 use common::{AccountIdOf, ToFeeAccount, ToTechUnitFromDEXAndTradingPair};
->>>>>>> f554ed09
 
 use crate::aliases::{AssetIdOf, DEXManager, TechAccountIdOf, TechAssetIdOf};
 use crate::bounds::*;
@@ -199,36 +195,6 @@
         ))
     }
 
-<<<<<<< HEAD
-    pub fn get_pool_account(token_id: &T::AssetId) -> Result<T::AccountId, DispatchError> {
-        let tuple =
-            assets::Module::<T>::tuple_from_asset_id(token_id).ok_or(Error::<T>::PoolIsInvalid)?;
-        match tuple {
-            AssetRecord::Arity3(
-                AssetRecordArg::GenericU128(tag),
-                AssetRecordArg::Extra(lst_extra),
-                AssetRecordArg::Extra(acc_extra),
-            ) => {
-                ensure!(
-                    tag == common::hash_to_u128_pair(b"Marking asset").0,
-                    Error::<T>::PoolIsInvalid
-                );
-                ensure!(
-                    lst_extra
-                        == AssetIdExtraAssetRecordArg::LstId(
-                            common::LiquiditySourceType::XYKPool.into()
-                        )
-                        .into(),
-                    Error::<T>::PoolIsInvalid
-                );
-                match acc_extra.into() {
-                    AssetIdExtraAssetRecordArg::AccountId(extra_acc) => Ok(extra_acc.into()),
-                    _ => Err(Error::<T>::PoolIsInvalid.into()),
-                }
-            }
-            _ => Err(Error::<T>::PoolIsInvalid.into()),
-        }
-=======
     pub fn burn(
         pool_account: &AccountIdOf<T>,
         user_account: &AccountIdOf<T>,
@@ -279,6 +245,5 @@
             }
         })?;
         Ok(())
->>>>>>> f554ed09
     }
 }
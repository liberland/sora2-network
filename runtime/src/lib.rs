--- conflicted
+++ resolved
@@ -55,13 +55,8 @@
 };
 pub use common::weights::{BlockLength, BlockWeights, TransactionByteFee};
 pub use common::{
-<<<<<<< HEAD
-    fixed, fixed_from_basis_points, AssetName, AssetSymbol, BalancePrecision, BasisPoints, FilterMode, Fixed,
-    FromGenericPair, LiquiditySource, LiquiditySourceFilter, LiquiditySourceId,
-=======
-    balance, fixed, fixed_from_basis_points, AssetSymbol, BalancePrecision, BasisPoints,
+    balance, fixed, fixed_from_basis_points, AssetName, AssetSymbol, BalancePrecision, BasisPoints,
     FilterMode, Fixed, FromGenericPair, LiquiditySource, LiquiditySourceFilter, LiquiditySourceId,
->>>>>>> 3ce76b00
     LiquiditySourceType,
 };
 pub use frame_support::traits::schedule::Named as ScheduleNamed;

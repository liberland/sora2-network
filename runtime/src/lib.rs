// This file is part of the SORA network and Polkaswap app.

// Copyright (c) 2020, 2021, Polka Biome Ltd. All rights reserved.
// SPDX-License-Identifier: BSD-4-Clause

// Redistribution and use in source and binary forms, with or without modification,
// are permitted provided that the following conditions are met:

// Redistributions of source code must retain the above copyright notice, this list
// of conditions and the following disclaimer.
// Redistributions in binary form must reproduce the above copyright notice, this
// list of conditions and the following disclaimer in the documentation and/or other
// materials provided with the distribution.
//
// All advertising materials mentioning features or use of this software must display
// the following acknowledgement: This product includes software developed by Polka Biome
// Ltd., SORA, and Polkaswap.
//
// Neither the name of the Polka Biome Ltd. nor the names of its contributors may be used
// to endorse or promote products derived from this software without specific prior written permission.

// THIS SOFTWARE IS PROVIDED BY Polka Biome Ltd. AS IS AND ANY EXPRESS OR IMPLIED WARRANTIES,
// INCLUDING, BUT NOT LIMITED TO, THE IMPLIED WARRANTIES OF MERCHANTABILITY AND FITNESS FOR
// A PARTICULAR PURPOSE ARE DISCLAIMED. IN NO EVENT SHALL Polka Biome Ltd. BE LIABLE FOR ANY
// DIRECT, INDIRECT, INCIDENTAL, SPECIAL, EXEMPLARY, OR CONSEQUENTIAL DAMAGES (INCLUDING,
// BUT NOT LIMITED TO, PROCUREMENT OF SUBSTITUTE GOODS OR SERVICES; LOSS OF USE, DATA, OR PROFITS;
// OR BUSINESS INTERRUPTION) HOWEVER CAUSED AND ON ANY THEORY OF LIABILITY, WHETHER IN CONTRACT,
// STRICT LIABILITY, OR TORT (INCLUDING NEGLIGENCE OR OTHERWISE) ARISING IN ANY WAY OUT OF THE
// USE OF THIS SOFTWARE, EVEN IF ADVISED OF THE POSSIBILITY OF SUCH DAMAGE.

#![cfg_attr(not(feature = "std"), no_std)]
// `construct_runtime!` does a lot of recursion and requires us to increase the limit to 256.
#![recursion_limit = "256"]

extern crate alloc;
use alloc::string::String;

/// Constant values used within the runtime.
pub mod constants;
mod extensions;
mod impls;

use constants::time::*;

// Make the WASM binary available.
#[cfg(feature = "std")]
include!(concat!(env!("OUT_DIR"), "/wasm_binary.rs"));

use core::time::Duration;
use currencies::BasicCurrencyAdapter;
use extensions::ChargeTransactionPayment;
pub use farming::domain::{FarmInfo, FarmerInfo};
pub use farming::FarmId;
use frame_system::offchain::{Account, SigningTypes};
use frame_system::{EnsureOneOf, EnsureRoot};
use hex_literal::hex;
use pallet_grandpa::{
    fg_primitives, AuthorityId as GrandpaId, AuthorityList as GrandpaAuthorityList,
};
use pallet_session::historical as pallet_session_historical;
#[cfg(feature = "std")]
use serde::{Serialize, Serializer};
use sp_api::impl_runtime_apis;
use sp_core::crypto::KeyTypeId;
use sp_core::u32_trait::{_1, _2, _3, _4};
use sp_core::{Encode, OpaqueMetadata};
use sp_runtime::traits::{
    BlakeTwo256, Block as BlockT, Convert, IdentifyAccount, IdentityLookup, NumberFor, OpaqueKeys,
    SaturatedConversion, Verify, Zero,
};
use sp_runtime::transaction_validity::{
    TransactionPriority, TransactionSource, TransactionValidity,
};
use sp_runtime::{
    create_runtime_str, generic, impl_opaque_keys, ApplyExtrinsicResult, DispatchError,
    MultiSignature, Perbill, Percent, Perquintill,
};
use sp_std::prelude::*;
use sp_std::vec::Vec;
#[cfg(feature = "std")]
use sp_version::NativeVersion;
use sp_version::RuntimeVersion;
use static_assertions::assert_eq_size;
use traits::parameter_type_with_key;

// A few exports that help ease life for downstream crates.
pub use common::prelude::{
    Balance, BalanceWrapper, PresetWeightInfo, SwapAmount, SwapOutcome, SwapVariant,
    WeightToFixedFee,
};
pub use common::weights::{BlockLength, BlockWeights, TransactionByteFee};
pub use common::{
    balance, fixed, fixed_from_basis_points, AssetName, AssetSymbol, BalancePrecision, BasisPoints,
    FilterMode, Fixed, FromGenericPair, LiquiditySource, LiquiditySourceFilter, LiquiditySourceId,
    LiquiditySourceType, OnPswapBurned,
};
pub use frame_support::traits::schedule::Named as ScheduleNamed;
pub use frame_support::traits::{
    KeyOwnerProofSystem, LockIdentifier, OnUnbalanced, Randomness, U128CurrencyToVote,
};
pub use frame_support::weights::constants::{
    BlockExecutionWeight, RocksDbWeight, WEIGHT_PER_SECOND,
};
pub use frame_support::weights::{DispatchClass, Weight};
pub use frame_support::{construct_runtime, debug, parameter_types, StorageValue};
pub use pallet_balances::Call as BalancesCall;
pub use pallet_im_online::sr25519::AuthorityId as ImOnlineId;
pub use pallet_staking::StakerStatus;
pub use pallet_timestamp::Call as TimestampCall;
pub use pallet_transaction_payment::{Multiplier, MultiplierUpdate};
#[cfg(any(feature = "std", test))]
pub use sp_runtime::BuildStorage;

use eth_bridge::{
    AssetKind, OffchainRequest, OutgoingRequestEncoded, RequestStatus, SignatureParams,
};
use impls::{CollectiveWeightInfo, DemocracyWeightInfo, OnUnbalancedDemocracySlash};

pub use {
    assets, bonding_curve_pool, eth_bridge, frame_system, multicollateral_bonding_curve_pool,
};

/// An index to a block.
pub type BlockNumber = u32;

/// Alias to 512-bit hash when used in the context of a transaction signature on the chain.
pub type Signature = MultiSignature;

/// Some way of identifying an account on the chain. We intentionally make it equivalent
/// to the public key of our transaction signing scheme.
pub type AccountId = <<Signature as Verify>::Signer as IdentifyAccount>::AccountId;

// This assert is needed for `technical` pallet in order to create
// `AccountId` from the hash type.
assert_eq_size!(AccountId, sp_core::H256);

/// The type for looking up accounts. We don't expect more than 4 billion of them, but you
/// never know...
pub type AccountIndex = u32;

/// Index of a transaction in the chain.
pub type Index = u32;

/// A hash of some data used by the chain.
pub type Hash = sp_core::H256;

/// Digest item type.
pub type DigestItem = generic::DigestItem<Hash>;

/// Identification of DEX.
pub type DEXId = u32;

pub type Moment = u64;

pub type PeriodicSessions = pallet_session::PeriodicSessions<SessionPeriod, SessionOffset>;

type CouncilCollective = pallet_collective::Instance1;
type TechnicalCollective = pallet_collective::Instance2;

type MoreThanHalfCouncil = EnsureOneOf<
    AccountId,
    EnsureRoot<AccountId>,
    pallet_collective::EnsureProportionMoreThan<_1, _2, AccountId, CouncilCollective>,
>;

type SlashCancelOrigin = EnsureOneOf<
    AccountId,
    EnsureRoot<AccountId>,
    pallet_collective::EnsureProportionAtLeast<_1, _2, AccountId, CouncilCollective>,
>;

/// Opaque types. These are used by the CLI to instantiate machinery that don't need to know
/// the specifics of the runtime. They can then be made to be agnostic over specific formats
/// of data like extrinsics, allowing for them to continue syncing the network through upgrades
/// to even the core datastructures.
pub mod opaque {
    use super::*;

    pub use sp_runtime::OpaqueExtrinsic as UncheckedExtrinsic;

    /// Opaque block header type.
    pub type Header = generic::Header<BlockNumber, BlakeTwo256>;
    /// Opaque block type.
    pub type Block = generic::Block<Header, UncheckedExtrinsic>;
    /// Opaque block identifier type.
    pub type BlockId = generic::BlockId<Block>;

    impl_opaque_keys! {
        pub struct SessionKeys {
            pub babe: Babe,
            pub grandpa: Grandpa,
            pub im_online: ImOnline,
        }
    }
}

/// This runtime version.
pub const VERSION: RuntimeVersion = RuntimeVersion {
    spec_name: create_runtime_str!("sora-substrate"),
    impl_name: create_runtime_str!("sora-substrate"),
    authoring_version: 1,
    spec_version: 2,
    impl_version: 1,
    apis: RUNTIME_API_VERSIONS,
    transaction_version: 2,
};

/// The version infromation used to identify this runtime when compiled natively.
#[cfg(feature = "std")]
pub fn native_version() -> NativeVersion {
    NativeVersion {
        runtime_version: VERSION,
        can_author_with: Default::default(),
    }
}

parameter_types! {
    pub const BlockHashCount: BlockNumber = 250;
    pub const Version: RuntimeVersion = VERSION;
    pub const DisabledValidatorsThreshold: Perbill = Perbill::from_percent(17);
    pub const EpochDuration: u64 = EPOCH_DURATION_IN_BLOCKS as u64;
    pub const ExpectedBlockTime: Moment = MILLISECS_PER_BLOCK;
    pub const UncleGenerations: BlockNumber = 0;
    pub const SessionsPerEra: sp_staking::SessionIndex = 6; // 6 hours
    pub const BondingDuration: pallet_staking::EraIndex = 28; // 28 eras for unbonding (7 days).
    pub const ReportLongevity: u64 =
        BondingDuration::get() as u64 * SessionsPerEra::get() as u64 * EpochDuration::get();
    pub const SlashDeferDuration: pallet_staking::EraIndex = 27; // 27 eras in which slashes can be cancelled (slightly less than 7 days).
    pub const MaxNominatorRewardedPerValidator: u32 = 256;
    pub const ElectionLookahead: BlockNumber = EPOCH_DURATION_IN_BLOCKS / 4;
    pub const MaxIterations: u32 = 10;
    // 0.05%. The higher the value, the more strict solution acceptance becomes.
    pub MinSolutionScoreBump: Perbill = Perbill::from_rational_approximation(5u32, 10_000);
    pub const ValRewardCurve: pallet_staking::ValRewardCurve = pallet_staking::ValRewardCurve {
        duration_to_reward_flatline: Duration::from_secs(5 * 365 * 24 * 60 * 60),
        min_val_burned_percentage_reward: Percent::from_percent(35),
        max_val_burned_percentage_reward: Percent::from_percent(90),
    };
    pub const SessionPeriod: BlockNumber = 150;
    pub const SessionOffset: BlockNumber = 0;
    pub const SS58Prefix: u8 = 69;
    /// A limit for off-chain phragmen unsigned solution submission.
    ///
    /// We want to keep it as high as possible, but can't risk having it reject,
    /// so we always subtract the base block execution weight.
    pub OffchainSolutionWeightLimit: Weight = BlockWeights::get()
    .get(DispatchClass::Normal)
    .max_extrinsic
    .expect("Normal extrinsics have weight limit configured by default; qed")
    .saturating_sub(BlockExecutionWeight::get());
    pub const DemocracyEnactmentPeriod: BlockNumber = 1 * DAYS;
    pub const DemocracyLaunchPeriod: BlockNumber = 2 * DAYS;
    pub const DemocracyVotingPeriod: BlockNumber = 1 * DAYS;
    pub const DemocracyMinimumDeposit: Balance = balance!(1);
    pub const DemocracyFastTrackVotingPeriod: BlockNumber = 2 * DAYS;
    pub const DemocracyInstantAllowed: bool = false;
    pub const DemocracyCooloffPeriod: BlockNumber = 28 * DAYS;
    pub const DemocracyPreimageByteDeposit: Balance = balance!(0.00000001); // 10 ^ -8
    pub const DemocracyMaxVotes: u32 = 100;
    pub const DemocracyMaxProposals: u32 = 100;
    pub const CouncilCollectiveMotionDuration: BlockNumber = 5 * DAYS;
    pub const CouncilCollectiveMaxProposals: u32 = 100;
    pub const CouncilCollectiveMaxMembers: u32 = 100;
    pub const TechnicalCollectiveMotionDuration: BlockNumber = 5 * DAYS;
    pub const TechnicalCollectiveMaxProposals: u32 = 100;
    pub const TechnicalCollectiveMaxMembers: u32 = 100;
    pub const SchedulerMaxWeight: Weight = 1024;
    pub OffencesWeightSoftLimit: Weight = Perbill::from_percent(60) * BlockWeights::get().max_block;
    pub const ImOnlineUnsignedPriority: TransactionPriority = TransactionPriority::max_value();
    pub const SessionDuration: BlockNumber = EPOCH_DURATION_IN_BLOCKS;
    pub const ElectionsCandidacyBond: Balance = balance!(1);
    // 1 storage item created, key size is 32 bytes, value size is 16+16.
    pub const ElectionsVotingBondBase: Balance = balance!(0.000001);
    // additional data per vote is 32 bytes (account id).
    pub const ElectionsVotingBondFactor: Balance = balance!(0.000001);
    /// Weekly council elections; scaling up to monthly eventually.
    pub const ElectionsTermDuration: BlockNumber = 7 * DAYS;
    /// 13 members initially, to be increased to 23 eventually.
    pub const ElectionsDesiredMembers: u32 = 13;
    pub const ElectionsDesiredRunnersUp: u32 = 20;
    pub const ElectionsModuleId: LockIdentifier = *b"phrelect";
}

impl frame_system::Config for Runtime {
    type BaseCallFilter = ();
    type BlockWeights = BlockWeights;
    /// Maximum size of all encoded transactions (in bytes) that are allowed in one block.
    type BlockLength = BlockLength;
    /// The ubiquitous origin type.
    type Origin = Origin;
    /// The aggregated dispatch type that is available for extrinsics.
    type Call = Call;
    /// The index type for storing how many extrinsics an account has signed.
    type Index = Index;
    /// The index type for blocks.
    type BlockNumber = BlockNumber;
    /// The type for hashing blocks and tries.
    type Hash = Hash;
    /// The hashing algorithm used.
    type Hashing = BlakeTwo256;
    /// The identifier used to distinguish between accounts.
    type AccountId = AccountId;
    /// The lookup mechanism to get account ID from whatever is passed in dispatchers.
    type Lookup = IdentityLookup<AccountId>;
    /// The header type.
    type Header = generic::Header<BlockNumber, BlakeTwo256>;
    /// The ubiquitous event type.
    type Event = Event;
    /// Maximum number of block number to block hash mappings to keep (oldest pruned first).
    type BlockHashCount = BlockHashCount;
    /// The weight of database operations that the runtime can invoke.
    type DbWeight = RocksDbWeight;
    /// Runtime version.
    type Version = Version;
    type PalletInfo = PalletInfo;
    /// Converts a module to an index of this module in the runtime.
    type AccountData = pallet_balances::AccountData<Balance>;
    type OnNewAccount = ();
    type OnKilledAccount = ();
    type SystemWeightInfo = ();
    type SS58Prefix = SS58Prefix;
}

impl pallet_babe::Config for Runtime {
    type EpochDuration = EpochDuration;
    type ExpectedBlockTime = ExpectedBlockTime;
    type EpochChangeTrigger = pallet_babe::ExternalTrigger;
    type KeyOwnerProofSystem = Historical;
    type KeyOwnerProof = <Self::KeyOwnerProofSystem as KeyOwnerProofSystem<(
        KeyTypeId,
        pallet_babe::AuthorityId,
    )>>::Proof;
    type KeyOwnerIdentification = <Self::KeyOwnerProofSystem as KeyOwnerProofSystem<(
        KeyTypeId,
        pallet_babe::AuthorityId,
    )>>::IdentificationTuple;
    type HandleEquivocation =
        pallet_babe::EquivocationHandler<Self::KeyOwnerIdentification, Offences, ReportLongevity>;
    type WeightInfo = ();
}

impl pallet_collective::Config<CouncilCollective> for Runtime {
    type Origin = Origin;
    type Proposal = Call;
    type Event = Event;
    type MotionDuration = CouncilCollectiveMotionDuration;
    type MaxProposals = CouncilCollectiveMaxProposals;
    type MaxMembers = CouncilCollectiveMaxMembers;
    type DefaultVote = pallet_collective::PrimeDefaultVote;
    type WeightInfo = CollectiveWeightInfo<Self>;
}

impl pallet_collective::Config<TechnicalCollective> for Runtime {
    type Origin = Origin;
    type Proposal = Call;
    type Event = Event;
    type MotionDuration = TechnicalCollectiveMotionDuration;
    type MaxProposals = TechnicalCollectiveMaxProposals;
    type MaxMembers = TechnicalCollectiveMaxMembers;
    type DefaultVote = pallet_collective::PrimeDefaultVote;
    type WeightInfo = CollectiveWeightInfo<Self>;
}

impl pallet_democracy::Config for Runtime {
    type Proposal = Call;
    type Event = Event;
    type Currency = Balances;
    type EnactmentPeriod = DemocracyEnactmentPeriod;
    type LaunchPeriod = DemocracyLaunchPeriod;
    type VotingPeriod = DemocracyVotingPeriod;
    type MinimumDeposit = DemocracyMinimumDeposit;
    /// `external_propose` call condition
    type ExternalOrigin =
        pallet_collective::EnsureProportionAtLeast<_1, _2, AccountId, CouncilCollective>;
    /// A super-majority can have the next scheduled referendum be a straight majority-carries vote.
    /// `external_propose_majority` call condition
    type ExternalMajorityOrigin =
        pallet_collective::EnsureProportionAtLeast<_3, _4, AccountId, CouncilCollective>;
    /// `external_propose_default` call condition
    type ExternalDefaultOrigin =
        pallet_collective::EnsureProportionAtLeast<_1, _2, AccountId, CouncilCollective>;
    /// Two thirds of the technical committee can have an ExternalMajority/ExternalDefault vote
    /// be tabled immediately and with a shorter voting/enactment period.
    type FastTrackOrigin =
        pallet_collective::EnsureProportionAtLeast<_2, _3, AccountId, TechnicalCollective>;
    type InstantOrigin =
        pallet_collective::EnsureProportionAtLeast<_2, _3, AccountId, CouncilCollective>;
    type InstantAllowed = DemocracyInstantAllowed;
    type FastTrackVotingPeriod = DemocracyFastTrackVotingPeriod;
    /// To cancel a proposal which has been passed, 2/3 of the council must agree to it.
    /// `emergency_cancel` call condition.
    type CancellationOrigin =
        pallet_collective::EnsureProportionAtLeast<_2, _3, AccountId, CouncilCollective>;
    type CancelProposalOrigin =
        pallet_collective::EnsureProportionAtLeast<_2, _3, AccountId, CouncilCollective>;
    type BlacklistOrigin =
        pallet_collective::EnsureProportionAtLeast<_2, _3, AccountId, CouncilCollective>;
    /// `veto_external` - vetoes and blacklists the external proposal hash
    type VetoOrigin = pallet_collective::EnsureMember<AccountId, TechnicalCollective>;
    type CooloffPeriod = DemocracyCooloffPeriod;
    type PreimageByteDeposit = DemocracyPreimageByteDeposit;
    type OperationalPreimageOrigin = pallet_collective::EnsureMember<AccountId, CouncilCollective>;
    type Slash = OnUnbalancedDemocracySlash<Self>;
    type Scheduler = Scheduler;
    type PalletsOrigin = OriginCaller;
    type MaxVotes = DemocracyMaxVotes;
    type WeightInfo = DemocracyWeightInfo;
    type MaxProposals = DemocracyMaxProposals;
}

impl pallet_elections_phragmen::Config for Runtime {
    type Event = Event;
    type ModuleId = ElectionsModuleId;
    type Currency = Balances;
    type ChangeMembers = Council;
    type InitializeMembers = Council;
    type CurrencyToVote = frame_support::traits::U128CurrencyToVote;
    type CandidacyBond = ElectionsCandidacyBond;
    type VotingBondBase = ElectionsVotingBondBase;
    type VotingBondFactor = ElectionsVotingBondFactor;
    type LoserCandidate = OnUnbalancedDemocracySlash<Self>;
    type KickedMember = OnUnbalancedDemocracySlash<Self>;
    type DesiredMembers = ElectionsDesiredMembers;
    type DesiredRunnersUp = ElectionsDesiredRunnersUp;
    type TermDuration = ElectionsTermDuration;
    type WeightInfo = ();
}

impl pallet_membership::Config<pallet_membership::Instance1> for Runtime {
    type Event = Event;
    type AddOrigin = MoreThanHalfCouncil;
    type RemoveOrigin = MoreThanHalfCouncil;
    type SwapOrigin = MoreThanHalfCouncil;
    type ResetOrigin = MoreThanHalfCouncil;
    type PrimeOrigin = MoreThanHalfCouncil;
    type MembershipInitialized = TechnicalCommittee;
    type MembershipChanged = TechnicalCommittee;
}

impl pallet_grandpa::Config for Runtime {
    type Event = Event;
    type Call = Call;

    type KeyOwnerProofSystem = Historical;

    type KeyOwnerProof =
        <Self::KeyOwnerProofSystem as KeyOwnerProofSystem<(KeyTypeId, GrandpaId)>>::Proof;

    type KeyOwnerIdentification = <Self::KeyOwnerProofSystem as KeyOwnerProofSystem<(
        KeyTypeId,
        GrandpaId,
    )>>::IdentificationTuple;

    type HandleEquivocation = pallet_grandpa::EquivocationHandler<
        Self::KeyOwnerIdentification,
        Offences,
        ReportLongevity,
    >;
    type WeightInfo = ();
}

parameter_types! {
    pub const MinimumPeriod: u64 = SLOT_DURATION / 2;
}

impl pallet_timestamp::Config for Runtime {
    /// A timestamp: milliseconds since the unix epoch.
    type Moment = Moment;
    type OnTimestampSet = Babe;
    type MinimumPeriod = MinimumPeriod;
    type WeightInfo = ();
}

impl pallet_session::Config for Runtime {
    type SessionManager = pallet_session::historical::NoteHistoricalRoot<Self, Staking>;
    type Keys = opaque::SessionKeys;
    type ShouldEndSession = Babe;
    type SessionHandler = <opaque::SessionKeys as OpaqueKeys>::KeyTypeIdProviders;
    type Event = Event;
    type ValidatorId = AccountId;
    type ValidatorIdOf = pallet_staking::StashOf<Self>;
    type DisabledValidatorsThreshold = DisabledValidatorsThreshold;
    type NextSessionRotation = Babe;
    type WeightInfo = ();
}

impl pallet_session::historical::Config for Runtime {
    type FullIdentification = pallet_staking::Exposure<AccountId, Balance>;
    type FullIdentificationOf = pallet_staking::ExposureOf<Runtime>;
}

impl pallet_authorship::Config for Runtime {
    type FindAuthor = pallet_session::FindAccountFromAuthorIndex<Self, Babe>;
    type UncleGenerations = UncleGenerations;
    type FilterUncle = ();
    type EventHandler = (Staking, ImOnline);
}

impl pallet_staking::Config for Runtime {
    type Currency = Balances;
    type MultiCurrency = Tokens;
    type ValTokenId = GetValAssetId;
    type ValRewardCurve = ValRewardCurve;
    type UnixTime = Timestamp;
    type CurrencyToVote = U128CurrencyToVote;
    type Event = Event;
    type Slash = ();
    type SessionsPerEra = SessionsPerEra;
    type BondingDuration = BondingDuration;
    type SlashDeferDuration = SlashDeferDuration;
    type SlashCancelOrigin = SlashCancelOrigin;
    type SessionInterface = Self;
    type NextNewSession = Session;
    type ElectionLookahead = ElectionLookahead;
    type Call = Call;
    type MaxIterations = MaxIterations;
    type MinSolutionScoreBump = MinSolutionScoreBump;
    type MaxNominatorRewardedPerValidator = MaxNominatorRewardedPerValidator;
    type UnsignedPriority = UnsignedPriority;
    type OffchainSolutionWeightLimit = OffchainSolutionWeightLimit;
    type WeightInfo = ();
}

impl pallet_scheduler::Config for Runtime {
    type Event = Event;
    type Origin = Origin;
    type PalletsOrigin = OriginCaller;
    type Call = Call;
    type MaximumWeight = SchedulerMaxWeight;
    type ScheduleOrigin = frame_system::EnsureRoot<AccountId>;
    type MaxScheduledPerBlock = ();
    type WeightInfo = ();
}

parameter_types! {
    pub const ExistentialDeposit: u128 = 0;
    pub const TransferFee: u128 = 0;
    pub const CreationFee: u128 = 0;
    pub const MaxLocks: u32 = 50;
}

impl pallet_balances::Config for Runtime {
    /// The type for recording an account's balance.
    type Balance = Balance;
    /// The ubiquitous event type.
    type Event = Event;
    type DustRemoval = ();
    type ExistentialDeposit = ExistentialDeposit;
    type AccountStore = System;
    type WeightInfo = ();
    type MaxLocks = MaxLocks;
}

pub type Amount = i128;

parameter_type_with_key! {
    pub ExistentialDeposits: |_currency_id: AssetId| -> Balance {
        0
    };
}

impl tokens::Config for Runtime {
    type Event = Event;
    type Balance = Balance;
    type Amount = Amount;
    type CurrencyId = AssetId;
    type WeightInfo = ();
    type ExistentialDeposits = ExistentialDeposits;
    type OnDust = ();
}

parameter_types! {
    // This is common::PredefinedAssetId with 0 index, 2 is size, 0 and 0 is code.
    pub const GetXorAssetId: AssetId = common::AssetId32::from_bytes(hex!("0200000000000000000000000000000000000000000000000000000000000000"));
    pub const GetDotAssetId: AssetId = common::AssetId32::from_bytes(hex!("0200010000000000000000000000000000000000000000000000000000000000"));
    pub const GetKsmAssetId: AssetId = common::AssetId32::from_bytes(hex!("0200020000000000000000000000000000000000000000000000000000000000"));
    pub const GetUsdAssetId: AssetId = common::AssetId32::from_bytes(hex!("0200030000000000000000000000000000000000000000000000000000000000"));
    pub const GetValAssetId: AssetId = common::AssetId32::from_bytes(hex!("0200040000000000000000000000000000000000000000000000000000000000"));
    pub const GetPswapAssetId: AssetId = common::AssetId32::from_bytes(hex!("0200050000000000000000000000000000000000000000000000000000000000"));

    pub const GetBaseAssetId: AssetId = GetXorAssetId::get();
}

impl currencies::Config for Runtime {
    type Event = Event;
    type MultiCurrency = Tokens;
    type NativeCurrency = BasicCurrencyAdapter<Runtime, Balances, Amount, BlockNumber>;
    type GetNativeCurrencyId = <Runtime as assets::Config>::GetBaseAssetId;
    type WeightInfo = ();
}

impl common::Config for Runtime {
    type DEXId = DEXId;
    type LstId = common::LiquiditySourceType;
}

impl assets::Config for Runtime {
    type Event = Event;
    type ExtraAccountId = [u8; 32];
    type ExtraAssetRecordArg =
        common::AssetIdExtraAssetRecordArg<DEXId, common::LiquiditySourceType, [u8; 32]>;
    type AssetId = AssetId;
    type GetBaseAssetId = GetBaseAssetId;
    type Currency = currencies::Module<Runtime>;
    type WeightInfo = assets::weights::WeightInfo<Runtime>;
}

impl trading_pair::Config for Runtime {
    type Event = Event;
    type EnsureDEXManager = dex_manager::Module<Runtime>;
    type WeightInfo = ();
}

impl dex_manager::Config for Runtime {}

impl bonding_curve_pool::Config for Runtime {
    type DEXApi = ();
}

pub type TechAccountId = common::TechAccountId<AccountId, TechAssetId, DEXId>;
pub type TechAssetId = common::TechAssetId<common::PredefinedAssetId>;
pub type AssetId = common::AssetId32<common::PredefinedAssetId>;

impl technical::Config for Runtime {
    type Event = Event;
    type TechAssetId = TechAssetId;
    type TechAccountId = TechAccountId;
    type Trigger = ();
    type Condition = ();
    type SwapAction = pool_xyk::PolySwapAction<AssetId, AccountId, TechAccountId>;
    type WeightInfo = ();
}

parameter_types! {
    pub GetFee: Fixed = fixed!(0.003);
}

impl pool_xyk::Config for Runtime {
    type Event = Event;
    type PairSwapAction = pool_xyk::PairSwapAction<AssetId, AccountId, TechAccountId>;
    type DepositLiquidityAction =
        pool_xyk::DepositLiquidityAction<AssetId, AccountId, TechAccountId>;
    type WithdrawLiquidityAction =
        pool_xyk::WithdrawLiquidityAction<AssetId, AccountId, TechAccountId>;
    type PolySwapAction = pool_xyk::PolySwapAction<AssetId, AccountId, TechAccountId>;
    type EnsureDEXManager = dex_manager::Module<Runtime>;
    type GetFee = GetFee;
    type PswapDistributionPallet = PswapDistribution;
    type WeightInfo = pool_xyk::weights::WeightInfo<Runtime>;
}

parameter_types! {
    pub GetLiquidityProxyTechAccountId: TechAccountId = {
        let tech_account_id = TechAccountId::from_generic_pair(
            pswap_distribution::TECH_ACCOUNT_PREFIX.to_vec(),
            pswap_distribution::TECH_ACCOUNT_MAIN.to_vec(),
        );
        tech_account_id
    };
    pub GetLiquidityProxyAccountId: AccountId = {
        let tech_account_id = GetLiquidityProxyTechAccountId::get();
        let account_id =
            technical::Module::<Runtime>::tech_account_id_to_account_id(&tech_account_id)
                .expect("Failed to get ordinary account id for technical account id.");
        account_id
    };
    pub const GetNumSamples: usize = 5;
    pub const BasicDeposit: Balance = balance!(0.01);
    pub const FieldDeposit: Balance = balance!(0.01);
    pub const SubAccountDeposit: Balance = balance!(0.01);
    pub const MaxSubAccounts: u32 = 100;
    pub const MaxAdditionalFields: u32 = 100;
    pub const MaxRegistrars: u32 = 20;
}

impl liquidity_proxy::Config for Runtime {
    type Event = Event;
    type LiquidityRegistry = dex_api::Module<Runtime>;
    type GetNumSamples = GetNumSamples;
    type GetTechnicalAccountId = GetLiquidityProxyAccountId;
    type PrimaryMarket = multicollateral_bonding_curve_pool::Module<Runtime>;
    type SecondaryMarket = pool_xyk::Module<Runtime>;
    type WeightInfo = liquidity_proxy::weights::WeightInfo<Runtime>;
    type VestedRewardsPallet = vested_rewards::Module<Runtime>;
}

impl mock_liquidity_source::Config<mock_liquidity_source::Instance1> for Runtime {
    type GetFee = GetFee;
    type EnsureDEXManager = dex_manager::Module<Runtime>;
    type EnsureTradingPairExists = trading_pair::Module<Runtime>;
}

impl mock_liquidity_source::Config<mock_liquidity_source::Instance2> for Runtime {
    type GetFee = GetFee;
    type EnsureDEXManager = dex_manager::Module<Runtime>;
    type EnsureTradingPairExists = trading_pair::Module<Runtime>;
}

impl mock_liquidity_source::Config<mock_liquidity_source::Instance3> for Runtime {
    type GetFee = GetFee;
    type EnsureDEXManager = dex_manager::Module<Runtime>;
    type EnsureTradingPairExists = trading_pair::Module<Runtime>;
}

impl mock_liquidity_source::Config<mock_liquidity_source::Instance4> for Runtime {
    type GetFee = GetFee;
    type EnsureDEXManager = dex_manager::Module<Runtime>;
    type EnsureTradingPairExists = trading_pair::Module<Runtime>;
}

impl dex_api::Config for Runtime {
    type Event = Event;
    type MockLiquiditySource =
        mock_liquidity_source::Module<Runtime, mock_liquidity_source::Instance1>;
    type MockLiquiditySource2 =
        mock_liquidity_source::Module<Runtime, mock_liquidity_source::Instance2>;
    type MockLiquiditySource3 =
        mock_liquidity_source::Module<Runtime, mock_liquidity_source::Instance3>;
    type MockLiquiditySource4 =
        mock_liquidity_source::Module<Runtime, mock_liquidity_source::Instance4>;
    type BondingCurvePool = bonding_curve_pool::Module<Runtime>;
    type MulticollateralBondingCurvePool = multicollateral_bonding_curve_pool::Module<Runtime>;
    type XYKPool = pool_xyk::Module<Runtime>;
    type WeightInfo = dex_api::weights::WeightInfo<Runtime>;
}

impl pallet_multisig::Config for Runtime {
    type Call = Call;
    type Event = Event;
    type Currency = Balances;
    type DepositBase = DepositBase;
    type DepositFactor = DepositFactor;
    type MaxSignatories = MaxSignatories;
    type WeightInfo = ();
}

impl iroha_migration::Config for Runtime {
    type Event = Event;
    type WeightInfo = iroha_migration::weights::WeightInfo<Runtime>;
}

impl pallet_identity::Config for Runtime {
    type Event = Event;
    type Currency = Balances;
    type BasicDeposit = BasicDeposit;
    type FieldDeposit = FieldDeposit;
    type SubAccountDeposit = SubAccountDeposit;
    type MaxSubAccounts = MaxSubAccounts;
    type MaxAdditionalFields = MaxAdditionalFields;
    type MaxRegistrars = MaxRegistrars;
    type Slashed = ();
    type ForceOrigin = MoreThanHalfCouncil;
    type RegistrarOrigin = MoreThanHalfCouncil;
    type WeightInfo = ();
}

impl<T: SigningTypes> frame_system::offchain::SignMessage<T> for Runtime {
    type SignatureData = ();

    fn sign_message(&self, _message: &[u8]) -> Self::SignatureData {
        unimplemented!()
    }

    fn sign<TPayload, F>(&self, _f: F) -> Self::SignatureData
    where
        F: Fn(&Account<T>) -> TPayload,
        TPayload: frame_system::offchain::SignedPayload<T>,
    {
        unimplemented!()
    }
}

impl<LocalCall> frame_system::offchain::CreateSignedTransaction<LocalCall> for Runtime
where
    Call: From<LocalCall>,
{
    fn create_transaction<C: frame_system::offchain::AppCrypto<Self::Public, Self::Signature>>(
        call: Call,
        public: <Signature as sp_runtime::traits::Verify>::Signer,
        account: AccountId,
        index: Index,
    ) -> Option<(
        Call,
        <UncheckedExtrinsic as sp_runtime::traits::Extrinsic>::SignaturePayload,
    )> {
        let period = BlockHashCount::get() as u64;
        let current_block = System::block_number()
            .saturated_into::<u64>()
            .saturating_sub(1);
        let extra: SignedExtra = (
            frame_system::CheckTxVersion::<Runtime>::new(),
            frame_system::CheckGenesis::<Runtime>::new(),
            frame_system::CheckEra::<Runtime>::from(generic::Era::mortal(period, current_block)),
            frame_system::CheckNonce::<Runtime>::from(index),
            frame_system::CheckWeight::<Runtime>::new(),
            ChargeTransactionPayment::<Runtime>::new(),
        );
        #[cfg_attr(not(feature = "std"), allow(unused_variables))]
        let raw_payload = SignedPayload::new(call, extra)
            .map_err(|e| {
                debug::native::warn!("SignedPayload error: {:?}", e);
            })
            .ok()?;

        let signature = raw_payload.using_encoded(|payload| C::sign(payload, public))?;

        let address = account;
        let (call, extra, _) = raw_payload.deconstruct();
        Some((call, (address, signature, extra)))
    }
}

impl frame_system::offchain::SigningTypes for Runtime {
    type Public = <Signature as sp_runtime::traits::Verify>::Signer;
    type Signature = Signature;
}

impl<C> frame_system::offchain::SendTransactionTypes<C> for Runtime
where
    Call: From<C>,
{
    type OverarchingCall = Call;
    type Extrinsic = UncheckedExtrinsic;
}

impl referral_system::Config for Runtime {}

impl rewards::Config for Runtime {
    type Event = Event;
    type WeightInfo = rewards::weights::WeightInfo<Runtime>;
}

pub struct ExtrinsicsFlatFees;

// Flat fees implementation for the selected extrinsics.
// Returns a value if the extirnsic is subject to manual fee adjustment
// and `None` otherwise
impl xor_fee::ApplyCustomFees<Call> for ExtrinsicsFlatFees {
    fn compute_fee(call: &Call) -> Option<Balance> {
        match call {
            Call::Assets(assets::Call::register(..))
            | Call::EthBridge(eth_bridge::Call::transfer_to_sidechain(..))
            | Call::PoolXYK(pool_xyk::Call::withdraw_liquidity(..))
            | Call::Rewards(rewards::Call::claim(..)) => Some(balance!(0.007)),
            Call::EthBridge(eth_bridge::Call::register_incoming_request(..))
            | Call::EthBridge(eth_bridge::Call::finalize_incoming_request(..))
            | Call::EthBridge(eth_bridge::Call::approve_request(..)) => None,
            Call::Assets(..)
            | Call::EthBridge(..)
            | Call::LiquidityProxy(..)
            | Call::MulticollateralBondingCurvePool(..)
            | Call::PoolXYK(..)
            | Call::Rewards(..)
            | Call::Staking(pallet_staking::Call::payout_stakers(..))
            | Call::TradingPair(..) => Some(balance!(0.0007)),
            _ => None,
        }
    }
}

impl xor_fee::ExtractProxySwap for Call {
    type DexId = DEXId;
    type AssetId = AssetId;
    type Amount = SwapAmount<u128>;
    fn extract(&self) -> Option<xor_fee::SwapInfo<Self::DexId, Self::AssetId, Self::Amount>> {
        if let Call::LiquidityProxy(liquidity_proxy::Call::swap(
            dex_id,
            input_asset_id,
            output_asset_id,
            amount,
            selected_source_types,
            filter_mode,
        )) = self
        {
            Some(xor_fee::SwapInfo {
                dex_id: *dex_id,
                input_asset_id: *input_asset_id,
                output_asset_id: *output_asset_id,
                amount: *amount,
                selected_source_types: selected_source_types.to_vec(),
                filter_mode: filter_mode.clone(),
            })
        } else {
            None
        }
    }
}

parameter_types! {
    pub const DEXIdValue: DEXId = 0;
}

impl xor_fee::Config for Runtime {
    type Event = Event;
    // Pass native currency.
    type XorCurrency = Balances;
    type ReferrerWeight = ReferrerWeight;
    type XorBurnedWeight = XorBurnedWeight;
    type XorIntoValBurnedWeight = XorIntoValBurnedWeight;
    type SoraParliamentShare = SoraParliamentShare;
    type XorId = GetXorAssetId;
    type ValId = GetValAssetId;
    type DEXIdValue = DEXIdValue;
    type LiquidityProxy = LiquidityProxy;
    type ValBurnedNotifier = Staking;
    type CustomFees = ExtrinsicsFlatFees;
    type GetTechnicalAccountId = GetXorFeeAccountId;
    type GetParliamentAccountId = GetParliamentAccountId;
}

pub struct ConstantFeeMultiplier;

impl MultiplierUpdate for ConstantFeeMultiplier {
    fn min() -> Multiplier {
        Default::default()
    }
    fn target() -> Perquintill {
        Default::default()
    }
    fn variability() -> Multiplier {
        Default::default()
    }
}
impl Convert<Multiplier, Multiplier> for ConstantFeeMultiplier {
    fn convert(previous: Multiplier) -> Multiplier {
        previous
    }
}

impl pallet_transaction_payment::Config for Runtime {
    type OnChargeTransaction = XorFee;
    type TransactionByteFee = TransactionByteFee;
    type WeightToFee = WeightToFixedFee;
    type FeeMultiplierUpdate = ConstantFeeMultiplier;
}

#[cfg(feature = "private-net")]
impl pallet_sudo::Config for Runtime {
    type Call = Call;
    type Event = Event;
}

impl permissions::Config for Runtime {
    type Event = Event;
}

impl pallet_utility::Config for Runtime {
    type Event = Event;
    type Call = Call;
    type WeightInfo = ();
}

parameter_types! {
    pub const DepositBase: u64 = 1;
    pub const DepositFactor: u64 = 1;
    pub const MaxSignatories: u16 = 100;
}

impl bridge_multisig::Config for Runtime {
    type Call = Call;
    type Event = Event;
    type Currency = Balances;
    type DepositBase = DepositBase;
    type DepositFactor = DepositFactor;
    type MaxSignatories = MaxSignatories;
    type WeightInfo = ();
}

parameter_types! {
    pub const EthNetworkId: u32 = 0;
    pub const RemoveTemporaryPeerAccountId: AccountId = AccountId::new(hex!("614e20b93522be9874e48f1e18b9bf2dfd4cdc4dafc1887ca353d544c92526cc"));
}

#[cfg(not(feature = "private-net"))]
parameter_types! {
    pub const RemovePendingOutgoingRequestsAfter: BlockNumber = 1 * DAYS;
}

#[cfg(feature = "private-net")]
parameter_types! {
    pub const RemovePendingOutgoingRequestsAfter: BlockNumber = 30 * MINUTES;
}

pub type NetworkId = u32;

impl eth_bridge::Config for Runtime {
    type Event = Event;
    type Call = Call;
    type PeerId = eth_bridge::crypto::TestAuthId;
    type NetworkId = NetworkId;
    type GetEthNetworkId = EthNetworkId;
    type WeightInfo = eth_bridge::weights::WeightInfo<Runtime>;
    type RemovePendingOutgoingRequestsAfter = RemovePendingOutgoingRequestsAfter;
    type RemoveTemporaryPeerAccountId = RemoveTemporaryPeerAccountId;
}

#[cfg(feature = "private-net")]
impl faucet::Config for Runtime {
    type Event = Event;
    type WeightInfo = faucet::weights::WeightInfo<Runtime>;
}

parameter_types! {
    pub GetPswapDistributionTechAccountId: TechAccountId = {
        let tech_account_id = TechAccountId::from_generic_pair(
            pswap_distribution::TECH_ACCOUNT_PREFIX.to_vec(),
            pswap_distribution::TECH_ACCOUNT_MAIN.to_vec(),
        );
        tech_account_id
    };
    pub GetPswapDistributionAccountId: AccountId = {
        let tech_account_id = GetPswapDistributionTechAccountId::get();
        let account_id =
            technical::Module::<Runtime>::tech_account_id_to_account_id(&tech_account_id)
                .expect("Failed to get ordinary account id for technical account id.");
        account_id
    };
    pub GetParliamentAccountId: AccountId = hex!("881b87c9f83664b95bd13e2bb40675bfa186287da93becc0b22683334d411e4e").into();
    pub GetXorFeeTechAccountId: TechAccountId = {
        TechAccountId::from_generic_pair(
            xor_fee::TECH_ACCOUNT_PREFIX.to_vec(),
            xor_fee::TECH_ACCOUNT_MAIN.to_vec(),
        )
    };
    pub GetXorFeeAccountId: AccountId = {
        let tech_account_id = GetXorFeeTechAccountId::get();
        technical::Module::<Runtime>::tech_account_id_to_account_id(&tech_account_id)
            .expect("Failed to get ordinary account id for technical account id.")
    };
}

#[cfg(feature = "reduced-pswap-reward-periods")]
parameter_types! {
    pub const GetDefaultSubscriptionFrequency: BlockNumber = 150;
    pub const GetBurnUpdateFrequency: BlockNumber = 150;
}

#[cfg(not(feature = "reduced-pswap-reward-periods"))]
parameter_types! {
    pub const GetDefaultSubscriptionFrequency: BlockNumber = 14400;
    pub const GetBurnUpdateFrequency: BlockNumber = 14400;
}

pub struct RuntimeOnPswapBurnedAggregator;

impl OnPswapBurned for RuntimeOnPswapBurnedAggregator {
    fn on_pswap_burned(distribution: common::PswapRemintInfo) {
        VestedRewards::on_pswap_burned(distribution);
    }
}

impl pswap_distribution::Config for Runtime {
    type Event = Event;
    type GetIncentiveAssetId = GetPswapAssetId;
    type LiquidityProxy = LiquidityProxy;
    type CompatBalance = Balance;
    type GetDefaultSubscriptionFrequency = GetDefaultSubscriptionFrequency;
    type GetBurnUpdateFrequency = GetBurnUpdateFrequency;
    type GetTechnicalAccountId = GetPswapDistributionAccountId;
    type EnsureDEXManager = DEXManager;
    type OnPswapBurnedAggregator = RuntimeOnPswapBurnedAggregator;
    type WeightInfo = pswap_distribution::weights::WeightInfo<Runtime>;
    type GetParliamentAccountId = GetParliamentAccountId;
    type PoolXykPallet = PoolXYK;
}

parameter_types! {
    pub GetMbcReservesTechAccountId: TechAccountId = {
        let tech_account_id = TechAccountId::from_generic_pair(
            multicollateral_bonding_curve_pool::TECH_ACCOUNT_PREFIX.to_vec(),
            multicollateral_bonding_curve_pool::TECH_ACCOUNT_RESERVES.to_vec(),
        );
        tech_account_id
    };
    pub GetMbcReservesAccountId: AccountId = {
        let tech_account_id = GetMbcReservesTechAccountId::get();
        let account_id =
            technical::Module::<Runtime>::tech_account_id_to_account_id(&tech_account_id)
                .expect("Failed to get ordinary account id for technical account id.");
        account_id
    };
    pub GetMbcPoolRewardsTechAccountId: TechAccountId = {
        let tech_account_id = TechAccountId::from_generic_pair(
            multicollateral_bonding_curve_pool::TECH_ACCOUNT_PREFIX.to_vec(),
            multicollateral_bonding_curve_pool::TECH_ACCOUNT_REWARDS.to_vec(),
        );
        tech_account_id
    };
    pub GetMbcPoolRewardsAccountId: AccountId = {
        let tech_account_id = GetMbcPoolRewardsTechAccountId::get();
        let account_id =
            technical::Module::<Runtime>::tech_account_id_to_account_id(&tech_account_id)
                .expect("Failed to get ordinary account id for technical account id.");
        account_id
    };
    pub GetMbcPoolFreeReservesTechAccountId: TechAccountId = {
        let tech_account_id = TechAccountId::from_generic_pair(
            multicollateral_bonding_curve_pool::TECH_ACCOUNT_PREFIX.to_vec(),
            multicollateral_bonding_curve_pool::TECH_ACCOUNT_FREE_RESERVES.to_vec(),
        );
        tech_account_id
    };
    pub GetMbcPoolFreeReservesAccountId: AccountId = {
        let tech_account_id = GetMbcPoolFreeReservesTechAccountId::get();
        let account_id =
            technical::Module::<Runtime>::tech_account_id_to_account_id(&tech_account_id)
                .expect("Failed to get ordinary account id for technical account id.");
        account_id
    };
    pub GetMarketMakerRewardsTechAccountId: TechAccountId = {
        let tech_account_id = TechAccountId::from_generic_pair(
            vested_rewards::TECH_ACCOUNT_PREFIX.to_vec(),
            vested_rewards::TECH_ACCOUNT_MARKET_MAKERS.to_vec(),
        );
        tech_account_id
    };
    pub GetMarketMakerRewardsAccountId: AccountId = {
        let tech_account_id = GetMarketMakerRewardsTechAccountId::get();
        let account_id =
            technical::Module::<Runtime>::tech_account_id_to_account_id(&tech_account_id)
                .expect("Failed to get ordinary account id for technical account id.");
        account_id
    };
}

impl multicollateral_bonding_curve_pool::Config for Runtime {
    type Event = Event;
    type LiquidityProxy = LiquidityProxy;
    type EnsureDEXManager = DEXManager;
    type EnsureTradingPairExists = TradingPair;
<<<<<<< HEAD
    type PriceToolsPallet = PriceTools;
=======
    type VestedRewardsPallet = VestedRewards;
>>>>>>> f554ed09
    type WeightInfo = multicollateral_bonding_curve_pool::weights::WeightInfo<Runtime>;
}

impl pallet_im_online::Config for Runtime {
    type AuthorityId = ImOnlineId;
    type Event = Event;
    type SessionDuration = SessionDuration;
    type ValidatorSet = Historical;
    type ReportUnresponsiveness = Offences;
    type UnsignedPriority = ImOnlineUnsignedPriority;
    type WeightInfo = ();
}

impl pallet_offences::Config for Runtime {
    type Event = Event;
    type IdentificationTuple = pallet_session::historical::IdentificationTuple<Self>;
    type OnOffenceHandler = Staking;
    type WeightSoftLimit = OffencesWeightSoftLimit;
}

impl vested_rewards::Config for Runtime {
    type Event = Event;
    type GetBondingCurveRewardsAccountId = GetMbcPoolRewardsAccountId;
    type GetMarketMakerRewardsAccountId = GetMarketMakerRewardsAccountId;
    type WeightInfo = vested_rewards::weights::WeightInfo<Runtime>;
}

impl price_tools::Config for Runtime {
    type Event = Event;
    type LiquidityProxy = LiquidityProxy;
    type WeightInfo = price_tools::weights::WeightInfo<Runtime>;
}

/// Payload data to be signed when making signed transaction from off-chain workers,
///   inside `create_transaction` function.
pub type SignedPayload = generic::SignedPayload<Call, SignedExtra>;

parameter_types! {
    pub const UnsignedPriority: u64 = 100;
    pub const ReferrerWeight: u32 = 10;
    pub const XorBurnedWeight: u32 = 40;
    pub const XorIntoValBurnedWeight: u32 = 50;
    pub const SoraParliamentShare: Percent = Percent::from_percent(10);
}

#[cfg(feature = "private-net")]
construct_runtime! {
    pub enum Runtime where
        Block = Block,
        NodeBlock = opaque::Block,
        UncheckedExtrinsic = UncheckedExtrinsic
    {
        System: frame_system::{Module, Call, Storage, Config, Event<T>},
        Timestamp: pallet_timestamp::{Module, Call, Storage, Inherent},
        // Balances in native currency - XOR.
        Balances: pallet_balances::{Module, Call, Storage, Config<T>, Event<T>},
        Sudo: pallet_sudo::{Module, Call, Storage, Config<T>, Event<T>},
        RandomnessCollectiveFlip: pallet_randomness_collective_flip::{Module, Call, Storage},
        TransactionPayment: pallet_transaction_payment::{Module, Storage},
        Permissions: permissions::{Module, Call, Storage, Config<T>, Event<T>},
        ReferralSystem: referral_system::{Module, Call, Storage},
        Rewards: rewards::{Module, Call, Config<T>, Storage, Event<T>},
        XorFee: xor_fee::{Module, Call, Storage, Event<T>},
        BridgeMultisig: bridge_multisig::{Module, Call, Storage, Config<T>, Event<T>},
        Utility: pallet_utility::{Module, Call, Event},

        // Consensus and staking.
        Session: pallet_session::{Module, Call, Storage, Event, Config<T>},
        Historical: pallet_session_historical::{Module},
        Babe: pallet_babe::{Module, Call, Storage, Config, Inherent, ValidateUnsigned},
        Grandpa: pallet_grandpa::{Module, Call, Storage, Config, Event},
        Authorship: pallet_authorship::{Module, Call, Storage, Inherent},
        Staking: pallet_staking::{Module, Call, Config<T>, Storage, Event<T>},

        // Non-native tokens - everything apart of XOR.
        Tokens: tokens::{Module, Storage, Config<T>, Event<T>},
        // Unified interface for XOR and non-native tokens.
        Currencies: currencies::{Module, Call, Event<T>},
        TradingPair: trading_pair::{Module, Call, Storage, Config<T>, Event<T>},
        Assets: assets::{Module, Call, Storage, Config<T>, Event<T>},
        DEXManager: dex_manager::{Module, Storage, Config<T>},
        MulticollateralBondingCurvePool: multicollateral_bonding_curve_pool::{Module, Call, Storage, Config<T>, Event<T>},
        Technical: technical::{Module, Call, Config<T>, Event<T>},
        PoolXYK: pool_xyk::{Module, Call, Storage, Event<T>},
        LiquidityProxy: liquidity_proxy::{Module, Call, Event<T>},
        Council: pallet_collective::<Instance1>::{Module, Call, Storage, Origin<T>, Event<T>, Config<T>},
        TechnicalCommittee: pallet_collective::<Instance2>::{Module, Call, Storage, Origin<T>, Event<T>, Config<T>},
        Democracy: pallet_democracy::{Module, Call, Storage, Config, Event<T>},
        DEXAPI: dex_api::{Module, Call, Storage, Config, Event<T>},
        EthBridge: eth_bridge::{Module, Call, Storage, Config<T>, Event<T>},
        PswapDistribution: pswap_distribution::{Module, Call, Storage, Config<T>, Event<T>},
        Multisig: pallet_multisig::{Module, Call, Storage, Event<T>},
        Scheduler: pallet_scheduler::{Module, Call, Storage, Event<T>},
        IrohaMigration: iroha_migration::{Module, Call, Storage, Config<T>, Event<T>},
        ImOnline: pallet_im_online::{Module, Call, Storage, Event<T>, ValidateUnsigned, Config<T>},
        Offences: pallet_offences::{Module, Call, Storage, Event},
        TechnicalMembership: pallet_membership::<Instance1>::{Module, Call, Storage, Event<T>, Config<T>},
        ElectionsPhragmen: pallet_elections_phragmen::{Module, Call, Storage, Event<T>, Config<T>},
        VestedRewards: vested_rewards::{Module, Call, Storage, Event<T>},
        Identity: pallet_identity::{Module, Call, Storage, Event<T>},
        // Available only for test net
        Faucet: faucet::{Module, Call, Config<T>, Event<T>},
        PriceTools: price_tools::{Module, Storage, Event<T>},
    }
}

#[cfg(not(feature = "private-net"))]
construct_runtime! {
    pub enum Runtime where
        Block = Block,
        NodeBlock = opaque::Block,
        UncheckedExtrinsic = UncheckedExtrinsic
    {
        System: frame_system::{Module, Call, Storage, Config, Event<T>},
        Timestamp: pallet_timestamp::{Module, Call, Storage, Inherent},
        // Balances in native currency - XOR.
        Balances: pallet_balances::{Module, Call, Storage, Config<T>, Event<T>},
        RandomnessCollectiveFlip: pallet_randomness_collective_flip::{Module, Call, Storage},
        TransactionPayment: pallet_transaction_payment::{Module, Storage},
        Permissions: permissions::{Module, Call, Storage, Config<T>, Event<T>},
        ReferralSystem: referral_system::{Module, Call, Storage},
        Rewards: rewards::{Module, Call, Config<T>, Storage, Event<T>},
        XorFee: xor_fee::{Module, Call, Storage, Event<T>},
        BridgeMultisig: bridge_multisig::{Module, Call, Storage, Config<T>, Event<T>},
        Utility: pallet_utility::{Module, Call, Event},

        // Consensus and staking.
        Session: pallet_session::{Module, Call, Storage, Event, Config<T>},
        Historical: pallet_session_historical::{Module},
        Babe: pallet_babe::{Module, Call, Storage, Config, Inherent, ValidateUnsigned},
        Grandpa: pallet_grandpa::{Module, Call, Storage, Config, Event},
        Authorship: pallet_authorship::{Module, Call, Storage, Inherent},
        Staking: pallet_staking::{Module, Call, Config<T>, Storage, Event<T>},

        // Non-native tokens - everything apart of XOR.
        Tokens: tokens::{Module, Storage, Config<T>, Event<T>},
        // Unified interface for XOR and non-native tokens.
        Currencies: currencies::{Module, Call, Event<T>},
        TradingPair: trading_pair::{Module, Call, Storage, Config<T>, Event<T>},
        Assets: assets::{Module, Call, Storage, Config<T>, Event<T>},
        DEXManager: dex_manager::{Module, Storage, Config<T>},
        MulticollateralBondingCurvePool: multicollateral_bonding_curve_pool::{Module, Call, Storage, Config<T>, Event<T>},
        Technical: technical::{Module, Config<T>, Event<T>},
        PoolXYK: pool_xyk::{Module, Call, Storage, Event<T>},
        LiquidityProxy: liquidity_proxy::{Module, Call, Event<T>},
        Council: pallet_collective::<Instance1>::{Module, Call, Storage, Origin<T>, Event<T>, Config<T>},
        TechnicalCommittee: pallet_collective::<Instance2>::{Module, Call, Storage, Origin<T>, Event<T>, Config<T>},
        Democracy: pallet_democracy::{Module, Call, Storage, Config, Event<T>},
        DEXAPI: dex_api::{Module, Storage, Config, Event<T>},
        EthBridge: eth_bridge::{Module, Call, Storage, Config<T>, Event<T>},
        PswapDistribution: pswap_distribution::{Module, Call, Storage, Config<T>, Event<T>},
        Multisig: pallet_multisig::{Module, Call, Storage, Event<T>},
        Scheduler: pallet_scheduler::{Module, Call, Storage, Event<T>},
        IrohaMigration: iroha_migration::{Module, Call, Storage, Config<T>, Event<T>},
        ImOnline: pallet_im_online::{Module, Call, Storage, Event<T>, ValidateUnsigned, Config<T>},
        Offences: pallet_offences::{Module, Call, Storage, Event},
        TechnicalMembership: pallet_membership::<Instance1>::{Module, Call, Storage, Event<T>, Config<T>},
        ElectionsPhragmen: pallet_elections_phragmen::{Module, Call, Storage, Event<T>, Config<T>},
        VestedRewards: vested_rewards::{Module, Call, Storage, Event<T>},
        Identity: pallet_identity::{Module, Call, Storage, Event<T>},
        PriceTools: price_tools::{Module, Storage, Event<T>},
    }
}

// This is needed, because the compiler automatically places `Serialize` bound
// when `derive` is used, but the method is never actually used
#[cfg(feature = "std")]
impl Serialize for Runtime {
    fn serialize<S>(
        &self,
        _serializer: S,
    ) -> Result<<S as Serializer>::Ok, <S as Serializer>::Error>
    where
        S: Serializer,
    {
        unreachable!("we never serialize runtime; qed")
    }
}

/// The address format for describing accounts.
pub type Address = AccountId;
/// Block header type as expected by this runtime.
pub type Header = generic::Header<BlockNumber, BlakeTwo256>;
/// Block type as expected by this runtime.
pub type Block = generic::Block<Header, UncheckedExtrinsic>;
/// A Block signed with a Justification
pub type SignedBlock = generic::SignedBlock<Block>;
/// BlockId type as expected by this runtime.
pub type BlockId = generic::BlockId<Block>;
/// The SignedExtension to the basic transaction logic.
pub type SignedExtra = (
    frame_system::CheckTxVersion<Runtime>,
    frame_system::CheckGenesis<Runtime>,
    frame_system::CheckEra<Runtime>,
    frame_system::CheckNonce<Runtime>,
    frame_system::CheckWeight<Runtime>,
    ChargeTransactionPayment<Runtime>,
);
/// Unchecked extrinsic type as expected by this runtime.
pub type UncheckedExtrinsic = generic::UncheckedExtrinsic<Address, Call, Signature, SignedExtra>;
/// Extrinsic type that has already been checked.
pub type CheckedExtrinsic = generic::CheckedExtrinsic<AccountId, Call, SignedExtra>;
/// Executive: handles dispatch to the various modules.
pub type Executive = frame_executive::Executive<
    Runtime,
    Block,
    frame_system::ChainContext<Runtime>,
    Runtime,
    AllModules,
>;

impl_runtime_apis! {
    impl sp_api::Core<Block> for Runtime {
        fn version() -> RuntimeVersion {
            VERSION
        }

        fn execute_block(block: Block) {
            Executive::execute_block(block)
        }

        fn initialize_block(header: &<Block as BlockT>::Header) {
            Executive::initialize_block(header)
        }
    }

    impl sp_api::Metadata<Block> for Runtime {
        fn metadata() -> OpaqueMetadata {
            Runtime::metadata().into()
        }
    }

    impl sp_block_builder::BlockBuilder<Block> for Runtime {
        fn apply_extrinsic(
            extrinsic: <Block as BlockT>::Extrinsic,
        ) -> ApplyExtrinsicResult {
            Executive::apply_extrinsic(extrinsic)
        }

        fn finalize_block() -> <Block as BlockT>::Header {
            Executive::finalize_block()
        }

        fn inherent_extrinsics(data: sp_inherents::InherentData) -> Vec<<Block as BlockT>::Extrinsic> {
            data.create_extrinsics()
        }

        fn check_inherents(block: Block, data: sp_inherents::InherentData) -> sp_inherents::CheckInherentsResult {
            data.check_extrinsics(&block)
        }

        fn random_seed() -> <Block as BlockT>::Hash {
            RandomnessCollectiveFlip::random_seed()
        }
    }

    impl sp_transaction_pool::runtime_api::TaggedTransactionQueue<Block> for Runtime {
        fn validate_transaction(
            source: TransactionSource,
            tx: <Block as BlockT>::Extrinsic,
        ) -> TransactionValidity {
            Executive::validate_transaction(source, tx)
        }
    }

    impl sp_offchain::OffchainWorkerApi<Block> for Runtime {
        fn offchain_worker(header: &<Block as BlockT>::Header) {
            Executive::offchain_worker(header)
        }
    }

    impl sp_session::SessionKeys<Block> for Runtime {
        fn decode_session_keys(
            encoded: Vec<u8>,
        ) -> Option<Vec<(Vec<u8>, sp_core::crypto::KeyTypeId)>> {
            opaque::SessionKeys::decode_into_raw_public_keys(&encoded)
        }

        fn generate_session_keys(seed: Option<Vec<u8>>) -> Vec<u8> {
            opaque::SessionKeys::generate(seed)
        }
    }

    impl pallet_transaction_payment_rpc_runtime_api::TransactionPaymentApi<
        Block,
        Balance,
    > for Runtime {
        fn query_info(uxt: <Block as BlockT>::Extrinsic, len: u32) -> pallet_transaction_payment_rpc_runtime_api::RuntimeDispatchInfo<Balance> {
            let maybe_dispatch_info = XorFee::query_info(&uxt, len);
            let output = match maybe_dispatch_info {
                Some(dispatch_info) => dispatch_info,
                _ => TransactionPayment::query_info(uxt, len),
            };
            output
        }

        fn query_fee_details(uxt: <Block as BlockT>::Extrinsic, len: u32) -> pallet_transaction_payment_rpc_runtime_api::FeeDetails<Balance> {
            let maybe_fee_details = XorFee::query_fee_details(&uxt, len);
            let output = match maybe_fee_details {
                Some(fee_details) => fee_details,
                _ => TransactionPayment::query_fee_details(uxt, len),
            };
            output
        }
    }

    impl dex_manager_runtime_api::DEXManagerAPI<Block, DEXId> for Runtime {
        fn list_dex_ids() -> Vec<DEXId> {
            DEXManager::list_dex_ids()
        }
    }

    impl dex_runtime_api::DEXAPI<
        Block,
        AssetId,
        DEXId,
        Balance,
        LiquiditySourceType,
        SwapVariant,
    > for Runtime {
        fn quote(
            dex_id: DEXId,
            liquidity_source_type: LiquiditySourceType,
            input_asset_id: AssetId,
            output_asset_id: AssetId,
            desired_input_amount: BalanceWrapper,
            swap_variant: SwapVariant,
        ) -> Option<dex_runtime_api::SwapOutcomeInfo<Balance>> {
            // TODO: remove with proper QuoteAmount refactor
            let limit = if swap_variant == SwapVariant::WithDesiredInput {
                Balance::zero()
            } else {
                Balance::max_value()
            };
            DEXAPI::quote(
                &LiquiditySourceId::new(dex_id, liquidity_source_type),
                &input_asset_id,
                &output_asset_id,
                SwapAmount::with_variant(swap_variant, desired_input_amount.into(), limit),
            ).ok().map(|sa| dex_runtime_api::SwapOutcomeInfo::<Balance> { amount: sa.amount, fee: sa.fee})
        }

        fn can_exchange(
            dex_id: DEXId,
            liquidity_source_type: LiquiditySourceType,
            input_asset_id: AssetId,
            output_asset_id: AssetId,
        ) -> bool {
            DEXAPI::can_exchange(
                &LiquiditySourceId::new(dex_id, liquidity_source_type),
                &input_asset_id,
                &output_asset_id,
            )
        }

        fn list_supported_sources() -> Vec<LiquiditySourceType> {
            DEXAPI::get_supported_types()
        }
    }

    impl trading_pair_runtime_api::TradingPairAPI<Block, DEXId, common::TradingPair<AssetId>, AssetId, LiquiditySourceType> for Runtime {
        fn list_enabled_pairs(dex_id: DEXId) -> Vec<common::TradingPair<AssetId>> {
            // TODO: error passing PR fixes this crunch return
            TradingPair::list_trading_pairs(&dex_id).unwrap_or(Vec::new())
        }

        fn is_pair_enabled(dex_id: DEXId, asset_id_a: AssetId, asset_id_b: AssetId) -> bool {
            // TODO: error passing PR fixes this crunch return
            TradingPair::is_trading_pair_enabled(&dex_id, &asset_id_a, &asset_id_b).unwrap_or(false)
                || TradingPair::is_trading_pair_enabled(&dex_id, &asset_id_b, &asset_id_a).unwrap_or(false)
        }

        fn list_enabled_sources_for_pair(
            dex_id: DEXId,
            base_asset_id: AssetId,
            target_asset_id: AssetId,
        ) -> Vec<LiquiditySourceType> {
            // TODO: error passing PR fixes this crunch return
            TradingPair::list_enabled_sources_for_trading_pair(&dex_id, &base_asset_id, &target_asset_id).map(|bts| bts.into_iter().collect::<Vec<_>>()).unwrap_or(Vec::new())
        }

        fn is_source_enabled_for_pair(
            dex_id: DEXId,
            base_asset_id: AssetId,
            target_asset_id: AssetId,
            source_type: LiquiditySourceType,
        ) -> bool {
            // TODO: error passing PR fixes this crunch return
            TradingPair::is_source_enabled_for_trading_pair(&dex_id, &base_asset_id, &target_asset_id, source_type).unwrap_or(false)
        }
    }

    impl assets_runtime_api::AssetsAPI<Block, AccountId, AssetId, Balance, AssetSymbol, AssetName, BalancePrecision> for Runtime {
        fn free_balance(account_id: AccountId, asset_id: AssetId) -> Option<assets_runtime_api::BalanceInfo<Balance>> {
            Assets::free_balance(&asset_id, &account_id).ok().map(|balance|
                assets_runtime_api::BalanceInfo::<Balance> {
                    balance: balance.clone(),
                }
            )
        }

        fn usable_balance(account_id: AccountId, asset_id: AssetId) -> Option<assets_runtime_api::BalanceInfo<Balance>> {
            let usable_balance = if asset_id == <Runtime as currencies::Config>::GetNativeCurrencyId::get() {
                Balances::usable_balance(account_id)
            } else {
                let account_data = Tokens::accounts(account_id, asset_id);
                account_data.free.saturating_sub(account_data.frozen)
            };
            Some(assets_runtime_api::BalanceInfo { balance: usable_balance })
        }

        fn total_balance(account_id: AccountId, asset_id: AssetId) -> Option<assets_runtime_api::BalanceInfo<Balance>> {
            Assets::total_balance(&asset_id, &account_id).ok().map(|balance|
                assets_runtime_api::BalanceInfo::<Balance> {
                    balance: balance.clone(),
                }
            )
        }

        fn total_supply(asset_id: AssetId) -> Option<assets_runtime_api::BalanceInfo<Balance>> {
            Assets::total_issuance(&asset_id).ok().map(|balance|
                assets_runtime_api::BalanceInfo::<Balance> {
                    balance: balance.clone(),
                }
            )
        }

        fn list_asset_ids() -> Vec<AssetId> {
            Assets::list_registered_asset_ids()
        }

        fn list_asset_infos() -> Vec<assets_runtime_api::AssetInfo<AssetId, AssetSymbol, AssetName, u8>> {
            Assets::list_registered_asset_infos().into_iter().map(|(asset_id, symbol, name, precision, is_mintable)|
                assets_runtime_api::AssetInfo::<AssetId, AssetSymbol, AssetName, BalancePrecision> {
                    asset_id, symbol, name, precision, is_mintable
                }
            ).collect()
        }

        fn get_asset_info(asset_id: AssetId) -> Option<assets_runtime_api::AssetInfo<AssetId, AssetSymbol, AssetName, BalancePrecision>> {
            let (symbol, name, precision, is_mintable) = Assets::get_asset_info(&asset_id);
            Some(assets_runtime_api::AssetInfo::<AssetId, AssetSymbol, AssetName, BalancePrecision> {
                asset_id, symbol, name, precision, is_mintable,
            })
        }
    }

    impl farming_runtime_api::FarmingRuntimeApi<Block, AccountId, FarmId, FarmInfo<AccountId, AssetId, BlockNumber>, FarmerInfo<AccountId, TechAccountId, BlockNumber>> for Runtime {
        fn get_farm_info(_who: AccountId, _name: FarmId) -> Option<FarmInfo<AccountId, AssetId, BlockNumber>> {
            // TODO: re-enable when needed
            // Farming::get_farm_info(who, name).ok()?
            None
        }

        fn get_farmer_info(_who: AccountId, _name: FarmId) -> Option<FarmerInfo<AccountId, TechAccountId, BlockNumber>> {
            // TODO: re-enable when needed
            // Farming::get_farmer_info(who, name).ok()?
            None
        }
    }

    impl
        eth_bridge_runtime_api::EthBridgeRuntimeApi<
            Block,
            sp_core::H256,
            SignatureParams,
            AccountId,
            AssetKind,
            AssetId,
            sp_core::H160,
            OffchainRequest<Runtime>,
            RequestStatus,
            OutgoingRequestEncoded,
            NetworkId,
            BalancePrecision,
        > for Runtime
    {
        fn get_requests(
            hashes: Vec<sp_core::H256>,
            network_id: Option<NetworkId>,
            redirect_finished_load_requests: bool,
        ) -> Result<
            Vec<(
                OffchainRequest<Runtime>,
                RequestStatus,
            )>,
            DispatchError,
        > {
            EthBridge::get_requests(&hashes, network_id, redirect_finished_load_requests)
        }

        fn get_approved_requests(
            hashes: Vec<sp_core::H256>,
            network_id: Option<NetworkId>
        ) -> Result<
            Vec<(
                OutgoingRequestEncoded,
                Vec<SignatureParams>,
            )>,
            DispatchError,
        > {
            EthBridge::get_approved_requests(&hashes, network_id)
        }

        fn get_approvals(
            hashes: Vec<sp_core::H256>,
            network_id: Option<NetworkId>
        ) -> Result<Vec<Vec<SignatureParams>>, DispatchError> {
            EthBridge::get_approvals(&hashes, network_id)
        }

        fn get_account_requests(account_id: AccountId, status_filter: Option<RequestStatus>) -> Result<Vec<(NetworkId, sp_core::H256)>, DispatchError> {
            EthBridge::get_account_requests(&account_id, status_filter)
        }

        fn get_registered_assets(
            network_id: Option<NetworkId>
        ) -> Result<Vec<(
                AssetKind,
                (AssetId, BalancePrecision),
                Option<(sp_core::H160, BalancePrecision)
        >)>, DispatchError> {
            EthBridge::get_registered_assets(network_id)
        }
    }

    impl iroha_migration_runtime_api::IrohaMigrationAPI<Block> for Runtime {
        fn needs_migration(iroha_address: String) -> bool {
            IrohaMigration::needs_migration(&iroha_address)
        }
    }

    impl liquidity_proxy_runtime_api::LiquidityProxyAPI<
        Block,
        DEXId,
        AssetId,
        Balance,
        SwapVariant,
        LiquiditySourceType,
        FilterMode,
    > for Runtime {
        fn quote(
            dex_id: DEXId,
            input_asset_id: AssetId,
            output_asset_id: AssetId,
            amount: BalanceWrapper,
            swap_variant: SwapVariant,
            selected_source_types: Vec<LiquiditySourceType>,
            filter_mode: FilterMode,
        ) -> Option<liquidity_proxy_runtime_api::SwapOutcomeInfo<Balance, AssetId>> {
            if LiquidityProxy::is_forbidden_filter(&input_asset_id, &output_asset_id, &selected_source_types, &filter_mode) {
                return None;
            }

            // TODO: remove with proper QuoteAmount refactor
            let limit = if swap_variant == SwapVariant::WithDesiredInput {
                Balance::zero()
            } else {
                Balance::max_value()
            };
            LiquidityProxy::quote(
                &input_asset_id,
                &output_asset_id,
                SwapAmount::with_variant(swap_variant, amount.into(), limit),
                LiquiditySourceFilter::with_mode(dex_id, filter_mode, selected_source_types),
                false,
            ).ok().map(|(asa, rewards)| liquidity_proxy_runtime_api::SwapOutcomeInfo::<Balance, AssetId> {
                amount: asa.amount,
                fee: asa.fee,
                rewards: rewards.into_iter()
                                .map(|(amount, currency, reason)| liquidity_proxy_runtime_api::RewardsInfo::<Balance, AssetId> {
                                    amount,
                                    currency,
                                    reason
                                })
                                .collect(),
                ..Default::default()})
        }

        fn is_path_available(
            dex_id: DEXId,
            input_asset_id: AssetId,
            output_asset_id: AssetId
        ) -> bool {
            LiquidityProxy::is_path_available(
                dex_id, input_asset_id, output_asset_id
            ).unwrap_or(false)
        }

        fn list_enabled_sources_for_path(
            dex_id: DEXId,
            input_asset_id: AssetId,
            output_asset_id: AssetId,
        ) -> Vec<LiquiditySourceType> {
            LiquidityProxy::list_enabled_sources_for_path_with_xyk_forbidden(
                dex_id, input_asset_id, output_asset_id
            ).unwrap_or(Vec::new())
        }
    }

    impl pswap_distribution_runtime_api::PswapDistributionAPI<
        Block,
        AccountId,
        Balance,
    > for Runtime {
        fn claimable_amount(
            account_id: AccountId,
        ) -> pswap_distribution_runtime_api::BalanceInfo<Balance> {
            let claimable = PswapDistribution::claimable_amount(&account_id).unwrap_or(0);
            pswap_distribution_runtime_api::BalanceInfo::<Balance> {
                balance: claimable
            }
        }
    }

    impl rewards_runtime_api::RewardsAPI<Block, sp_core::H160, Balance> for Runtime {
        fn claimables(eth_address: sp_core::H160) -> Vec<rewards_runtime_api::BalanceInfo<Balance>> {
            Rewards::claimables(&eth_address).into_iter().map(|balance| rewards_runtime_api::BalanceInfo::<Balance> { balance }).collect()
        }
    }

    impl sp_consensus_babe::BabeApi<Block> for Runtime {
            fn configuration() -> sp_consensus_babe::BabeGenesisConfiguration {
                    // The choice of `c` parameter (where `1 - c` represents the
                    // probability of a slot being empty), is done in accordance to the
                    // slot duration and expected target block time, for safely
                    // resisting network delays of maximum two seconds.
                    // <https://research.web3.foundation/en/latest/polkadot/BABE/Babe/#6-practical-results>
                    sp_consensus_babe::BabeGenesisConfiguration {
                            slot_duration: Babe::slot_duration(),
                            epoch_length: EpochDuration::get(),
                            c: PRIMARY_PROBABILITY,
                            genesis_authorities: Babe::authorities(),
                            randomness: Babe::randomness(),
                            allowed_slots: sp_consensus_babe::AllowedSlots::PrimaryAndSecondaryPlainSlots,
                    }
            }

            fn current_epoch() -> sp_consensus_babe::Epoch {
                Babe::current_epoch()
            }

            fn current_epoch_start() -> sp_consensus_babe::Slot {
                Babe::current_epoch_start()
            }

            fn next_epoch() -> sp_consensus_babe::Epoch {
                Babe::next_epoch()
            }

            fn generate_key_ownership_proof(
                    _slot_number: sp_consensus_babe::Slot,
                    authority_id: sp_consensus_babe::AuthorityId,
            ) -> Option<sp_consensus_babe::OpaqueKeyOwnershipProof> {
                    use codec::Encode;
                    Historical::prove((sp_consensus_babe::KEY_TYPE, authority_id))
                            .map(|p| p.encode())
                            .map(sp_consensus_babe::OpaqueKeyOwnershipProof::new)
            }

            fn submit_report_equivocation_unsigned_extrinsic(
                    equivocation_proof: sp_consensus_babe::EquivocationProof<<Block as BlockT>::Header>,
                    key_owner_proof: sp_consensus_babe::OpaqueKeyOwnershipProof,
            ) -> Option<()> {
                    let key_owner_proof = key_owner_proof.decode()?;
                    Babe::submit_unsigned_equivocation_report(
                            equivocation_proof,
                            key_owner_proof,
                    )
            }
    }

    impl frame_system_rpc_runtime_api::AccountNonceApi<Block, AccountId, Index> for Runtime {
        fn account_nonce(account: AccountId) -> Index {
            System::account_nonce(account)
        }
    }

    impl fg_primitives::GrandpaApi<Block> for Runtime {
        fn grandpa_authorities() -> GrandpaAuthorityList {
            Grandpa::grandpa_authorities()
        }

        fn submit_report_equivocation_unsigned_extrinsic(
            equivocation_proof: fg_primitives::EquivocationProof<
                <Block as BlockT>::Hash,
                NumberFor<Block>,
            >,
            key_owner_proof: fg_primitives::OpaqueKeyOwnershipProof,
        ) -> Option<()> {
            let key_owner_proof = key_owner_proof.decode()?;
            Grandpa::submit_unsigned_equivocation_report(
                equivocation_proof,
                key_owner_proof,
            )
        }

        fn generate_key_ownership_proof(
            _set_id: fg_primitives::SetId,
            authority_id: GrandpaId,
        ) -> Option<fg_primitives::OpaqueKeyOwnershipProof> {
            use codec::Encode;
            Historical::prove((fg_primitives::KEY_TYPE, authority_id))
                .map(|p| p.encode())
                .map(fg_primitives::OpaqueKeyOwnershipProof::new)
        }
    }

    #[cfg(feature = "runtime-benchmarks")]
    impl frame_benchmarking::Benchmark<Block> for Runtime {
        fn dispatch_benchmark(
            config: frame_benchmarking::BenchmarkConfig
        ) -> Result<Vec<frame_benchmarking::BenchmarkBatch>, sp_runtime::RuntimeString> {
            use frame_benchmarking::{Benchmarking, BenchmarkBatch, add_benchmark, TrackedStorageKey};

            use dex_api_benchmarking::Module as DEXAPIBench;
            use liquidity_proxy_benchmarking::Module as LiquidityProxyBench;
            use pool_xyk_benchmarking::Module as XYKPoolBench;
            use pswap_distribution_benchmarking::Module as PswapDistributionBench;

            impl dex_api_benchmarking::Config for Runtime {}
            impl liquidity_proxy_benchmarking::Config for Runtime {}
            impl pool_xyk_benchmarking::Config for Runtime {}
            impl pswap_distribution_benchmarking::Config for Runtime {}


            let whitelist: Vec<TrackedStorageKey> = vec![
                // Block Number
                hex_literal::hex!("26aa394eea5630e07c48ae0c9558cef702a5c1b19ab7a04f536c519aca4983ac").to_vec().into(),
                // Total Issuance
                hex_literal::hex!("c2261276cc9d1f8598ea4b6a74b15c2f57c875e4cff74148e4628f264b974c80").to_vec().into(),
                // Execution Phase
                hex_literal::hex!("26aa394eea5630e07c48ae0c9558cef7ff553b5a9862a516939d82b3d3d8661a").to_vec().into(),
                // Event Count
                hex_literal::hex!("26aa394eea5630e07c48ae0c9558cef70a98fdbe9ce6c55837576c60c7af3850").to_vec().into(),
                // System Events
                hex_literal::hex!("26aa394eea5630e07c48ae0c9558cef780d41e5e16056765bc8461851072c9d7").to_vec().into(),
                // Treasury Account
                hex_literal::hex!("26aa394eea5630e07c48ae0c9558cef7b99d880ec681799c0cf30e8886371da95ecffd7b6c0f78751baa9d281e0bfa3a6d6f646c70792f74727372790000000000000000000000000000000000000000").to_vec().into(),
            ];

            let mut batches = Vec::<BenchmarkBatch>::new();
            let params = (&config, &whitelist);

            add_benchmark!(params, batches, assets, Assets);
            add_benchmark!(params, batches, dex_api, DEXAPIBench::<Runtime>);
            #[cfg(feature = "private-net")]
            add_benchmark!(params, batches, faucet, Faucet);
            add_benchmark!(params, batches, iroha_migration, IrohaMigration);
            add_benchmark!(params, batches, liquidity_proxy, LiquidityProxyBench::<Runtime>);
            add_benchmark!(params, batches, multicollateral_bonding_curve_pool, MulticollateralBondingCurvePool);
            add_benchmark!(params, batches, pswap_distribution, PswapDistributionBench::<Runtime>);
            add_benchmark!(params, batches, rewards, Rewards);
            add_benchmark!(params, batches, trading_pair, TradingPair);
            add_benchmark!(params, batches, pool_xyk, XYKPoolBench::<Runtime>);
            add_benchmark!(params, batches, eth_bridge, EthBridge);

            if batches.is_empty() { return Err("Benchmark not found for this pallet.".into()) }
            Ok(batches)
        }
    }
}<|MERGE_RESOLUTION|>--- conflicted
+++ resolved
@@ -1128,11 +1128,8 @@
     type LiquidityProxy = LiquidityProxy;
     type EnsureDEXManager = DEXManager;
     type EnsureTradingPairExists = TradingPair;
-<<<<<<< HEAD
     type PriceToolsPallet = PriceTools;
-=======
     type VestedRewardsPallet = VestedRewards;
->>>>>>> f554ed09
     type WeightInfo = multicollateral_bonding_curve_pool::weights::WeightInfo<Runtime>;
 }
 

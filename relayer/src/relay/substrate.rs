--- conflicted
+++ resolved
@@ -331,42 +331,6 @@
                                 payload: message.payload.into(),
                             });
                         }
-<<<<<<< HEAD
-                    };
-                    debug!("Fill submit messages from {:?}", id);
-                    self.eth.fill_transaction(&mut call.tx, call.block).await?;
-                    call.tx.set_gas(self.submit_message_gas(id, messages_count));
-                    debug!("Check submit messages from {:?}", id);
-                    call.call().await?;
-                    self.eth.save_gas_price(&call, "submit-messages").await?;
-                    debug!("Send submit messages from {:?}", id);
-                    let tx = call.send().await?;
-                    debug!(
-                        "Wait for confirmations submit messages from {:?}, {:?}",
-                        id, tx
-                    );
-                    let tx = tx.confirmations(3).await?;
-                    debug!("Submit messages from {:?}: {:?}", id, tx);
-                    if let Some(tx) = tx {
-                        for log in tx.logs {
-                            let raw_log = RawLog {
-                                topics: log.topics.clone(),
-                                data: log.data.to_vec(),
-                            };
-                            if let Ok(log) =
-                                <basic::MessageDispatchedFilter as EthLogDecode>::decode_log(
-                                    &raw_log,
-                                )
-                            {
-                                info!("Message dispatched: {:?}", log);
-                            } else if let Ok(log) =
-                                <incentivized::MessageDispatchedFilter as EthLogDecode>::decode_log(
-                                    &raw_log,
-                                )
-                            {
-                                info!("Message dispatched: {:?}", log);
-                            }
-=======
 
                         let leaf_bytes = basic::LeafBytes {
                             digest_prefix,
@@ -413,6 +377,7 @@
                 call.tx.set_gas(self.submit_message_gas(id, messages_count));
                 debug!("Check submit messages from {:?}", id);
                 call.call().await?;
+                self.eth.save_gas_price(&call, "submit-messages").await?;
                 debug!("Send submit messages from {:?}", id);
                 let tx = call.send().await?;
                 debug!(
@@ -441,7 +406,6 @@
                             )
                         {
                             info!("Message dispatched: {:?}", log);
->>>>>>> 275718f9
                         }
                     }
                 }

--- conflicted
+++ resolved
@@ -8,10 +8,11 @@
     "derive",
     "chain-error",
 ] }
-scale-info = { version = "2", default-features = false, features = [
-    "derive",
+scale-info = { version = "2", default-features = false, features = ["derive"] }
+framenode-runtime = { path = "../../runtime", default-features = false, features = [
+    "std",
+    "private-net",
 ] }
-framenode-runtime = { path = "../../runtime", default-features = false, features = ["std", "private-net"] }
 hex = "0.4.3"
 
 [dependencies]
@@ -20,9 +21,5 @@
 codec = { package = "parity-scale-codec", version = "3", features = ["derive"] }
 scale-info = { version = "2", features = ["derive"] }
 bridge-types = { path = "../../pallets/trustless-eth-bridge/types" }
-<<<<<<< HEAD
-beefy-primitives = { git = "https://github.com/paritytech/substrate.git", branch = "polkadot-v0.9.14" }
 serde = { version = "1.0.131", features = ["derive"] }
-=======
-beefy-primitives = { git = "https://github.com/paritytech/substrate.git", branch = "polkadot-v0.9.19" }
->>>>>>> 275718f9
+beefy-primitives = { git = "https://github.com/paritytech/substrate.git", branch = "polkadot-v0.9.19" }
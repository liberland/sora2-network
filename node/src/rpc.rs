// This file is part of the SORA network and Polkaswap app.

// Copyright (c) 2020, 2021, Polka Biome Ltd. All rights reserved.
// SPDX-License-Identifier: BSD-4-Clause

// Redistribution and use in source and binary forms, with or without modification,
// are permitted provided that the following conditions are met:

// Redistributions of source code must retain the above copyright notice, this list
// of conditions and the following disclaimer.
// Redistributions in binary form must reproduce the above copyright notice, this
// list of conditions and the following disclaimer in the documentation and/or other
// materials provided with the distribution.
//
// All advertising materials mentioning features or use of this software must display
// the following acknowledgement: This product includes software developed by Polka Biome
// Ltd., SORA, and Polkaswap.
//
// Neither the name of the Polka Biome Ltd. nor the names of its contributors may be used
// to endorse or promote products derived from this software without specific prior written permission.

// THIS SOFTWARE IS PROVIDED BY Polka Biome Ltd. AS IS AND ANY EXPRESS OR IMPLIED WARRANTIES,
// INCLUDING, BUT NOT LIMITED TO, THE IMPLIED WARRANTIES OF MERCHANTABILITY AND FITNESS FOR
// A PARTICULAR PURPOSE ARE DISCLAIMED. IN NO EVENT SHALL Polka Biome Ltd. BE LIABLE FOR ANY
// DIRECT, INDIRECT, INCIDENTAL, SPECIAL, EXEMPLARY, OR CONSEQUENTIAL DAMAGES (INCLUDING,
// BUT NOT LIMITED TO, PROCUREMENT OF SUBSTITUTE GOODS OR SERVICES; LOSS OF USE, DATA, OR PROFITS;
// OR BUSINESS INTERRUPTION) HOWEVER CAUSED AND ON ANY THEORY OF LIABILITY, WHETHER IN CONTRACT,
// STRICT LIABILITY, OR TORT (INCLUDING NEGLIGENCE OR OTHERWISE) ARISING IN ANY WAY OUT OF THE
// USE OF THIS SOFTWARE, EVEN IF ADVISED OF THE POSSIBILITY OF SUCH DAMAGE.

#![warn(missing_docs)]

use common::{ContentSource, Description, TradingPair};
use framenode_runtime::opaque::Block;
use framenode_runtime::{
    eth_bridge, AccountId, AssetId, AssetName, AssetSymbol, Balance, BalancePrecision, DEXId,
    FilterMode, Index, LiquiditySourceType, Runtime, SwapVariant,
};
use jsonrpsee::RpcModule;
pub use sc_rpc::{DenyUnsafe, SubscriptionTaskExecutor};
use sc_service::TransactionPool;
use sp_api::ProvideRuntimeApi;
use sp_block_builder::BlockBuilder;
use sp_blockchain::{Error as BlockChainError, HeaderBackend, HeaderMetadata};
use std::sync::Arc;

/// A type representing all RPC extensions.
pub type RpcExtension = RpcModule<()>;

use beefy_gadget::notification::{BeefyBestBlockStream, BeefySignedCommitmentStream};
/// Dependencies for BEEFY
pub struct BeefyDeps {
    /// Receives notifications about signed commitment events from BEEFY.
    pub beefy_commitment_stream: BeefySignedCommitmentStream<Block>,
    /// Receives notifications about best block events from BEEFY.
    pub beefy_best_block_stream: BeefyBestBlockStream<Block>,
    /// Executor to drive the subscription manager in the BEEFY RPC handler.
    pub subscription_executor: sc_rpc::SubscriptionTaskExecutor,
}

/// Full client dependencies
pub struct FullDeps<C, P> {
    /// The client instance to use.
    pub client: Arc<C>,
    /// Transaction pool instance.
    pub pool: Arc<P>,
    /// Whether to deny unsafe calls
    pub deny_unsafe: DenyUnsafe,
    /// BEEFY specific dependencies.
    pub beefy: BeefyDeps,
}

/// Instantiate full RPC extensions.
pub fn create_full<C, P, B>(
    deps: FullDeps<C, P>,
    _backend: Arc<B>,
) -> Result<RpcExtension, Box<dyn std::error::Error + Send + Sync>>
where
    C: ProvideRuntimeApi<Block>,
    C: HeaderBackend<Block> + HeaderMetadata<Block, Error = BlockChainError>,
    C: Send + Sync + 'static,
    C::Api: substrate_frame_rpc_system::AccountNonceApi<Block, AccountId, Index>,
    C::Api: pallet_transaction_payment_rpc::TransactionPaymentRuntimeApi<Block, Balance>,
    C::Api: dex_api_rpc::DEXRuntimeAPI<
        Block,
        AssetId,
        DEXId,
        Balance,
        LiquiditySourceType,
        SwapVariant,
    >,
    C::Api: dex_manager_rpc::DEXManagerRuntimeAPI<Block, DEXId>,
    C::Api: trading_pair_rpc::TradingPairRuntimeAPI<
        Block,
        DEXId,
        TradingPair<AssetId>,
        AssetId,
        LiquiditySourceType,
    >,
    C::Api: assets_rpc::AssetsRuntimeAPI<
        Block,
        AccountId,
        AssetId,
        Balance,
        AssetSymbol,
        AssetName,
        BalancePrecision,
        ContentSource,
        Description,
    >,
    C::Api: liquidity_proxy_rpc::LiquidityProxyRuntimeAPI<
        Block,
        DEXId,
        AssetId,
        Balance,
        SwapVariant,
        LiquiditySourceType,
        FilterMode,
    >,
    C::Api: eth_bridge_rpc::EthBridgeRuntimeApi<
        Block,
        sp_core::H256,
        eth_bridge::offchain::SignatureParams,
        AccountId,
        eth_bridge::requests::AssetKind,
        AssetId,
        sp_core::H160,
        eth_bridge::requests::OffchainRequest<Runtime>,
        eth_bridge::requests::RequestStatus,
        eth_bridge::requests::OutgoingRequestEncoded,
        framenode_runtime::NetworkId,
        framenode_runtime::BalancePrecision,
    >,
    C::Api: iroha_migration_rpc::IrohaMigrationRuntimeAPI<Block>,
    C::Api: pswap_distribution_rpc::PswapDistributionRuntimeAPI<Block, AccountId, Balance>,
    C::Api: rewards_rpc::RewardsRuntimeAPI<Block, sp_core::H160, Balance>,
    C::Api: vested_rewards_rpc::VestedRewardsRuntimeApi<Block, AccountId, AssetId, Balance>,
    C::Api: farming_rpc::FarmingRuntimeApi<Block, AssetId>,
    C::Api: BlockBuilder<Block>,
    C::Api: pallet_mmr_rpc::MmrRuntimeApi<Block, <Block as sp_runtime::traits::Block>::Hash>,
    C::Api: beefy_primitives::BeefyApi<Block>,
    C::Api: farming_rpc::FarmingRuntimeApi<Block, AssetId>,
    P: TransactionPool + Send + Sync + 'static,
    B: sc_client_api::Backend<Block> + Send + Sync + 'static,
    B::State: sc_client_api::StateBackend<sp_runtime::traits::HashFor<Block>>,
{
<<<<<<< HEAD
    use assets_rpc::{AssetsAPIServer, AssetsClient};
    use beefy_gadget_rpc::{Beefy, BeefyApiServer};
    use dex_api_rpc::{DEXAPIServer, DEX};
    use dex_manager_rpc::{DEXManager, DEXManagerAPIServer};
    use eth_bridge_rpc::{EthBridgeApiServer, EthBridgeRpc};
    use farming_rpc::{FarmingApiServer, FarmingClient};
    use iroha_migration_rpc::{IrohaMigrationAPIServer, IrohaMigrationClient};
    use liquidity_proxy_rpc::{LiquidityProxyAPIServer, LiquidityProxyClient};
    use pallet_mmr_rpc::{Mmr, MmrApiServer};
    use pallet_transaction_payment_rpc::{TransactionPayment, TransactionPaymentApiServer};
    use pswap_distribution_rpc::{PswapDistributionAPIServer, PswapDistributionClient};
    use rewards_rpc::{RewardsAPIServer, RewardsClient};
    use substrate_frame_rpc_system::{System, SystemApiServer};
    use trading_pair_rpc::{TradingPairAPIServer, TradingPairClient};
    use vested_rewards_rpc::{VestedRewardsApiServer, VestedRewardsClient};
=======
    use assets_rpc::{AssetsAPI, AssetsClient};
    use dex_api_rpc::{DEX, DEXAPI};
    use dex_manager_rpc::{DEXManager, DEXManagerAPI};
    use eth_bridge_rpc::{EthBridgeApi, EthBridgeRpc};
    use farming_rpc::{FarmingApi, FarmingClient};
    use iroha_migration_rpc::{IrohaMigrationAPI, IrohaMigrationClient};
    use liquidity_proxy_rpc::{LiquidityProxyAPI, LiquidityProxyClient};
    use pallet_transaction_payment_rpc::{TransactionPayment, TransactionPaymentApi};
    use pswap_distribution_rpc::{PswapDistributionAPI, PswapDistributionClient};
    use rewards_rpc::{RewardsAPI, RewardsClient};
    use substrate_frame_rpc_system::{FullSystem, SystemApi};
    use trading_pair_rpc::{TradingPairAPI, TradingPairClient};
    use vested_rewards_rpc::{VestedRewardsApi, VestedRewardsClient};
>>>>>>> 979f6535

    let mut io = RpcModule::new(());
    let FullDeps {
        client,
        pool,
        deny_unsafe,
        beefy,
    } = deps;
<<<<<<< HEAD

    io.merge(System::new(client.clone(), pool.clone(), deny_unsafe).into_rpc())?;
    io.merge(TransactionPayment::new(client.clone()).into_rpc())?;
    io.merge(Mmr::new(client.clone()).into_rpc())?;

    io.merge(
        Beefy::<Block>::new(
            beefy.beefy_commitment_stream,
            beefy.beefy_best_block_stream,
            beefy.subscription_executor,
        )?
        .into_rpc(),
    )?;
    io.merge(DEX::new(client.clone()).into_rpc())?;
    io.merge(DEXManager::new(client.clone()).into_rpc())?;
    io.merge(TradingPairClient::new(client.clone()).into_rpc())?;
    io.merge(AssetsClient::new(client.clone()).into_rpc())?;
    io.merge(LiquidityProxyClient::new(client.clone()).into_rpc())?;
    io.merge(EthBridgeRpc::new(client.clone()).into_rpc())?;
    io.merge(IrohaMigrationClient::new(client.clone()).into_rpc())?;
    io.merge(PswapDistributionClient::new(client.clone()).into_rpc())?;
    io.merge(RewardsClient::new(client.clone()).into_rpc())?;
    io.merge(VestedRewardsClient::new(client.clone()).into_rpc())?;
    io.merge(FarmingClient::new(client).into_rpc())?;
    Ok(io)
=======
    io.extend_with(SystemApi::to_delegate(FullSystem::new(
        client.clone(),
        pool,
        deny_unsafe,
    )));
    io.extend_with(TransactionPaymentApi::to_delegate(TransactionPayment::new(
        client.clone(),
    )));
    io.extend_with(DEXAPI::to_delegate(DEX::new(client.clone())));
    io.extend_with(DEXManagerAPI::to_delegate(DEXManager::new(client.clone())));
    io.extend_with(TradingPairAPI::to_delegate(TradingPairClient::new(
        client.clone(),
    )));
    io.extend_with(AssetsAPI::to_delegate(AssetsClient::new(client.clone())));
    io.extend_with(LiquidityProxyAPI::to_delegate(LiquidityProxyClient::new(
        client.clone(),
    )));
    io.extend_with(EthBridgeApi::to_delegate(EthBridgeRpc::new(client.clone())));
    io.extend_with(IrohaMigrationAPI::to_delegate(IrohaMigrationClient::new(
        client.clone(),
    )));
    io.extend_with(PswapDistributionAPI::to_delegate(
        PswapDistributionClient::new(client.clone()),
    ));
    io.extend_with(RewardsAPI::to_delegate(RewardsClient::new(client.clone())));
    io.extend_with(VestedRewardsApi::to_delegate(VestedRewardsClient::new(
        client.clone(),
    )));
    io.extend_with(FarmingApi::to_delegate(FarmingClient::new(client)));
    io
>>>>>>> 979f6535
}<|MERGE_RESOLUTION|>--- conflicted
+++ resolved
@@ -144,7 +144,6 @@
     B: sc_client_api::Backend<Block> + Send + Sync + 'static,
     B::State: sc_client_api::StateBackend<sp_runtime::traits::HashFor<Block>>,
 {
-<<<<<<< HEAD
     use assets_rpc::{AssetsAPIServer, AssetsClient};
     use beefy_gadget_rpc::{Beefy, BeefyApiServer};
     use dex_api_rpc::{DEXAPIServer, DEX};
@@ -160,21 +159,6 @@
     use substrate_frame_rpc_system::{System, SystemApiServer};
     use trading_pair_rpc::{TradingPairAPIServer, TradingPairClient};
     use vested_rewards_rpc::{VestedRewardsApiServer, VestedRewardsClient};
-=======
-    use assets_rpc::{AssetsAPI, AssetsClient};
-    use dex_api_rpc::{DEX, DEXAPI};
-    use dex_manager_rpc::{DEXManager, DEXManagerAPI};
-    use eth_bridge_rpc::{EthBridgeApi, EthBridgeRpc};
-    use farming_rpc::{FarmingApi, FarmingClient};
-    use iroha_migration_rpc::{IrohaMigrationAPI, IrohaMigrationClient};
-    use liquidity_proxy_rpc::{LiquidityProxyAPI, LiquidityProxyClient};
-    use pallet_transaction_payment_rpc::{TransactionPayment, TransactionPaymentApi};
-    use pswap_distribution_rpc::{PswapDistributionAPI, PswapDistributionClient};
-    use rewards_rpc::{RewardsAPI, RewardsClient};
-    use substrate_frame_rpc_system::{FullSystem, SystemApi};
-    use trading_pair_rpc::{TradingPairAPI, TradingPairClient};
-    use vested_rewards_rpc::{VestedRewardsApi, VestedRewardsClient};
->>>>>>> 979f6535
 
     let mut io = RpcModule::new(());
     let FullDeps {
@@ -183,7 +167,6 @@
         deny_unsafe,
         beefy,
     } = deps;
-<<<<<<< HEAD
 
     io.merge(System::new(client.clone(), pool.clone(), deny_unsafe).into_rpc())?;
     io.merge(TransactionPayment::new(client.clone()).into_rpc())?;
@@ -209,36 +192,4 @@
     io.merge(VestedRewardsClient::new(client.clone()).into_rpc())?;
     io.merge(FarmingClient::new(client).into_rpc())?;
     Ok(io)
-=======
-    io.extend_with(SystemApi::to_delegate(FullSystem::new(
-        client.clone(),
-        pool,
-        deny_unsafe,
-    )));
-    io.extend_with(TransactionPaymentApi::to_delegate(TransactionPayment::new(
-        client.clone(),
-    )));
-    io.extend_with(DEXAPI::to_delegate(DEX::new(client.clone())));
-    io.extend_with(DEXManagerAPI::to_delegate(DEXManager::new(client.clone())));
-    io.extend_with(TradingPairAPI::to_delegate(TradingPairClient::new(
-        client.clone(),
-    )));
-    io.extend_with(AssetsAPI::to_delegate(AssetsClient::new(client.clone())));
-    io.extend_with(LiquidityProxyAPI::to_delegate(LiquidityProxyClient::new(
-        client.clone(),
-    )));
-    io.extend_with(EthBridgeApi::to_delegate(EthBridgeRpc::new(client.clone())));
-    io.extend_with(IrohaMigrationAPI::to_delegate(IrohaMigrationClient::new(
-        client.clone(),
-    )));
-    io.extend_with(PswapDistributionAPI::to_delegate(
-        PswapDistributionClient::new(client.clone()),
-    ));
-    io.extend_with(RewardsAPI::to_delegate(RewardsClient::new(client.clone())));
-    io.extend_with(VestedRewardsApi::to_delegate(VestedRewardsClient::new(
-        client.clone(),
-    )));
-    io.extend_with(FarmingApi::to_delegate(FarmingClient::new(client)));
-    io
->>>>>>> 979f6535
 }
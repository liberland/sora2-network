// This file is part of the SORA network and Polkaswap app.

// Copyright (c) 2020, 2021, Polka Biome Ltd. All rights reserved.
// SPDX-License-Identifier: BSD-4-Clause

// Redistribution and use in source and binary forms, with or without modification,
// are permitted provided that the following conditions are met:

// Redistributions of source code must retain the above copyright notice, this list
// of conditions and the following disclaimer.
// Redistributions in binary form must reproduce the above copyright notice, this
// list of conditions and the following disclaimer in the documentation and/or other
// materials provided with the distribution.
//
// All advertising materials mentioning features or use of this software must display
// the following acknowledgement: This product includes software developed by Polka Biome
// Ltd., SORA, and Polkaswap.
//
// Neither the name of the Polka Biome Ltd. nor the names of its contributors may be used
// to endorse or promote products derived from this software without specific prior written permission.

// THIS SOFTWARE IS PROVIDED BY Polka Biome Ltd. AS IS AND ANY EXPRESS OR IMPLIED WARRANTIES,
// INCLUDING, BUT NOT LIMITED TO, THE IMPLIED WARRANTIES OF MERCHANTABILITY AND FITNESS FOR
// A PARTICULAR PURPOSE ARE DISCLAIMED. IN NO EVENT SHALL Polka Biome Ltd. BE LIABLE FOR ANY
// DIRECT, INDIRECT, INCIDENTAL, SPECIAL, EXEMPLARY, OR CONSEQUENTIAL DAMAGES (INCLUDING,
// BUT NOT LIMITED TO, PROCUREMENT OF SUBSTITUTE GOODS OR SERVICES; LOSS OF USE, DATA, OR PROFITS;
// OR BUSINESS INTERRUPTION) HOWEVER CAUSED AND ON ANY THEORY OF LIABILITY, WHETHER IN CONTRACT,
// STRICT LIABILITY, OR TORT (INCLUDING NEGLIGENCE OR OTHERWISE) ARISING IN ANY WAY OUT OF THE
// USE OF THIS SOFTWARE, EVEN IF ADVISED OF THE POSSIBILITY OF SUCH DAMAGE.

use crate::mock::*;
use crate::{Error, MigratedAccounts, Pallet, PendingMultiSigAccounts, PendingReferrals};
use common::prelude::Balance;
use common::VAL;
use frame_support::assert_noop;
use frame_support::assert_ok;
use frame_support::traits::OnInitialize;
use referrals::Referrers;

type Assets = assets::Pallet<Runtime>;

#[test]
fn test_verification_failed() {
    new_test_ext().execute_with(|| {
<<<<<<< HEAD
        common::assert_noop_transactional!(Pallet::<Runtime>::migrate(
            RuntimeOrigin::signed(ALICE),
=======
        assert_noop!(Pallet::<Runtime>::migrate(
            Origin::signed(ALICE),
>>>>>>> e36aa5f6
             "did_sora_d9bda3688c6f608ab15c@sora".to_string(),
              "d9bda3688c6f608ab15c03a55B171DA0413788a40a25722b4ae4d3672890bcd7".to_string(),
              "fffffffffb19abcfc869eae8f14389680aeCC7afb5959fb87c2fee65951a46a7507f8bf11ee0c609fb101fd41d6534b84bb8c3e55a79189de96bcc8227fa5c01".to_string()),
            Error::<Runtime>::SignatureVerificationFailed);
    });
}

#[test]
fn test_account_not_found() {
    new_test_ext().execute_with(|| {
<<<<<<< HEAD
        common::assert_noop_transactional!(Pallet::<Runtime>::migrate(
            RuntimeOrigin::signed(ALICE),
=======
        assert_noop!(Pallet::<Runtime>::migrate(
            Origin::signed(ALICE),
>>>>>>> e36aa5f6
             "did_sora_1@sora".to_string(),
              "b6deadb8ac430c0c8ed33ff6e170708ec838a215ba70c30CF8602328834912c7".to_string(),
              "4edc624abe4747f3bb4854dda0325d31869ff71bb00771865DC1b31d510df26994e88ba202aafc084832d9ed7d0ac71df2fe9fa99d72a3e5b7729e2c729dbe08".to_string()),
            Error::<Runtime>::AccountNotFound);
    });
}

#[test]
fn test_already_migrated() {
    new_test_ext().execute_with(|| {
        assert_ok!(Pallet::<Runtime>::migrate(
            RuntimeOrigin::signed(ALICE),
             "did_sora_d9bda3688c6f608ab15c@sora".to_string(),
              "d9bda3688c6f608ab15c03a55B171da0413788a40a25722b4ae4d3672890bcd7".to_string(),
              "c3cdb9a20b19abcfc869eae8f14389680aecc7afb5959fb87C2fee65951a46a7507f8bf11ee0c609fb101fd41d6534b84bb8c3e55a79189de96bcc8227fa5c01".to_string()));
              assert!(MigratedAccounts::<Runtime>::contains_key("did_sora_d9bda3688c6f608ab15c@sora".to_string()));
<<<<<<< HEAD
              common::assert_noop_transactional!(Pallet::<Runtime>::migrate(
                RuntimeOrigin::signed(ALICE),
=======
              assert_noop!(Pallet::<Runtime>::migrate(
                Origin::signed(ALICE),
>>>>>>> e36aa5f6
                 "did_sora_d9bda3688c6f608ab15c@sora".to_string(),
                  "d9bda3688c6f608ab15c03a55b171da0413788a40a25722b4ae4d3672890BCD7".to_string(),
                  "c3cdb9a20b19abcfc869eae8f14389680aecc7afb5959fb87c2fee65951a46a7507f8bf11ee0c609fb101fd41d6534b84bb8c3e55a79189de96bcc8227FA5c01".to_string()),
                Error::<Runtime>::AccountAlreadyMigrated);
    });
}

#[test]
fn test_migrate_balance() {
    new_test_ext().execute_with(|| {
        assert_eq!(Assets::free_balance(&VAL, &ALICE).unwrap(), Balance::from(0u128));
        assert_ok!(Pallet::<Runtime>::migrate(
            RuntimeOrigin::signed(ALICE),
             "did_sora_balance@sora".to_string(),
              "9a685d77bcd3f60e6cc1e91eedc7a48e11bbcf1a036b920f3bae0372a78A5432".to_string(),
              "233896712f752760713539f56c92534ff8f4f290812e8f129Ce0b513b99cbdffcea95abeed68edd1b0a4e4b52877c13c26c6c89e5bb6bf023ac6c0f4f53c0c02".to_string()));
              assert_eq!(Assets::free_balance(&VAL, &ALICE).unwrap(), Balance::from(300u128));
    });
}

#[test]
fn test_migrate_referrer_migrates_first() {
    new_test_ext().execute_with(|| {
        assert_ok!(Pallet::<Runtime>::migrate(
            RuntimeOrigin::signed(ALICE), "did_sora_referrer@sora".to_string(),
            "dd54e9efb95531154316cf3e28e2232abab349296dDe94353febc9ebbb3ff283".to_string(),
            "f87bfa375cb4be3ee530ca6d76790b6aac9dbbbbff5dCeb58021491a1d83526e31685c8d38f8c2dcb932939599ab4ff6733f0547c362322f1a51a666877ab003".to_string()));
        assert_ok!(Pallet::<Runtime>::migrate(
            RuntimeOrigin::signed(BOB),
            "did_sora_referral@sora".to_string(),
            "cba1c8c2eeaf287d734bd167b10d762e89c0ee8327a29e04f064ae94086ef1e9".to_string(),
            "dd878f4223026ad274212bf153a59fffff0a84a2ef5c40C60905b1fd2219508296eecd8f56618986352653757628e41fcaaab202cfe6cf3abcc28d7972a68e06".to_string()));
        assert_eq!(Referrers::<Runtime>::get(&BOB), Some(ALICE));
        assert!(PendingReferrals::<Runtime>::get(&"did_sora_referrer@sora".to_string()).is_empty());
    });
}

#[test]
fn test_migrate_referral_migrates_first() {
    new_test_ext().execute_with(|| {
        assert_ok!(Pallet::<Runtime>::migrate(
          RuntimeOrigin::signed(BOB),
           "did_sora_referral@sora".to_string(),
            "cba1c8c2eeaf287d734bd167b10d762e89c0ee8327A29e04f064ae94086ef1e9".to_string(),
            "dd878f4223026ad274212bf153a59fffff0a84a2Ef5c40c60905b1fd2219508296eecd8f56618986352653757628e41fcaaab202cfe6cf3abcc28d7972a68e06".to_string()));
        assert_eq!(PendingReferrals::<Runtime>::get(&"did_sora_referrer@sora".to_string()), vec![BOB]);
        assert_ok!(Pallet::<Runtime>::migrate(
            RuntimeOrigin::signed(ALICE),
             "did_sora_referrer@sora".to_string(),
              "dd54e9efb95531154316cf3e28e2232abab349296dDe94353febc9ebbb3ff283".to_string(),
              "f87bfa375cb4be3ee530ca6d76790b6aac9dbbbbff5dceb58021491a1d83526e31685c8d38f8c2dcb932939599ab4ff6733f0547c362322f1a51a666877ab003".to_string()));
        assert_eq!(Referrers::<Runtime>::get(&BOB), Some(ALICE));
    });
}

#[test]
fn test_migrate_multi_sig() {
    new_test_ext().execute_with(|| {
        let iroha_address = "did_sora_multi_sig@sora".to_string();
        assert_ok!(Pallet::<Runtime>::migrate(
            RuntimeOrigin::signed(ALICE),
            iroha_address.clone(),
            "f7d89d39d48a67e4741a612de10650234f9148e84fe9E8b2a9fad322b0d8e5bc".to_string(),
            "d5f6dcc6967aa05df71894dd2c253085b236026efc1C66d4b33ee88dda20fc751b516aef631d1f96919f8cba2e15334022e04ef6602298d6b9820daeefe13e03".to_string())
        );
        assert!(!MigratedAccounts::<Runtime>::contains_key(&iroha_address));
        assert!(PendingMultiSigAccounts::<Runtime>::contains_key(&iroha_address));
        let multi_account = {
            let mut signatories = [ALICE, BOB, CHARLIE];
            signatories.sort();
            pallet_multisig::Pallet::<Runtime>::multi_account_id(&signatories, 2)
        };
        assert_eq!(Assets::free_balance(&VAL, &multi_account).unwrap(), Balance::from(0u128));
        assert_ok!(Pallet::<Runtime>::migrate(
            RuntimeOrigin::signed(BOB),
            iroha_address.clone(),
            "f56b4880ed91a25b257144acab749f615855c4b1b6A5d7891e1a6cdd9fd695e9".to_string(),
            "5c0f4296175b9836baac7c2d92116c90961bb80f87C30e3e2e2b2d5819d0c278fa55d3f04793d7fbf19a78afeb8b52f17b5ba55bf7373e726723da7155cad70d".to_string())
        );
        assert!(PendingMultiSigAccounts::<Runtime>::contains_key(&iroha_address));
        assert_ok!(Pallet::<Runtime>::migrate(
            RuntimeOrigin::signed(CHARLIE),
            iroha_address.clone(),
            "57571ec82cff710143eba60c05d88de14a22799048137162D63c534a8b02dc20".to_string(),
            "3cfd2e95676ec7f4a7eb6f8bf91b447990c1bb4d771784e5E5d6027852eef75c13ad911d6fac9130b24f67e2088c3b908d25c092f87b77ed8a44dcd62572cc0f".to_string())
        );
        assert!(MigratedAccounts::<Runtime>::contains_key(&iroha_address));
        assert!(!PendingMultiSigAccounts::<Runtime>::contains_key(&iroha_address));
        assert_eq!(Assets::free_balance(&VAL, &multi_account).unwrap(), Balance::from(1000u128));
    });
}

#[test]
fn test_migrate_multi_sig_after_timeout() {
    new_test_ext().execute_with(|| {
        let iroha_address = "did_sora_multi_sig@sora".to_string();
        assert_ok!(Pallet::<Runtime>::migrate(
            RuntimeOrigin::signed(ALICE),
            iroha_address.clone(),
            "f7d89d39d48a67e4741a612de10650234f9148e84fE9e8b2a9fad322b0d8e5bc".to_string(),
            "d5f6dcc6967aa05df71894dd2c253085b236026efC1c66d4b33ee88dda20fc751b516aef631d1f96919f8cba2e15334022e04ef6602298d6b9820daeefe13e03".to_string())
        );

        assert!(!MigratedAccounts::<Runtime>::contains_key(&iroha_address));
        assert!(PendingMultiSigAccounts::<Runtime>::contains_key(&iroha_address));
        let multi_account_of_2 = {
            let mut signatories = [ALICE, BOB];
            signatories.sort();
            pallet_multisig::Pallet::<Runtime>::multi_account_id(&signatories, 2)
        };
        let multi_account_of_3 = {
            let mut signatories = [ALICE, BOB, CHARLIE];
            signatories.sort();
            pallet_multisig::Pallet::<Runtime>::multi_account_id(&signatories, 2)
        };
        assert_eq!(Assets::free_balance(&VAL, &multi_account_of_2).unwrap(), Balance::from(0u128));
        assert_eq!(Assets::free_balance(&VAL, &multi_account_of_3).unwrap(), Balance::from(0u128));

        assert_ok!(Pallet::<Runtime>::migrate(
            RuntimeOrigin::signed(BOB),
            iroha_address.clone(),
            "f56b4880ed91a25b257144acab749f615855c4b1b6A5d7891e1a6cdd9fd695e9".to_string(),
            "5c0f4296175b9836baac7c2d92116c90961bb80f87C30e3e2e2b2d5819d0c278fa55d3f04793d7fbf19a78afeb8b52f17b5ba55bf7373e726723da7155cad70d".to_string())
        );

        assert!(!MigratedAccounts::<Runtime>::contains_key(&iroha_address));
        assert!(PendingMultiSigAccounts::<Runtime>::contains_key(&iroha_address));
        assert_eq!(Assets::free_balance(&VAL, &multi_account_of_2).unwrap(), Balance::from(0u128));
        assert_eq!(Assets::free_balance(&VAL, &multi_account_of_3).unwrap(), Balance::from(0u128));

        Pallet::<Runtime>::on_initialize(crate::blocks_till_migration::<Runtime>() + 1);

        assert!(MigratedAccounts::<Runtime>::contains_key(&iroha_address));
        assert!(!PendingMultiSigAccounts::<Runtime>::contains_key(&iroha_address));
        assert_eq!(Assets::free_balance(&VAL, &multi_account_of_2).unwrap(), Balance::from(1000u128));
        assert_eq!(Assets::free_balance(&VAL, &multi_account_of_3).unwrap(), Balance::from(0u128));

<<<<<<< HEAD
        common::assert_noop_transactional!(Pallet::<Runtime>::migrate(
            RuntimeOrigin::signed(CHARLIE),
=======
        assert_noop!(Pallet::<Runtime>::migrate(
            Origin::signed(CHARLIE),
>>>>>>> e36aa5f6
            iroha_address.clone(),
            "57571ec82cff710143eba60c05d88de14a22799048137162d63C534a8b02dc20".to_string(),
            "3cfd2e95676ec7f4a7eb6f8bf91b447990c1bb4d771784e5e5D6027852eef75c13ad911d6fac9130b24f67e2088c3b908d25c092f87b77ed8a44dcd62572cc0f".to_string()),
            Error::<Runtime>::AccountAlreadyMigrated,
        );
    });
}

#[test]
fn test_migrate_multi_sig_public_key_already_used() {
    new_test_ext().execute_with(|| {
        let iroha_address = "did_sora_multi_sig@sora".to_string();
        assert_ok!(Pallet::<Runtime>::migrate(
            RuntimeOrigin::signed(ALICE),
            iroha_address.clone(),
            "f7d89d39d48a67e4741a612de10650234f9148e84fE9e8b2a9fad322b0d8e5bc".to_string(),
            "d5f6dcc6967aa05df71894dd2c253085b236026efC1c66d4b33ee88dda20fc751b516aef631d1f96919f8cba2e15334022e04ef6602298d6b9820daeefe13e03".to_string())
        );
        assert!(!MigratedAccounts::<Runtime>::contains_key(&iroha_address));
        assert!(PendingMultiSigAccounts::<Runtime>::contains_key(&iroha_address));
<<<<<<< HEAD
        common::assert_noop_transactional!(Pallet::<Runtime>::migrate(
            RuntimeOrigin::signed(ALICE),
=======
        assert_noop!(Pallet::<Runtime>::migrate(
            Origin::signed(ALICE),
>>>>>>> e36aa5f6
            iroha_address.clone(),
            "f7d89d39d48a67e4741a612de10650234f9148e84fE9e8b2a9fad322b0d8e5bc".to_string(),
            "d5f6dcc6967aa05df71894dd2c253085b236026efC1c66d4b33ee88dda20fc751b516aef631d1f96919f8cba2e15334022e04ef6602298d6b9820daeefe13e03".to_string()),
            Error::<Runtime>::PublicKeyAlreadyUsed
        );
    });
}<|MERGE_RESOLUTION|>--- conflicted
+++ resolved
@@ -42,13 +42,8 @@
 #[test]
 fn test_verification_failed() {
     new_test_ext().execute_with(|| {
-<<<<<<< HEAD
-        common::assert_noop_transactional!(Pallet::<Runtime>::migrate(
-            RuntimeOrigin::signed(ALICE),
-=======
-        assert_noop!(Pallet::<Runtime>::migrate(
-            Origin::signed(ALICE),
->>>>>>> e36aa5f6
+        assert_noop!(Pallet::<Runtime>::migrate(
+            RuntimeOrigin::signed(ALICE),
              "did_sora_d9bda3688c6f608ab15c@sora".to_string(),
               "d9bda3688c6f608ab15c03a55B171DA0413788a40a25722b4ae4d3672890bcd7".to_string(),
               "fffffffffb19abcfc869eae8f14389680aeCC7afb5959fb87c2fee65951a46a7507f8bf11ee0c609fb101fd41d6534b84bb8c3e55a79189de96bcc8227fa5c01".to_string()),
@@ -59,13 +54,8 @@
 #[test]
 fn test_account_not_found() {
     new_test_ext().execute_with(|| {
-<<<<<<< HEAD
-        common::assert_noop_transactional!(Pallet::<Runtime>::migrate(
-            RuntimeOrigin::signed(ALICE),
-=======
-        assert_noop!(Pallet::<Runtime>::migrate(
-            Origin::signed(ALICE),
->>>>>>> e36aa5f6
+        assert_noop!(Pallet::<Runtime>::migrate(
+            RuntimeOrigin::signed(ALICE),
              "did_sora_1@sora".to_string(),
               "b6deadb8ac430c0c8ed33ff6e170708ec838a215ba70c30CF8602328834912c7".to_string(),
               "4edc624abe4747f3bb4854dda0325d31869ff71bb00771865DC1b31d510df26994e88ba202aafc084832d9ed7d0ac71df2fe9fa99d72a3e5b7729e2c729dbe08".to_string()),
@@ -82,13 +72,8 @@
               "d9bda3688c6f608ab15c03a55B171da0413788a40a25722b4ae4d3672890bcd7".to_string(),
               "c3cdb9a20b19abcfc869eae8f14389680aecc7afb5959fb87C2fee65951a46a7507f8bf11ee0c609fb101fd41d6534b84bb8c3e55a79189de96bcc8227fa5c01".to_string()));
               assert!(MigratedAccounts::<Runtime>::contains_key("did_sora_d9bda3688c6f608ab15c@sora".to_string()));
-<<<<<<< HEAD
-              common::assert_noop_transactional!(Pallet::<Runtime>::migrate(
+              assert_noop!(Pallet::<Runtime>::migrate(
                 RuntimeOrigin::signed(ALICE),
-=======
-              assert_noop!(Pallet::<Runtime>::migrate(
-                Origin::signed(ALICE),
->>>>>>> e36aa5f6
                  "did_sora_d9bda3688c6f608ab15c@sora".to_string(),
                   "d9bda3688c6f608ab15c03a55b171da0413788a40a25722b4ae4d3672890BCD7".to_string(),
                   "c3cdb9a20b19abcfc869eae8f14389680aecc7afb5959fb87c2fee65951a46a7507f8bf11ee0c609fb101fd41d6534b84bb8c3e55a79189de96bcc8227FA5c01".to_string()),
@@ -226,13 +211,8 @@
         assert_eq!(Assets::free_balance(&VAL, &multi_account_of_2).unwrap(), Balance::from(1000u128));
         assert_eq!(Assets::free_balance(&VAL, &multi_account_of_3).unwrap(), Balance::from(0u128));
 
-<<<<<<< HEAD
-        common::assert_noop_transactional!(Pallet::<Runtime>::migrate(
+        assert_noop!(Pallet::<Runtime>::migrate(
             RuntimeOrigin::signed(CHARLIE),
-=======
-        assert_noop!(Pallet::<Runtime>::migrate(
-            Origin::signed(CHARLIE),
->>>>>>> e36aa5f6
             iroha_address.clone(),
             "57571ec82cff710143eba60c05d88de14a22799048137162d63C534a8b02dc20".to_string(),
             "3cfd2e95676ec7f4a7eb6f8bf91b447990c1bb4d771784e5e5D6027852eef75c13ad911d6fac9130b24f67e2088c3b908d25c092f87b77ed8a44dcd62572cc0f".to_string()),
@@ -253,13 +233,8 @@
         );
         assert!(!MigratedAccounts::<Runtime>::contains_key(&iroha_address));
         assert!(PendingMultiSigAccounts::<Runtime>::contains_key(&iroha_address));
-<<<<<<< HEAD
-        common::assert_noop_transactional!(Pallet::<Runtime>::migrate(
-            RuntimeOrigin::signed(ALICE),
-=======
-        assert_noop!(Pallet::<Runtime>::migrate(
-            Origin::signed(ALICE),
->>>>>>> e36aa5f6
+        assert_noop!(Pallet::<Runtime>::migrate(
+            RuntimeOrigin::signed(ALICE),
             iroha_address.clone(),
             "f7d89d39d48a67e4741a612de10650234f9148e84fE9e8b2a9fad322b0d8e5bc".to_string(),
             "d5f6dcc6967aa05df71894dd2c253085b236026efC1c66d4b33ee88dda20fc751b516aef631d1f96919f8cba2e15334022e04ef6602298d6b9820daeefe13e03".to_string()),

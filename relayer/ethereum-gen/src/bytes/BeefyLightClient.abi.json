--- conflicted
+++ resolved
@@ -43,6 +43,25 @@
     "anonymous": false,
     "inputs": [
       {
+        "indexed": true,
+        "internalType": "address",
+        "name": "previousOwner",
+        "type": "address"
+      },
+      {
+        "indexed": true,
+        "internalType": "address",
+        "name": "newOwner",
+        "type": "address"
+      }
+    ],
+    "name": "OwnershipTransferred",
+    "type": "event"
+  },
+  {
+    "anonymous": false,
+    "inputs": [
+      {
         "indexed": false,
         "internalType": "address",
         "name": "prover",
@@ -56,25 +75,6 @@
       }
     ],
     "name": "VerificationSuccessful",
-    "type": "event"
-  },
-  {
-    "anonymous": false,
-    "inputs": [
-      {
-        "indexed": true,
-        "internalType": "address",
-        "name": "previousOwner",
-        "type": "address"
-      },
-      {
-        "indexed": true,
-        "internalType": "address",
-        "name": "newOwner",
-        "type": "address"
-      }
-    ],
-    "name": "OwnershipTransferred",
     "type": "event"
   },
   {
@@ -532,7 +532,6 @@
   {
     "inputs": [
       {
-<<<<<<< HEAD
         "internalType": "uint64",
         "name": "_startingBeefyBlock",
         "type": "uint64"
@@ -561,27 +560,6 @@
   {
     "inputs": [
       {
-        "internalType": "address",
-        "name": "newOwner",
-        "type": "address"
-      }
-    ],
-    "name": "transferOwnership",
-    "outputs": [],
-    "stateMutability": "nonpayable",
-    "type": "function"
-  },
-  {
-    "inputs": [
-      {
-        "internalType": "uint256",
-        "name": "",
-        "type": "uint256"
-      }
-    ],
-    "name": "validationData",
-    "outputs": [
-=======
         "components": [
           {
             "internalType": "bytes",
@@ -613,7 +591,6 @@
         "name": "commitment",
         "type": "tuple"
       },
->>>>>>> 16acfd47
       {
         "components": [
           {
@@ -717,6 +694,19 @@
     "type": "function"
   },
   {
+    "inputs": [
+      {
+        "internalType": "address",
+        "name": "newOwner",
+        "type": "address"
+      }
+    ],
+    "name": "transferOwnership",
+    "outputs": [],
+    "stateMutability": "nonpayable",
+    "type": "function"
+  },
+  {
     "inputs": [],
     "name": "validatorRegistry",
     "outputs": [

--- conflicted
+++ resolved
@@ -1256,12 +1256,7 @@
     // Initial token bonding curve PSWAP rewards according to 10 bln PSWAP total supply.
     let initial_pswap_tbc_rewards = balance!(2500000000);
     // Initial market maker PSWAP rewards.
-<<<<<<< HEAD
-    let initial_pswap_market_maker_rewards = balance!(400000000);
-    let initial_pswap_farming_rewards = balance!(3500000000); // 3.5B
-=======
     let initial_pswap_market_maker_rewards = balance!(364988000);
->>>>>>> f554ed09
 
     let parliament_investment_fund =
         hex!("048cfcacbdebe828dffa1267d830d45135cd40238286f838f5a95432a1bbf851").into();

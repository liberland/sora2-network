--- conflicted
+++ resolved
@@ -198,11 +198,7 @@
     type MockLiquiditySource3 = ();
     type MockLiquiditySource4 = ();
     type XYKPool = pool_xyk::Module<Runtime>;
-<<<<<<< HEAD
-=======
     type XSTPool = ();
-    type BondingCurvePool = ();
->>>>>>> 0f486e32
     type MulticollateralBondingCurvePool = ();
     type WeightInfo = ();
 }

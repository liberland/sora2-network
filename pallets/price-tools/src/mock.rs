--- conflicted
+++ resolved
@@ -103,7 +103,6 @@
         NodeBlock = Block,
         UncheckedExtrinsic = UncheckedExtrinsic,
     {
-<<<<<<< HEAD
         System: frame_system::{Pallet, Call, Config, Storage, Event<T>},
         DexManager: dex_manager::{Pallet, Call, Storage},
         TradingPair: trading_pair::{Pallet, Call, Storage, Event<T>},
@@ -117,22 +116,7 @@
         PoolXyk: pool_xyk::{Pallet, Call, Storage, Event<T>},
         PswapDistribution: pswap_distribution::{Pallet, Call, Storage, Event<T>},
         PriceTools: price_tools::{Pallet, Storage, Event<T>},
-=======
-        System: frame_system::{Module, Call, Config, Storage, Event<T>},
-        DexManager: dex_manager::{Module, Call, Storage},
-        TradingPair: trading_pair::{Module, Call, Storage, Event<T>},
-        MockLiquiditySource: mock_liquidity_source::<Instance1>::{Module, Call, Config<T>, Storage},
-        Tokens: tokens::{Module, Call, Config<T>, Storage, Event<T>},
-        Currencies: currencies::{Module, Call, Storage, Event<T>},
-        Assets: assets::{Module, Call, Config<T>, Storage, Event<T>},
-        Permissions: permissions::{Module, Call, Config<T>, Storage, Event<T>},
-        Technical: technical::{Module, Call, Storage, Event<T>},
-        Balances: pallet_balances::{Module, Call, Storage, Event<T>},
-        PoolXyk: pool_xyk::{Module, Call, Storage, Event<T>},
-        PswapDistribution: pswap_distribution::{Module, Call, Storage, Event<T>},
-        PriceTools: price_tools::{Module, Storage, Event<T>},
-        CeresLiquidityLocker: ceres_liquidity_locker::{Module, Call, Storage, Event<T>},
->>>>>>> ff314775
+        CeresLiquidityLocker: ceres_liquidity_locker::{Pallet, Call, Storage, Event<T>},
     }
 }
 

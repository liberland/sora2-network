--- conflicted
+++ resolved
@@ -195,6 +195,7 @@
 	estimatedGas, err := wr.ethereumConn.GetClient().EstimateGas(ctx, callMsg)
 	estimatedCost := (estimatedGas * 4000 * 50) / 1000000000
 	log.WithField("estimatedGas", estimatedGas).WithField("estimatedCost", estimatedCost).WithError(err).Info("Estimated gas newCommitment")
+
 	rawCaller := beefylightclient.ContractCallerRaw{Contract: &contract.ContractCaller}
 	callResult := make([]interface{}, 0)
 	err = rawCaller.Call(&bind.CallOpts{Context: options.Context, From: options.From, Pending: false}, &callResult,
@@ -206,16 +207,6 @@
 	if err != nil {
 		return err
 	}
-
-	rawCaller := beefylightclient.ContractCallerRaw{Contract: &wr.beefyLightClient.ContractCaller}
-	callResult := make([]interface{}, 0)
-	err = rawCaller.Call(&bind.CallOpts{Context: options.Context, From: options.From, Pending: false}, &callResult,
-		"newSignatureCommitment",
-		msg.CommitmentHash,
-		msg.ValidatorClaimsBitfield, msg.ValidatorSignatureCommitment,
-		msg.ValidatorPosition, msg.ValidatorPublicKey, msg.ValidatorPublicKeyMerkleProof,
-	)
-	log.WithFields(log.Fields{"error": err, "result": callResult}).Info("Test transaction")
 
 	tx, err := contract.NewSignatureCommitment(options,
 		msg.CommitmentHash,
@@ -331,13 +322,7 @@
 		msg.Commitment,
 		validatorProof,
 		msg.LatestMMRLeaf,
-<<<<<<< HEAD
-		msg.MMRLeafIndex,
-		msg.MMRLeafCount,
-		msg.MMRProofItems,
-=======
 		msg.SimplifiedMMRProof,
->>>>>>> cc51d793
 	)
 	if err != nil {
 		return err
@@ -347,6 +332,7 @@
 	estimatedGas, err := wr.ethereumConn.GetClient().EstimateGas(ctx, callMsg)
 	estimatedCost := (estimatedGas * 4000 * 50) / 1000000000
 	log.WithField("estimatedGas", estimatedGas).WithField("estimatedCost", estimatedCost).WithError(err).Info("Estimated gas CompleteCommitment")
+
 	rawCaller := beefylightclient.ContractCallerRaw{Contract: &contract.ContractCaller}
 	callResult := make([]interface{}, 0)
 	err = rawCaller.Call(&bind.CallOpts{Context: options.Context, From: options.From, Pending: false}, &callResult,
@@ -362,20 +348,6 @@
 		return err
 	}
 
-	rawCaller := beefylightclient.ContractCallerRaw{Contract: &wr.beefyLightClient.ContractCaller}
-	callResult := make([]interface{}, 0)
-	err = rawCaller.Call(&bind.CallOpts{Context: options.Context, From: options.From, Pending: false}, &callResult,
-		"completeSignatureCommitment",
-		msg.ID,
-		msg.Commitment,
-		validatorProof,
-		msg.LatestMMRLeaf,
-		msg.MMRLeafIndex,
-		msg.MMRLeafCount,
-		msg.MMRProofItems,
-	)
-	log.WithFields(log.Fields{"error": err, "result": callResult}).Info("Test transaction")
-
 	tx, err := contract.CompleteSignatureCommitment(options,
 		msg.ID,
 		msg.Commitment,

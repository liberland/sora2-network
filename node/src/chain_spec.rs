--- conflicted
+++ resolved
@@ -1,19 +1,11 @@
 use framenode_runtime::{
     bonding_curve_pool, eth_bridge, opaque::SessionKeys, AccountId, AssetSymbol, AssetsConfig,
-<<<<<<< HEAD
     BabeConfig, BalancesConfig, BondingCurvePoolConfig, BridgeMultisigConfig, DEXAPIConfig,
     DEXManagerConfig, EthBridgeConfig, FarmingConfig, FaucetConfig, GenesisConfig, GetBaseAssetId,
     GrandpaConfig, IrohaMigrationConfig, LiquiditySourceType, PermissionsConfig,
     PswapDistributionConfig, PswapId, Runtime, SessionConfig, Signature, StakerStatus,
     StakingConfig, SudoConfig, SystemConfig, TechAccountId, TechnicalConfig, TokensConfig, UsdId,
     ValId, XorId, WASM_BINARY,
-=======
-    BabeConfig, BalancesConfig, BondingCurvePoolConfig, DEXAPIConfig, DEXManagerConfig,
-    EthBridgeConfig, FarmingConfig, FaucetConfig, GenesisConfig, GetBaseAssetId, GrandpaConfig,
-    LiquiditySourceType, MultisigConfig, PermissionsConfig, PswapDistributionConfig, PswapId,
-    Runtime, SessionConfig, Signature, StakerStatus, StakingConfig, SudoConfig, SystemConfig,
-    TechAccountId, TechnicalConfig, TokensConfig, ValId, XorId, WASM_BINARY,
->>>>>>> a0bda339
 };
 
 use common::prelude::{DEXInfo, FixedWrapper};

[package]
edition = "2021"
authors = ["Polka Biome Ltd. <jihoon@tutanota.de>"]
license = "BSD-4-Clause"
homepage = "https://sora.org"
repository = "https://github.com/sora-xor/sora2-network"
name = "framenode-runtime"
version = "1.4.4"

[package.metadata.docs.rs]
targets = ["x86_64-unknown-linux-gnu"]

[build-dependencies]
substrate-wasm-builder = { git = "https://github.com/paritytech/substrate.git", branch = "polkadot-v0.9.25" }

[dependencies]
codec = { package = "parity-scale-codec", version = "3", default-features = false, features = [
    "derive",
    "chain-error",
] }
scale-info = { version = "2", default-features = false, features = ["derive"] }
hex-literal = "0.3.1"
log = { version = "0.4.14" }
serde = { features = [
    'derive',
], default-features = false, optional = true, version = '1.0.101' }

<<<<<<< HEAD
bridge-multisig = { git = "https://github.com/soramitsu/sora2-frame-pallets.git", branch = "polkadot-v0.9.28", package = "pallet-multisig", default-features = false }
beefy-primitives = { git = "https://github.com/paritytech/substrate.git", branch = "polkadot-v0.9.28", default-features = false }
sp-mmr-primitives = { git = "https://github.com/paritytech/substrate.git", branch = "polkadot-v0.9.28", default-features = false }
pallet-mmr = { git = "https://github.com/paritytech/substrate.git", branch = "polkadot-v0.9.28", default-features = false }
beefy-light-client = {git = "https://github.com/sora-xor/sora2-common.git", branch = "beefy_light_client_pallet", default-features = false }

ethereum-light-client = { path = "../pallets/trustless-eth-bridge/ethereum-light-client", default-features = false }
bridge-channel = { path = "../pallets/trustless-eth-bridge/channel", default-features = false }
dispatch = { path = "../pallets/trustless-eth-bridge/dispatch", default-features = false }
eth-app = { path = "../pallets/trustless-eth-bridge/eth-app", default-features = false }
migration-app = { path = "../pallets/trustless-eth-bridge/migration-app", default-features = false }
erc20-app = { path = "../pallets/trustless-eth-bridge/erc20-app", default-features = false }
leaf-provider = { path = "../pallets/trustless-eth-bridge/leaf-provider", default-features = false }
leaf-provider-runtime-api = { path = "../pallets/trustless-eth-bridge/leaf-provider/runtime-api", default-features = false }
evm-bridge-proxy = { path = "../pallets/trustless-eth-bridge/evm-bridge-proxy", default-features = false }
evm-bridge-proxy-runtime-api = { path = "../pallets/trustless-eth-bridge/evm-bridge-proxy/runtime-api", default-features = false }
=======
bridge-multisig = { git = "https://github.com/soramitsu/sora2-frame-pallets.git", branch = "polkadot-v0.9.25", package = "pallet-multisig", default-features = false }
beefy-primitives = { git = "https://github.com/paritytech/substrate.git", branch = "polkadot-v0.9.25", default-features = false }
sp-mmr-primitives = { git = "https://github.com/paritytech/substrate.git", branch = "polkadot-v0.9.25", default-features = false }
>>>>>>> 3f25df7e

assets = { path = "../pallets/assets", default-features = false }
assets-runtime-api = { path = "../pallets/assets/runtime-api", default-features = false }
common = { path = "../common", default-features = false }
ceres-governance-platform = { path = "../pallets/ceres-governance-platform", default-features = false }
ceres-launchpad = { path = "../pallets/ceres-launchpad", default-features = false }
ceres-liquidity-locker = { path = "../pallets/ceres-liquidity-locker", default-features = false }
ceres-liquidity-locker-benchmarking = { path = "../pallets/ceres-liquidity-locker/benchmarking", default-features = false, optional = true }
ceres-token-locker = { path = "../pallets/ceres-token-locker", default-features = false }
ceres-staking = { path = "../pallets/ceres-staking", default-features = false }
demeter-farming-platform = { path = "../pallets/demeter-farming-platform", default-features = false }
demeter-farming-platform-benchmarking = { path = "../pallets/demeter-farming-platform/benchmarking", default-features = false, optional = true }
dex-api = { path = "../pallets/dex-api", default-features = false }
dex-manager = { path = "../pallets/dex-manager", default-features = false }
dex-manager-runtime-api = { path = "../pallets/dex-manager/runtime-api", default-features = false }
dex-runtime-api = { path = "../pallets/dex-api/runtime-api", default-features = false }
eth-bridge = { path = "../pallets/eth-bridge", default-features = false }
eth-bridge-runtime-api = { path = "../pallets/eth-bridge/runtime-api", default-features = false }
farming = { path = "../pallets/farming", default-features = false }
farming-runtime-api = { path = "../pallets/farming/runtime-api", default-features = false }
faucet = { path = "../pallets/faucet", default-features = false, optional = true }
iroha-migration = { path = "../pallets/iroha-migration", default-features = false }
iroha-migration-runtime-api = { path = "../pallets/iroha-migration/runtime-api", default-features = false }
liquidity-proxy = { path = "../pallets/liquidity-proxy", default-features = false }
liquidity-proxy-benchmarking = { path = "../pallets/liquidity-proxy/benchmarking", default-features = false, optional = true }
liquidity-proxy-runtime-api = { path = "../pallets/liquidity-proxy/runtime-api", default-features = false }
mock-liquidity-source = { path = "../pallets/mock-liquidity-source", default-features = false }
multicollateral-bonding-curve-pool = { path = "../pallets/multicollateral-bonding-curve-pool", default-features = false }
permissions = { path = "../pallets/permissions", default-features = false }
pool-xyk = { path = "../pallets/pool-xyk", default-features = false }
pool-xyk-benchmarking = { path = "../pallets/pool-xyk/benchmarking", default-features = false, optional = true }
price-tools = { path = "../pallets/price-tools", default-features = false }
pswap-distribution = { path = "../pallets/pswap-distribution", default-features = false }
pswap-distribution-benchmarking = { path = "../pallets/pswap-distribution/benchmarking", default-features = false, optional = true }
pswap-distribution-runtime-api = { path = "../pallets/pswap-distribution/runtime-api", default-features = false }
referrals = { path = "../pallets/referrals", default-features = false }
rewards = { path = "../pallets/rewards", default-features = false }
rewards-runtime-api = { path = "../pallets/rewards/runtime-api", default-features = false }
technical = { path = "../pallets/technical", default-features = false }
trading-pair = { path = "../pallets/trading-pair", default-features = false }
trading-pair-runtime-api = { path = "../pallets/trading-pair/runtime-api", default-features = false }
vested-rewards = { path = "../pallets/vested-rewards", default-features = false }
vested-rewards-runtime-api = { path = "../pallets/vested-rewards/runtime-api", default-features = false }
xor-fee = { path = "../pallets/xor-fee", default-features = false }
xst = { path = "../pallets/xst", default-features = false }

# Substrate dependencies
<<<<<<< HEAD
frame-benchmarking = { git = "https://github.com/paritytech/substrate.git", branch = "polkadot-v0.9.28", default-features = false, optional = true }
frame-executive = { git = "https://github.com/paritytech/substrate.git", branch = "polkadot-v0.9.28", default-features = false }
frame-support = { git = "https://github.com/paritytech/substrate.git", branch = "polkadot-v0.9.28", default-features = false }
frame-system = { git = "https://github.com/paritytech/substrate.git", branch = "polkadot-v0.9.28", default-features = false }
frame-system-benchmarking = { git = "https://github.com/paritytech/substrate.git", branch = "polkadot-v0.9.28", default-features = false, optional = true }
frame-system-rpc-runtime-api = { git = "https://github.com/paritytech/substrate.git", branch = "polkadot-v0.9.28", default-features = false }
pallet-aura = { git = "https://github.com/paritytech/substrate.git", branch = "polkadot-v0.9.28", default-features = false }
pallet-balances = { git = "https://github.com/paritytech/substrate.git", branch = "polkadot-v0.9.28", default-features = false }
pallet-collective = { git = "https://github.com/paritytech/substrate.git", branch = "polkadot-v0.9.28", default-features = false }
pallet-democracy = { git = "https://github.com/paritytech/substrate.git", branch = "polkadot-v0.9.28", default-features = false }
pallet-elections-phragmen = { git = "https://github.com/paritytech/substrate.git", branch = "polkadot-v0.9.28", default-features = false }
pallet-grandpa = { git = "https://github.com/paritytech/substrate.git", branch = "polkadot-v0.9.28", default-features = false }
pallet-beefy = { git = "https://github.com/paritytech/substrate.git", branch = "polkadot-v0.9.28", default-features = false }
pallet-beefy-mmr = { git = "https://github.com/paritytech/substrate.git", branch = "polkadot-v0.9.28", default-features = false }
pallet-babe = { git = "https://github.com/paritytech/substrate.git", branch = "polkadot-v0.9.28", default-features = false }
pallet-im-online = { git = "https://github.com/paritytech/substrate.git", branch = "polkadot-v0.9.28", default-features = false }
pallet-identity = { git = "https://github.com/paritytech/substrate.git", branch = "polkadot-v0.9.28", default-features = false }
pallet-membership = { git = "https://github.com/paritytech/substrate.git", branch = "polkadot-v0.9.28", default-features = false }
pallet-multisig = { git = "https://github.com/paritytech/substrate.git", branch = "polkadot-v0.9.28", default-features = false }
pallet-offences = { git = "https://github.com/paritytech/substrate.git", branch = "polkadot-v0.9.28", default-features = false }
pallet-randomness-collective-flip = { git = "https://github.com/paritytech/substrate.git", branch = "polkadot-v0.9.28", default-features = false }
pallet-sudo = { git = "https://github.com/paritytech/substrate.git", branch = "polkadot-v0.9.28", default-features = false }
pallet-timestamp = { git = "https://github.com/paritytech/substrate.git", branch = "polkadot-v0.9.28", default-features = false }
pallet-scheduler = { git = "https://github.com/paritytech/substrate.git", branch = "polkadot-v0.9.28", default-features = false }
#pallet-session = { git = "https://github.com/paritytech/substrate.git", branch = "polkadot-v0.9.28", default-features = false }
pallet-session = { git = "https://github.com/paritytech/substrate.git", branch = "polkadot-v0.9.28", default-features = false, features = [
=======
frame-benchmarking = { git = "https://github.com/paritytech/substrate.git", branch = "polkadot-v0.9.25", default-features = false, optional = true }
frame-executive = { git = "https://github.com/paritytech/substrate.git", branch = "polkadot-v0.9.25", default-features = false }
frame-support = { git = "https://github.com/paritytech/substrate.git", branch = "polkadot-v0.9.25", default-features = false }
frame-system = { git = "https://github.com/paritytech/substrate.git", branch = "polkadot-v0.9.25", default-features = false }
frame-system-benchmarking = { git = "https://github.com/paritytech/substrate.git", branch = "polkadot-v0.9.25", default-features = false, optional = true }
frame-system-rpc-runtime-api = { git = "https://github.com/paritytech/substrate.git", branch = "polkadot-v0.9.25", default-features = false }
pallet-aura = { git = "https://github.com/paritytech/substrate.git", branch = "polkadot-v0.9.25", default-features = false }
pallet-balances = { git = "https://github.com/paritytech/substrate.git", branch = "polkadot-v0.9.25", default-features = false }
pallet-collective = { git = "https://github.com/paritytech/substrate.git", branch = "polkadot-v0.9.25", default-features = false }
pallet-democracy = { git = "https://github.com/paritytech/substrate.git", branch = "polkadot-v0.9.25", default-features = false }
pallet-elections-phragmen = { git = "https://github.com/paritytech/substrate.git", branch = "polkadot-v0.9.25", default-features = false }
pallet-grandpa = { git = "https://github.com/paritytech/substrate.git", branch = "polkadot-v0.9.25", default-features = false }
pallet-beefy = { git = "https://github.com/paritytech/substrate.git", branch = "polkadot-v0.9.25", default-features = false }
pallet-babe = { git = "https://github.com/paritytech/substrate.git", branch = "polkadot-v0.9.25", default-features = false }
pallet-im-online = { git = "https://github.com/paritytech/substrate.git", branch = "polkadot-v0.9.25", default-features = false }
pallet-identity = { git = "https://github.com/paritytech/substrate.git", branch = "polkadot-v0.9.25", default-features = false }
pallet-membership = { git = "https://github.com/paritytech/substrate.git", branch = "polkadot-v0.9.25", default-features = false }
pallet-multisig = { git = "https://github.com/paritytech/substrate.git", branch = "polkadot-v0.9.25", default-features = false }
pallet-offences = { git = "https://github.com/paritytech/substrate.git", branch = "polkadot-v0.9.25", default-features = false }
pallet-randomness-collective-flip = { git = "https://github.com/paritytech/substrate.git", branch = "polkadot-v0.9.25", default-features = false }
pallet-sudo = { git = "https://github.com/paritytech/substrate.git", branch = "polkadot-v0.9.25", default-features = false }
pallet-timestamp = { git = "https://github.com/paritytech/substrate.git", branch = "polkadot-v0.9.25", default-features = false }
pallet-scheduler = { git = "https://github.com/paritytech/substrate.git", branch = "polkadot-v0.9.25", default-features = false }
#pallet-session = { git = "https://github.com/paritytech/substrate.git", branch = "polkadot-v0.9.25", default-features = false }
pallet-session = { git = "https://github.com/paritytech/substrate.git", branch = "polkadot-v0.9.25", default-features = false, features = [
>>>>>>> 3f25df7e
    "historical",
] }
pallet-staking = { git = "https://github.com/soramitsu/sora2-frame-pallets.git", default-features = false, branch = "polkadot-v0.9.28" }
pallet-transaction-payment = { git = "https://github.com/paritytech/substrate.git", branch = "polkadot-v0.9.28", default-features = false }
pallet-transaction-payment-rpc-runtime-api = { git = "https://github.com/paritytech/substrate.git", branch = "polkadot-v0.9.28", default-features = false }
pallet-utility = { git = "https://github.com/paritytech/substrate.git", branch = "polkadot-v0.9.28", default-features = false }
pallet-bags-list = { git = "https://github.com/paritytech/substrate.git", branch = "polkadot-v0.9.28", default-features = false }

sp-api = { git = "https://github.com/paritytech/substrate.git", branch = "polkadot-v0.9.28", default-features = false }
sp-block-builder = { git = "https://github.com/paritytech/substrate.git", branch = "polkadot-v0.9.28", default-features = false }
sp-consensus-aura = { git = "https://github.com/paritytech/substrate.git", branch = "polkadot-v0.9.28", default-features = false }
sp-consensus-babe = { git = "https://github.com/paritytech/substrate.git", branch = "polkadot-v0.9.28", default-features = false }
sp-core = { git = "https://github.com/paritytech/substrate.git", branch = "polkadot-v0.9.28", default-features = false }
sp-inherents = { git = "https://github.com/paritytech/substrate.git", branch = "polkadot-v0.9.28", default-features = false }
sp-offchain = { git = "https://github.com/paritytech/substrate.git", branch = "polkadot-v0.9.28", default-features = false }
sp-runtime = { git = "https://github.com/paritytech/substrate.git", branch = "polkadot-v0.9.28", default-features = false }
sp-session = { git = "https://github.com/paritytech/substrate.git", branch = "polkadot-v0.9.28", default-features = false }
sp-std = { git = "https://github.com/paritytech/substrate.git", branch = "polkadot-v0.9.28", default-features = false }
sp-transaction-pool = { git = "https://github.com/paritytech/substrate.git", branch = "polkadot-v0.9.28", default-features = false }
sp-version = { git = "https://github.com/paritytech/substrate.git", branch = "polkadot-v0.9.28", default-features = false }
sp-staking = { git = "https://github.com/paritytech/substrate.git", branch = "polkadot-v0.9.28", default-features = false }
sp-npos-elections = { git = "https://github.com/paritytech/substrate.git", branch = "polkadot-v0.9.28", default-features = false }
pallet-authorship = { git = "https://github.com/paritytech/substrate.git", branch = "polkadot-v0.9.28", default-features = false }
pallet-election-provider-multi-phase = { git = "https://github.com/paritytech/substrate", branch = "polkadot-v0.9.28", default-features = false }
frame-election-provider-support = { git = "https://github.com/paritytech/substrate", branch = "polkadot-v0.9.28", default-features = false }

# Other
currencies = { git = "https://github.com/open-web3-stack/open-runtime-module-library.git", package = "orml-currencies", default-features = false }
static_assertions = "1.1.0"
tokens = { git = "https://github.com/open-web3-stack/open-runtime-module-library.git", package = "orml-tokens", default-features = false }
traits = { git = "https://github.com/open-web3-stack/open-runtime-module-library.git", package = "orml-traits", default-features = false }

[dev-dependencies]
env_logger = "0.9.0"
framenode-chain-spec = { path = "../node/chain_spec", features = ["test"] }

[features]
default = ["std", "build-wasm-binary"]

std = [
    "assets-runtime-api/std",
    "assets/std",
    "bridge-multisig/std",
    "pallet-beefy/std",
    "sp-mmr-primitives/std",
    "beefy-primitives/std",
    "beefy-light-client/std",

    "codec/std",
    "scale-info/std",
    "common/std",
    "ceres-governance-platform/std",
    "ceres-launchpad/std",
    "ceres-liquidity-locker/std",
    "ceres-staking/std",
    "ceres-token-locker/std",
    "demeter-farming-platform/std",
    "dex-api/std",
    "dex-manager-runtime-api/std",
    "dex-manager/std",
    "dex-runtime-api/std",
    "eth-bridge-runtime-api/std",
    "eth-bridge/std",
<<<<<<< HEAD
    "ethereum-light-client/std",
    "bridge-channel/std",
    "dispatch/std",
    "eth-app/std",
    "migration-app/std",
    "erc20-app/std",
    "leaf-provider/std",
    "leaf-provider-runtime-api/std",
    "evm-bridge-proxy/std",
    "evm-bridge-proxy-runtime-api/std",
    "bridge-types/std",
=======
>>>>>>> 3f25df7e
    "farming/std",
    "farming-runtime-api/std",
    "faucet/std",
    "frame-executive/std",
    "frame-support/std",
    "frame-system-rpc-runtime-api/std",
    "frame-system/std",
    "iroha-migration-runtime-api/std",
    "iroha-migration/std",
    "liquidity-proxy-runtime-api/std",
    "liquidity-proxy/std",
    "mock-liquidity-source/std",
    "multicollateral-bonding-curve-pool/std",
    "pallet-aura/std",
    "pallet-authorship/std",
    "pallet-babe/std",
    "pallet-balances/std",
    "pallet-collective/std",
    "pallet-democracy/std",
    "pallet-elections-phragmen/std",
    "pallet-grandpa/std",
    "pallet-identity/std",
    "pallet-im-online/std",
    "pallet-membership/std",
    "pallet-multisig/std",
    "pallet-offences/std",
    "pallet-randomness-collective-flip/std",
    "pallet-scheduler/std",
    "pallet-session/std",
    "pallet-staking/std",
    "pallet-sudo/std",
    "pallet-timestamp/std",
    "pallet-transaction-payment-rpc-runtime-api/std",
    "pallet-transaction-payment/std",
    "pallet-utility/std",
    "permissions/std",
    "pool-xyk/std",
    "price-tools/std",
    "pswap-distribution-runtime-api/std",
    "pswap-distribution/std",
    "referrals/std",
    "rewards-runtime-api/std",
    "rewards/std",
    "serde/std",
    "sp-api/std",
    "sp-block-builder/std",
    "sp-consensus-aura/std",
    "sp-consensus-babe/std",
    "sp-core/std",
    "sp-inherents/std",
    "sp-offchain/std",
    "sp-runtime/std",
    "sp-session/std",
    "sp-staking/std",
    "sp-std/std",
    "sp-transaction-pool/std",
    "sp-version/std",
    "sp-npos-elections/std",
    "technical/std",
    "trading-pair-runtime-api/std",
    "trading-pair/std",
    "vested-rewards/std",
    "vested-rewards-runtime-api/std",
    "xor-fee/std",
    "xst/std",
]

private-net = [
    "faucet",
    "farming/private-net",
    "vested-rewards/private-net",
    "framenode-chain-spec/private-net",
]

runtime-benchmarks = [
    "assets/runtime-benchmarks",
    "ceres-governance-platform/runtime-benchmarks",
    "ceres-launchpad/runtime-benchmarks",
    "ceres-liquidity-locker-benchmarking",
    "demeter-farming-platform-benchmarking",
    "ceres-staking/runtime-benchmarks",
    "ceres-token-locker/runtime-benchmarks",
    "eth-bridge/runtime-benchmarks",
<<<<<<< HEAD
    "ethereum-light-client/runtime-benchmarks",
    "bridge-channel/runtime-benchmarks",
    "dispatch/runtime-benchmarks",
    "eth-app/runtime-benchmarks",
    "migration-app/runtime-benchmarks",
    "erc20-app/runtime-benchmarks",
    "bridge-types/runtime-benchmarks",
    "evm-bridge-proxy/runtime-benchmarks",
=======
>>>>>>> 3f25df7e
    "farming/runtime-benchmarks",
    "faucet/runtime-benchmarks",
    "frame-benchmarking",
    "frame-support/runtime-benchmarks",
    "frame-system-benchmarking",
    "frame-system/runtime-benchmarks",
    "iroha-migration/runtime-benchmarks",
    "liquidity-proxy-benchmarking",
    "multicollateral-bonding-curve-pool/runtime-benchmarks",
    "multicollateral-bonding-curve-pool/runtime-benchmarks",
    "pallet-collective/runtime-benchmarks",
    "pool-xyk-benchmarking",
    "price-tools/runtime-benchmarks",
    "pswap-distribution-benchmarking/runtime-benchmarks",
    "pswap-distribution/runtime-benchmarks",
    "pswap-distribution/runtime-benchmarks",
    "referrals/runtime-benchmarks",
    "rewards/runtime-benchmarks",
    "technical/runtime-benchmarks",
    "trading-pair/runtime-benchmarks",
    "multicollateral-bonding-curve-pool/runtime-benchmarks",
    "pswap-distribution/runtime-benchmarks",
    "price-tools/runtime-benchmarks",
    "vested-rewards/runtime-benchmarks",
    "xor-fee/runtime-benchmarks",
]

reduced-pswap-reward-periods = []

build-wasm-binary = []<|MERGE_RESOLUTION|>--- conflicted
+++ resolved
@@ -25,13 +25,13 @@
     'derive',
 ], default-features = false, optional = true, version = '1.0.101' }
 
-<<<<<<< HEAD
 bridge-multisig = { git = "https://github.com/soramitsu/sora2-frame-pallets.git", branch = "polkadot-v0.9.28", package = "pallet-multisig", default-features = false }
 beefy-primitives = { git = "https://github.com/paritytech/substrate.git", branch = "polkadot-v0.9.28", default-features = false }
 sp-mmr-primitives = { git = "https://github.com/paritytech/substrate.git", branch = "polkadot-v0.9.28", default-features = false }
 pallet-mmr = { git = "https://github.com/paritytech/substrate.git", branch = "polkadot-v0.9.28", default-features = false }
-beefy-light-client = {git = "https://github.com/sora-xor/sora2-common.git", branch = "beefy_light_client_pallet", default-features = false }
-
+beefy-light-client = { git = "https://github.com/sora-xor/sora2-common.git", branch = "beefy_light_client_pallet", default-features = false }
+
+bridge-types = { path = "../pallets/trustless-eth-bridge/types", default-features = false }
 ethereum-light-client = { path = "../pallets/trustless-eth-bridge/ethereum-light-client", default-features = false }
 bridge-channel = { path = "../pallets/trustless-eth-bridge/channel", default-features = false }
 dispatch = { path = "../pallets/trustless-eth-bridge/dispatch", default-features = false }
@@ -42,11 +42,6 @@
 leaf-provider-runtime-api = { path = "../pallets/trustless-eth-bridge/leaf-provider/runtime-api", default-features = false }
 evm-bridge-proxy = { path = "../pallets/trustless-eth-bridge/evm-bridge-proxy", default-features = false }
 evm-bridge-proxy-runtime-api = { path = "../pallets/trustless-eth-bridge/evm-bridge-proxy/runtime-api", default-features = false }
-=======
-bridge-multisig = { git = "https://github.com/soramitsu/sora2-frame-pallets.git", branch = "polkadot-v0.9.25", package = "pallet-multisig", default-features = false }
-beefy-primitives = { git = "https://github.com/paritytech/substrate.git", branch = "polkadot-v0.9.25", default-features = false }
-sp-mmr-primitives = { git = "https://github.com/paritytech/substrate.git", branch = "polkadot-v0.9.25", default-features = false }
->>>>>>> 3f25df7e
 
 assets = { path = "../pallets/assets", default-features = false }
 assets-runtime-api = { path = "../pallets/assets/runtime-api", default-features = false }
@@ -94,7 +89,6 @@
 xst = { path = "../pallets/xst", default-features = false }
 
 # Substrate dependencies
-<<<<<<< HEAD
 frame-benchmarking = { git = "https://github.com/paritytech/substrate.git", branch = "polkadot-v0.9.28", default-features = false, optional = true }
 frame-executive = { git = "https://github.com/paritytech/substrate.git", branch = "polkadot-v0.9.28", default-features = false }
 frame-support = { git = "https://github.com/paritytech/substrate.git", branch = "polkadot-v0.9.28", default-features = false }
@@ -121,33 +115,6 @@
 pallet-scheduler = { git = "https://github.com/paritytech/substrate.git", branch = "polkadot-v0.9.28", default-features = false }
 #pallet-session = { git = "https://github.com/paritytech/substrate.git", branch = "polkadot-v0.9.28", default-features = false }
 pallet-session = { git = "https://github.com/paritytech/substrate.git", branch = "polkadot-v0.9.28", default-features = false, features = [
-=======
-frame-benchmarking = { git = "https://github.com/paritytech/substrate.git", branch = "polkadot-v0.9.25", default-features = false, optional = true }
-frame-executive = { git = "https://github.com/paritytech/substrate.git", branch = "polkadot-v0.9.25", default-features = false }
-frame-support = { git = "https://github.com/paritytech/substrate.git", branch = "polkadot-v0.9.25", default-features = false }
-frame-system = { git = "https://github.com/paritytech/substrate.git", branch = "polkadot-v0.9.25", default-features = false }
-frame-system-benchmarking = { git = "https://github.com/paritytech/substrate.git", branch = "polkadot-v0.9.25", default-features = false, optional = true }
-frame-system-rpc-runtime-api = { git = "https://github.com/paritytech/substrate.git", branch = "polkadot-v0.9.25", default-features = false }
-pallet-aura = { git = "https://github.com/paritytech/substrate.git", branch = "polkadot-v0.9.25", default-features = false }
-pallet-balances = { git = "https://github.com/paritytech/substrate.git", branch = "polkadot-v0.9.25", default-features = false }
-pallet-collective = { git = "https://github.com/paritytech/substrate.git", branch = "polkadot-v0.9.25", default-features = false }
-pallet-democracy = { git = "https://github.com/paritytech/substrate.git", branch = "polkadot-v0.9.25", default-features = false }
-pallet-elections-phragmen = { git = "https://github.com/paritytech/substrate.git", branch = "polkadot-v0.9.25", default-features = false }
-pallet-grandpa = { git = "https://github.com/paritytech/substrate.git", branch = "polkadot-v0.9.25", default-features = false }
-pallet-beefy = { git = "https://github.com/paritytech/substrate.git", branch = "polkadot-v0.9.25", default-features = false }
-pallet-babe = { git = "https://github.com/paritytech/substrate.git", branch = "polkadot-v0.9.25", default-features = false }
-pallet-im-online = { git = "https://github.com/paritytech/substrate.git", branch = "polkadot-v0.9.25", default-features = false }
-pallet-identity = { git = "https://github.com/paritytech/substrate.git", branch = "polkadot-v0.9.25", default-features = false }
-pallet-membership = { git = "https://github.com/paritytech/substrate.git", branch = "polkadot-v0.9.25", default-features = false }
-pallet-multisig = { git = "https://github.com/paritytech/substrate.git", branch = "polkadot-v0.9.25", default-features = false }
-pallet-offences = { git = "https://github.com/paritytech/substrate.git", branch = "polkadot-v0.9.25", default-features = false }
-pallet-randomness-collective-flip = { git = "https://github.com/paritytech/substrate.git", branch = "polkadot-v0.9.25", default-features = false }
-pallet-sudo = { git = "https://github.com/paritytech/substrate.git", branch = "polkadot-v0.9.25", default-features = false }
-pallet-timestamp = { git = "https://github.com/paritytech/substrate.git", branch = "polkadot-v0.9.25", default-features = false }
-pallet-scheduler = { git = "https://github.com/paritytech/substrate.git", branch = "polkadot-v0.9.25", default-features = false }
-#pallet-session = { git = "https://github.com/paritytech/substrate.git", branch = "polkadot-v0.9.25", default-features = false }
-pallet-session = { git = "https://github.com/paritytech/substrate.git", branch = "polkadot-v0.9.25", default-features = false, features = [
->>>>>>> 3f25df7e
     "historical",
 ] }
 pallet-staking = { git = "https://github.com/soramitsu/sora2-frame-pallets.git", default-features = false, branch = "polkadot-v0.9.28" }
@@ -211,7 +178,6 @@
     "dex-runtime-api/std",
     "eth-bridge-runtime-api/std",
     "eth-bridge/std",
-<<<<<<< HEAD
     "ethereum-light-client/std",
     "bridge-channel/std",
     "dispatch/std",
@@ -223,8 +189,6 @@
     "evm-bridge-proxy/std",
     "evm-bridge-proxy-runtime-api/std",
     "bridge-types/std",
-=======
->>>>>>> 3f25df7e
     "farming/std",
     "farming-runtime-api/std",
     "faucet/std",
@@ -308,7 +272,6 @@
     "ceres-staking/runtime-benchmarks",
     "ceres-token-locker/runtime-benchmarks",
     "eth-bridge/runtime-benchmarks",
-<<<<<<< HEAD
     "ethereum-light-client/runtime-benchmarks",
     "bridge-channel/runtime-benchmarks",
     "dispatch/runtime-benchmarks",
@@ -317,8 +280,6 @@
     "erc20-app/runtime-benchmarks",
     "bridge-types/runtime-benchmarks",
     "evm-bridge-proxy/runtime-benchmarks",
-=======
->>>>>>> 3f25df7e
     "farming/runtime-benchmarks",
     "faucet/runtime-benchmarks",
     "frame-benchmarking",

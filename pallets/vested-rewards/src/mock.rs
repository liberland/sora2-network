--- conflicted
+++ resolved
@@ -32,10 +32,7 @@
 use common::mock::ExistentialDeposits;
 use common::prelude::{Balance, DEXInfo};
 use common::prelude::{LiquiditySourceType, QuoteAmount, SwapAmount, SwapOutcome};
-<<<<<<< HEAD
-=======
 use common::LiquiditySourceFilter;
->>>>>>> 568d7eee
 use common::{
     balance, fixed, hash, AssetId32, AssetName, AssetSymbol, BalancePrecision, ContentSource,
     Description, Fixed, LiquidityProxyTrait, LiquiditySourceFilter, DEFAULT_BALANCE_PRECISION, DOT,
@@ -105,11 +102,7 @@
 
 pub struct MockLiquidityProxy;
 
-<<<<<<< HEAD
 impl LiquidityProxyTrait<DEXId, AccountId, AssetId> for MockLiquidityProxy {
-=======
-impl liquidity_proxy::LiquidityProxyTrait<DEXId, AccountId, AssetId> for MockLiquidityProxy {
->>>>>>> 568d7eee
     fn quote(
         _dex_id: DEXId,
         _input_asset_id: &AssetId,
@@ -245,7 +238,6 @@
         common::AssetIdExtraAssetRecordArg<DEXId, common::LiquiditySourceType, [u8; 32]>;
     type AssetId = AssetId;
     type GetBaseAssetId = GetBaseAssetId;
-<<<<<<< HEAD
     type GetBuyBackAssetId = GetBuyBackAssetId;
     type GetBuyBackSupplyAssets = GetBuyBackSupplyAssets;
     type GetBuyBackPercentage = GetBuyBackPercentage;
@@ -253,10 +245,6 @@
     type GetBuyBackDexId = GetBuyBackDexId;
     type BuyBackLiquidityProxy = ();
     type Currency = currencies::Pallet<Runtime>;
-=======
-    type Currency = currencies::Pallet<Runtime>;
-    type GetTeamReservesAccountId = GetTeamReservesAccountId;
->>>>>>> 568d7eee
     type GetTotalBalance = ();
     type WeightInfo = ();
 }

--- conflicted
+++ resolved
@@ -35,13 +35,8 @@
 eth-bridge = { path = "../eth-bridge", default-features = false }
 referrals = { path = "../referrals", default-features = false }
 
-<<<<<<< HEAD
-pallet-staking = { git = "https://github.com/soramitsu/sora2-frame-pallets.git", branch = "polkadot-v0.9.25", default-features=false, optional=true }
-sp-core = { git = "https://github.com/paritytech/substrate.git", branch = "polkadot-v0.9.25", default-features = false, optional=true }
-=======
 pallet-staking = { git = "https://github.com/soramitsu/sora2-frame-pallets.git", branch = "polkadot-v0.9.25", default-features = false, optional = true }
 sp-core = { git = "https://github.com/paritytech/substrate.git", branch = "polkadot-v0.9.25", default-features = false, optional = true }
->>>>>>> 568d7eee
 permissions = { path = "../permissions", default-features = false, optional = true }
 pool-xyk = { path = "../pool-xyk", default-features = false, optional = true }
 

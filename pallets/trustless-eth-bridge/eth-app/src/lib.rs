//! # ETH
//!
//! An application that implements a bridged ETH asset.
//!
//! ## Overview
//!
//! ETH balances are stored in the tightly-coupled [`asset`] runtime module. When an account holder burns
//! some of their balance, a `Transfer` event is emit for this event
//! and relay it to the other chain.
//!
//! ## Interface
//!
//! ### Dispatchable Calls
//!
//! - `burn`: Burn an ETH balance.
//!
#![cfg_attr(not(feature = "std"), no_std)]

use common::prelude::constants::EXTRINSIC_FIXED_WEIGHT;
use frame_support::dispatch::DispatchResult;
use frame_support::traits::EnsureOrigin;
use frame_support::weights::Weight;
use frame_system::ensure_signed;
use sp_core::{H160, U256};
use sp_runtime::traits::StaticLookup;
use sp_std::prelude::*;

use bridge_types::traits::OutboundRouter;
use bridge_types::types::ChannelId;
use bridge_types::EthNetworkId;

mod payload;
use payload::OutboundPayload;

#[cfg(feature = "runtime-benchmarks")]
mod benchmarking;

#[cfg(test)]
mod mock;

#[cfg(test)]
mod tests;

/// Weight functions needed for this pallet.
pub trait WeightInfo {
    fn burn() -> Weight;
    fn mint() -> Weight;
    fn register_network() -> Weight;
    fn register_network_with_existing_asset() -> Weight;
}

impl WeightInfo for () {
    fn burn() -> Weight {
        EXTRINSIC_FIXED_WEIGHT
    }
    fn mint() -> Weight {
        EXTRINSIC_FIXED_WEIGHT
    }
    fn register_network() -> Weight {
        EXTRINSIC_FIXED_WEIGHT
    }
    fn register_network_with_existing_asset() -> Weight {
        EXTRINSIC_FIXED_WEIGHT
    }
}

pub use pallet::*;

#[frame_support::pallet]
pub mod pallet {
    use super::*;
    use assets::AssetIdOf;
    use bridge_types::traits::{EvmBridgeApp, MessageStatusNotifier};
    use bridge_types::types::AppKind;
    use bridge_types::H256;
    use common::{AssetName, AssetSymbol, Balance, DEFAULT_BALANCE_PRECISION};
    use frame_support::pallet_prelude::*;
    use frame_support::traits::StorageVersion;
    use frame_system::pallet_prelude::{OriginFor, *};
    use frame_system::RawOrigin;
    use traits::MultiCurrency;

    type AccountIdOf<T> = <T as frame_system::Config>::AccountId;
    type BalanceOf<T> = <<T as assets::Config>::Currency as MultiCurrency<AccountIdOf<T>>>::Balance;

    #[pallet::config]
    pub trait Config:
        frame_system::Config + assets::Config + technical::Config + permissions::Config
    {
        type Event: From<Event<Self>> + IsType<<Self as frame_system::Config>::Event>;

        type OutboundRouter: OutboundRouter<Self::AccountId>;

        type CallOrigin: EnsureOrigin<Self::Origin, Success = (EthNetworkId, H256, H160)>;

        type MessageStatusNotifier: MessageStatusNotifier<Self::AssetId, Self::AccountId>;

        type BridgeTechAccountId: Get<Self::TechAccountId>;

        type WeightInfo: WeightInfo;
    }

    #[pallet::storage]
    #[pallet::getter(fn address_and_asset)]
    pub(super) type Addresses<T: Config> =
        StorageMap<_, Identity, EthNetworkId, (H160, AssetIdOf<T>), OptionQuery>;

    /// The current storage version.
    const STORAGE_VERSION: StorageVersion = StorageVersion::new(1);

    #[pallet::pallet]
    #[pallet::generate_store(pub(super) trait Store)]
    #[pallet::storage_version(STORAGE_VERSION)]
    #[pallet::without_storage_info]
    pub struct Pallet<T>(PhantomData<T>);

    #[pallet::hooks]
    impl<T: Config> Hooks<BlockNumberFor<T>> for Pallet<T> {}

    #[pallet::event]
    #[pallet::generate_deposit(pub(super) fn deposit_event)]
    /// Events for the ETH module.
    pub enum Event<T: Config> {
        Burned(EthNetworkId, AccountIdOf<T>, H160, BalanceOf<T>),
        Minted(EthNetworkId, H160, AccountIdOf<T>, BalanceOf<T>),
    }

    #[pallet::error]
    pub enum Error<T> {
        /// The submitted payload could not be decoded.
        InvalidPayload,
        /// App for given network is not registered.
        AppIsNotRegistered,
        /// Message came from wrong address.
        InvalidAppAddress,
        /// App for given network exists.
        AppAlreadyExists,
        /// Destination account is not set.
        DestAccountIsNotSet,
        /// Call encoding failed.
        CallEncodeFailed,
    }

    #[pallet::call]
    impl<T: Config> Pallet<T> {
        // Users should burn their holdings to release funds on the Ethereum side
        #[pallet::weight(<T as Config>::WeightInfo::burn())]

        pub fn burn(
            origin: OriginFor<T>,
            network_id: EthNetworkId,
            channel_id: ChannelId,
            recipient: H160,
            amount: BalanceOf<T>,
        ) -> DispatchResult {
            let who = ensure_signed(origin)?;
<<<<<<< HEAD
            Pallet::<T>::burn_inner(who, network_id, channel_id, recipient, amount)?;
=======
            let (target, asset_id) =
                Addresses::<T>::get(network_id).ok_or(Error::<T>::AppIsNotRegistered)?;

            T::Currency::withdraw(asset_id, &who, amount)?;

            let message = OutboundPayload::<T> {
                sender: who.clone(),
                recipient: recipient.clone(),
                amount: amount.into(),
            };

            T::OutboundRouter::submit(
                network_id,
                channel_id,
                &RawOrigin::Signed(who.clone()),
                target,
                100000u64.into(),
                &message.encode().map_err(|_| Error::<T>::CallEncodeFailed)?,
            )?;
            Self::deposit_event(Event::Burned(network_id, who, recipient, amount.into()));

>>>>>>> 64326e29
            Ok(())
        }

        #[pallet::weight(<T as Config>::WeightInfo::mint())]

        pub fn mint(
            origin: OriginFor<T>,
            sender: H160,
            recipient: <T::Lookup as StaticLookup>::Source,
            amount: U256,
        ) -> DispatchResult {
            let (network_id, message_id, who) = T::CallOrigin::ensure_origin(origin)?;
            let (contract, asset_id) =
                Addresses::<T>::get(network_id).ok_or(Error::<T>::AppIsNotRegistered)?;
            ensure!(who == contract, Error::<T>::InvalidAppAddress);

            let amount: BalanceOf<T> = amount.as_u128().into();
            let recipient = T::Lookup::lookup(recipient)?;
            T::Currency::deposit(asset_id, &recipient, amount)?;
            T::MessageStatusNotifier::inbound_request(
                network_id,
                message_id,
                sender,
                recipient.clone(),
                asset_id,
                amount,
            );
            Self::deposit_event(Event::Minted(network_id, sender, recipient.clone(), amount));

            Ok(())
        }

        #[pallet::weight(<T as Config>::WeightInfo::register_network())]

        pub fn register_network(
            origin: OriginFor<T>,
            network_id: EthNetworkId,
            name: AssetName,
            symbol: AssetSymbol,
            contract: H160,
        ) -> DispatchResult {
            ensure_root(origin)?;
            ensure!(
                !Addresses::<T>::contains_key(network_id),
                Error::<T>::AppAlreadyExists
            );
            let bridge_account = Self::bridge_account()?;
            let asset_id = assets::Pallet::<T>::register_from(
                &bridge_account,
                symbol,
                name,
                DEFAULT_BALANCE_PRECISION,
                Balance::from(0u32),
                true,
                None,
                None,
            )?;
            Self::register_network_inner(network_id, asset_id, contract)?;
            Ok(().into())
        }

        #[pallet::weight(<T as Config>::WeightInfo::register_network())]

        pub fn register_network_with_existing_asset(
            origin: OriginFor<T>,
            network_id: EthNetworkId,
            asset_id: AssetIdOf<T>,
            contract: H160,
        ) -> DispatchResult {
            ensure_root(origin)?;
            ensure!(
                !Addresses::<T>::contains_key(network_id),
                Error::<T>::AppAlreadyExists
            );
            Self::register_network_inner(network_id, asset_id, contract)?;
            Ok(().into())
        }
    }

    impl<T: Config> Pallet<T> {
        fn bridge_account() -> Result<T::AccountId, DispatchError> {
            Ok(technical::Pallet::<T>::tech_account_id_to_account_id(
                &T::BridgeTechAccountId::get(),
            )?)
        }

        fn register_network_inner(
            network_id: EthNetworkId,
            asset_id: AssetIdOf<T>,
            contract: H160,
        ) -> DispatchResult {
            Addresses::<T>::insert(network_id, (contract, asset_id));
            let bridge_account = Self::bridge_account()?;
            let scope = permissions::Scope::Limited(common::hash(&asset_id));
            for permission_id in [permissions::BURN, permissions::MINT] {
                if permissions::Pallet::<T>::check_permission_with_scope(
                    bridge_account.clone(),
                    permission_id,
                    &scope,
                )
                .is_err()
                {
                    permissions::Pallet::<T>::assign_permission(
                        bridge_account.clone(),
                        &bridge_account,
                        permission_id,
                        scope,
                    )?;
                }
            }
            Ok(())
        }

        pub fn burn_inner(
            who: T::AccountId,
            network_id: EthNetworkId,
            channel_id: ChannelId,
            recipient: H160,
            amount: BalanceOf<T>,
        ) -> Result<H256, DispatchError> {
            let (target, asset_id) =
                Addresses::<T>::get(network_id).ok_or(Error::<T>::AppIsNotRegistered)?;

            T::Currency::withdraw(asset_id, &who, amount)?;

            let message = OutboundPayload::<T> {
                sender: who.clone(),
                recipient: recipient.clone(),
                amount: amount.into(),
            };

            let message_id = T::OutboundRouter::submit(
                network_id,
                channel_id,
                &RawOrigin::Signed(who.clone()),
                target,
                &message.encode().map_err(|_| Error::<T>::CallEncodeFailed)?,
            )?;
            T::MessageStatusNotifier::outbound_request(
                network_id,
                message_id,
                who.clone(),
                recipient,
                asset_id,
                amount,
            );
            Self::deposit_event(Event::Burned(network_id, who, recipient, amount.into()));

            Ok(message_id)
        }
    }

    #[pallet::genesis_config]
    pub struct GenesisConfig<T: Config> {
        pub networks: Vec<(EthNetworkId, H160, T::AssetId)>,
    }

    #[cfg(feature = "std")]
    impl<T: Config> Default for GenesisConfig<T> {
        fn default() -> Self {
            Self {
                networks: Default::default(),
            }
        }
    }

    #[pallet::genesis_build]
    impl<T: Config> GenesisBuild<T> for GenesisConfig<T> {
        fn build(&self) {
            for (network_id, contract, asset_id) in &self.networks {
                Pallet::<T>::register_network_inner(*network_id, *asset_id, *contract).unwrap();
            }
        }
    }

    impl<T: Config> EvmBridgeApp<T::AccountId, T::AssetId, Balance> for Pallet<T> {
        fn is_asset_supported(network_id: EthNetworkId, asset_id: T::AssetId) -> bool {
            Addresses::<T>::get(network_id)
                .map(|(_contract, native_asset_id)| native_asset_id == asset_id)
                .unwrap_or(false)
        }

        fn transfer(
            network_id: EthNetworkId,
            asset_id: T::AssetId,
            sender: T::AccountId,
            recipient: H160,
            amount: Balance,
        ) -> Result<H256, DispatchError> {
            if Self::is_asset_supported(network_id, asset_id) {
                Pallet::<T>::burn_inner(
                    sender,
                    network_id,
                    ChannelId::Incentivized,
                    recipient,
                    amount,
                )
            } else {
                Err(Error::<T>::AppIsNotRegistered.into())
            }
        }

        fn list_supported_assets(network_id: EthNetworkId) -> Vec<(AppKind, T::AssetId)> {
            Addresses::<T>::get(network_id)
                .map(|(_contract, asset_id)| vec![(AppKind::EthApp, asset_id)])
                .unwrap_or_default()
        }

        fn list_apps(network_id: EthNetworkId) -> Vec<(AppKind, H160)> {
            Addresses::<T>::get(network_id)
                .map(|(contract, _asset_id)| vec![(AppKind::EthApp, contract)])
                .unwrap_or_default()
        }
    }
}<|MERGE_RESOLUTION|>--- conflicted
+++ resolved
@@ -15,6 +15,8 @@
 //! - `burn`: Burn an ETH balance.
 //!
 #![cfg_attr(not(feature = "std"), no_std)]
+
+pub const TRANSFER_MAX_GAS: u64 = 100_000;
 
 use common::prelude::constants::EXTRINSIC_FIXED_WEIGHT;
 use frame_support::dispatch::DispatchResult;
@@ -154,31 +156,7 @@
             amount: BalanceOf<T>,
         ) -> DispatchResult {
             let who = ensure_signed(origin)?;
-<<<<<<< HEAD
             Pallet::<T>::burn_inner(who, network_id, channel_id, recipient, amount)?;
-=======
-            let (target, asset_id) =
-                Addresses::<T>::get(network_id).ok_or(Error::<T>::AppIsNotRegistered)?;
-
-            T::Currency::withdraw(asset_id, &who, amount)?;
-
-            let message = OutboundPayload::<T> {
-                sender: who.clone(),
-                recipient: recipient.clone(),
-                amount: amount.into(),
-            };
-
-            T::OutboundRouter::submit(
-                network_id,
-                channel_id,
-                &RawOrigin::Signed(who.clone()),
-                target,
-                100000u64.into(),
-                &message.encode().map_err(|_| Error::<T>::CallEncodeFailed)?,
-            )?;
-            Self::deposit_event(Event::Burned(network_id, who, recipient, amount.into()));
-
->>>>>>> 64326e29
             Ok(())
         }
 
@@ -315,6 +293,7 @@
                 channel_id,
                 &RawOrigin::Signed(who.clone()),
                 target,
+                TRANSFER_MAX_GAS.into(),
                 &message.encode().map_err(|_| Error::<T>::CallEncodeFailed)?,
             )?;
             T::MessageStatusNotifier::outbound_request(

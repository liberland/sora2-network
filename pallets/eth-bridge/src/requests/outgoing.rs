--- conflicted
+++ resolved
@@ -58,6 +58,10 @@
 use sp_std::convert::TryInto;
 use sp_std::prelude::*;
 
+pub fn encode_packed(tokens: &[Token]) -> Vec<u8> {
+    unimplemented!()
+}
+
 /// Outgoing request for transferring the given asset from Thischain to Sidechain.
 #[derive(Clone, Encode, Decode, PartialEq, Eq, RuntimeDebug, scale_info::TypeInfo)]
 #[cfg_attr(feature = "std", derive(Serialize, Deserialize))]
@@ -117,19 +121,9 @@
                 Token::Address(types::H160(from.0)),
             ])
         } else {
-<<<<<<< HEAD
-            ethabi::encode(&[
-                currency_id.to_token(),
-                Token::Uint(types::U256(amount.0)),
-                Token::Address(types::H160(to.0)),
-                Token::Address(types::H160(from.0)),
-                Token::FixedBytes(tx_hash.0.to_vec()),
-                Token::FixedBytes(network_id.0.to_vec()),
-            ])
-=======
             let signature_version = BridgeSignatureVersions::<T>::get(self.network_id);
             match signature_version {
-                BridgeSignatureVersion::V1 => ethabi::encode_packed(&[
+                BridgeSignatureVersion::V1 => encode_packed(&[
                     currency_id.to_token(),
                     Token::Uint(types::U256(amount.0)),
                     Token::Address(types::H160(to.0)),
@@ -137,7 +131,7 @@
                     Token::FixedBytes(tx_hash.0.to_vec()),
                     Token::FixedBytes(network_id.0.to_vec()),
                 ]),
-                BridgeSignatureVersion::V2 => ethabi::encode_packed(&[
+                BridgeSignatureVersion::V2 => encode_packed(&[
                     Token::Address(
                         crate::BridgeContractAddress::<T>::get(self.network_id)
                             .0
@@ -151,7 +145,6 @@
                     Token::FixedBytes(network_id.0.to_vec()),
                 ]),
             }
->>>>>>> e36aa5f6
         };
         Ok(OutgoingTransferEncoded {
             from,
@@ -294,27 +287,17 @@
                 .expect("NetworkId can be always converted to u128; qed"),
         )
         .to_big_endian(&mut network_id.0);
-<<<<<<< HEAD
-        let raw = ethabi::encode(&[
-            Token::String(name.clone()),
-            Token::String(symbol.clone()),
-            Token::Uint(precision.into()), // todo vladimir
-            Token::FixedBytes(sidechain_asset_id.clone()),
-            Token::FixedBytes(tx_hash.0.to_vec()),
-            Token::FixedBytes(network_id.0.to_vec()),
-        ]);
-=======
         let signature_version = BridgeSignatureVersions::<T>::get(self.network_id);
         let raw = match signature_version {
-            BridgeSignatureVersion::V1 => ethabi::encode_packed(&[
+            BridgeSignatureVersion::V1 => encode_packed(&[
                 Token::String(name.clone()),
                 Token::String(symbol.clone()),
-                Token::UintSized(precision.into(), 8),
+                // Token::UintSized(precision.into(), 8),
                 Token::FixedBytes(sidechain_asset_id.clone()),
                 Token::FixedBytes(tx_hash.0.to_vec()),
                 Token::FixedBytes(network_id.0.to_vec()),
             ]),
-            BridgeSignatureVersion::V2 => ethabi::encode_packed(&[
+            BridgeSignatureVersion::V2 => encode_packed(&[
                 Token::Address(
                     crate::BridgeContractAddress::<T>::get(self.network_id)
                         .0
@@ -322,13 +305,12 @@
                 ),
                 Token::String(name.clone()),
                 Token::String(symbol.clone()),
-                Token::UintSized(precision.into(), 8),
+                // Token::UintSized(precision.into(), 8),
                 Token::FixedBytes(sidechain_asset_id.clone()),
                 Token::FixedBytes(tx_hash.0.to_vec()),
                 Token::FixedBytes(network_id.0.to_vec()),
             ]),
         };
->>>>>>> e36aa5f6
 
         Ok(OutgoingAddAssetEncoded {
             name,
@@ -466,27 +448,17 @@
                 .expect("NetworkId can be always converted to u128; qed"),
         )
         .to_big_endian(&mut network_id.0);
-<<<<<<< HEAD
-        let raw = ethabi::encode(&[
-            Token::Address(types::H160(token_address.0)),
-            Token::String(symbol.clone()),
-            Token::String(name.clone()),
-            Token::Uint(decimals.into()), // todo vladimir
-            Token::FixedBytes(tx_hash.0.to_vec()),
-            Token::FixedBytes(network_id.0.to_vec()),
-        ]);
-=======
         let signature_version = BridgeSignatureVersions::<T>::get(self.network_id);
         let raw = match signature_version {
-            BridgeSignatureVersion::V1 => ethabi::encode_packed(&[
+            BridgeSignatureVersion::V1 => encode_packed(&[
                 Token::Address(types::H160(token_address.0)),
                 Token::String(symbol.clone()),
                 Token::String(name.clone()),
-                Token::UintSized(decimals.into(), 8),
+                // Token::UintSized(decimals.into(), 8),
                 Token::FixedBytes(tx_hash.0.to_vec()),
                 Token::FixedBytes(network_id.0.to_vec()),
             ]),
-            BridgeSignatureVersion::V2 => ethabi::encode_packed(&[
+            BridgeSignatureVersion::V2 => encode_packed(&[
                 Token::Address(
                     crate::BridgeContractAddress::<T>::get(self.network_id)
                         .0
@@ -495,12 +467,11 @@
                 Token::Address(types::H160(token_address.0)),
                 Token::String(symbol.clone()),
                 Token::String(name.clone()),
-                Token::UintSized(decimals.into(), 8),
+                // Token::UintSized(decimals.into(), 8),
                 Token::FixedBytes(tx_hash.0.to_vec()),
                 Token::FixedBytes(network_id.0.to_vec()),
             ]),
         };
->>>>>>> e36aa5f6
         Ok(OutgoingAddTokenEncoded {
             token_address,
             symbol,
@@ -612,12 +583,12 @@
         .to_big_endian(&mut network_id.0);
         let signature_version = BridgeSignatureVersions::<T>::get(self.network_id);
         let raw = match signature_version {
-            BridgeSignatureVersion::V1 => ethabi::encode_packed(&[
+            BridgeSignatureVersion::V1 => encode_packed(&[
                 Token::Address(types::H160(peer_address.0)),
                 Token::FixedBytes(tx_hash.0.to_vec()),
                 Token::FixedBytes(network_id.0.to_vec()),
             ]),
-            BridgeSignatureVersion::V2 => ethabi::encode_packed(&[
+            BridgeSignatureVersion::V2 => encode_packed(&[
                 Token::Address(
                     crate::BridgeContractAddress::<T>::get(self.network_id)
                         .0
@@ -772,21 +743,14 @@
                 .expect("NetworkId can be always converted to u128; qed"),
         )
         .to_big_endian(&mut network_id.0);
-<<<<<<< HEAD
-        let raw = ethabi::encode(&[
-            Token::Address(types::H160(peer_address.0)),
-            Token::FixedBytes(tx_hash.0.to_vec()),
-            Token::FixedBytes(network_id.0.to_vec()),
-        ]);
-=======
         let signature_version = BridgeSignatureVersions::<T>::get(self.network_id);
         let raw = match signature_version {
-            BridgeSignatureVersion::V1 => ethabi::encode_packed(&[
+            BridgeSignatureVersion::V1 => encode_packed(&[
                 Token::Address(types::H160(peer_address.0)),
                 Token::FixedBytes(tx_hash.0.to_vec()),
                 Token::FixedBytes(network_id.0.to_vec()),
             ]),
-            BridgeSignatureVersion::V2 => ethabi::encode_packed(&[
+            BridgeSignatureVersion::V2 => encode_packed(&[
                 Token::Address(
                     crate::BridgeContractAddress::<T>::get(self.network_id)
                         .0
@@ -798,7 +762,6 @@
                 Token::FixedBytes(network_id.0.to_vec()),
             ]),
         };
->>>>>>> e36aa5f6
         Ok(OutgoingRemovePeerEncoded {
             peer_address,
             tx_hash,
@@ -1010,28 +973,20 @@
         )
         .to_big_endian(&mut network_id.0);
         let contract_address: EthAddress = crate::BridgeContractAddress::<T>::get(&self.network_id);
-<<<<<<< HEAD
-        let raw = ethabi::encode(&[
-            Token::Address(types::EthAddress::from(contract_address.0)),
-            Token::FixedBytes(tx_hash.0.to_vec()),
-            Token::FixedBytes(network_id.0.to_vec()),
-        ]);
-=======
         let signature_version = BridgeSignatureVersions::<T>::get(self.network_id);
         let raw = match signature_version {
-            BridgeSignatureVersion::V1 => ethabi::encode_packed(&[
+            BridgeSignatureVersion::V1 => encode_packed(&[
                 Token::Address(types::EthAddress::from(contract_address.0)),
                 Token::FixedBytes(tx_hash.0.to_vec()),
                 Token::FixedBytes(network_id.0.to_vec()),
             ]),
-            BridgeSignatureVersion::V2 => ethabi::encode_packed(&[
+            BridgeSignatureVersion::V2 => encode_packed(&[
                 Token::String("prepareMigration".into()),
                 Token::Address(types::EthAddress::from(contract_address.0)),
                 Token::FixedBytes(tx_hash.0.to_vec()),
                 Token::FixedBytes(network_id.0.to_vec()),
             ]),
         };
->>>>>>> e36aa5f6
         Ok(OutgoingPrepareForMigrationEncoded {
             this_contract_address: contract_address,
             tx_hash,

--- conflicted
+++ resolved
@@ -28,11 +28,6 @@
 // STRICT LIABILITY, OR TORT (INCLUDING NEGLIGENCE OR OTHERWISE) ARISING IN ANY WAY OUT OF THE
 // USE OF THIS SOFTWARE, EVEN IF ADVISED OF THE POSSIBILITY OF SUCH DAMAGE.
 
-<<<<<<< HEAD
-use common::prelude::Balance;
-
-=======
->>>>>>> f554ed09
 use crate::operations::*;
 
 pub type AccountIdOf<T> = <T as frame_system::Config>::AccountId;

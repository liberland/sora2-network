/*!
# Multi-network Ethereum Bridge pallet

## Description
Provides functionality for cross-chain transfers of assets between Sora and Ethereum-based networks.

## Overview
Bridge can be divided into 3 main parts:
1. Bridge pallet. A Substrate pallet (this one).
2. Middle-layer. A part of the bridge pallet, more precisely, off-chain workers.
3. [Bridge contracts](https://github.com/sora-xor/sora2-evm-contracts). A set of smart-contracts
deployed on Ethereum-based networks.

## Definitions
_Thischain_ - working chain/network.
_Sidechain_ - external chain/network.
_Network_ - an ethereum-based network with a bridge contract.

## Bridge pallet
Stores basic information about networks: peers' accounts, requests and registered assets/tokens.
Networks can be added and managed through requests. Requests can be [incoming](`IncomingRequest`)
(came from sidechain) or [outgoing](`OutgoingRequest`) (to sidechain). Each request has it's own
hash (differs from extrinsic hash), status (`RequestStatus`), some specific data and additional information.
The requests life-cycle consists of 3 stages: validation, preparation and finalization.
Requests are registered by accounts and finalized by _bridge peers_.

## Middle-layer
Works through off-chain workers. Any substrate node can be a bridge peer with its own
secret key (differs from validator's key) and participate in bridge consensus (after election).
The bridge peer set (`Peers` in storage) forms an n-of-m-multisignature account (`BridgeAccount`
in storage), which is used to finalize all requests.

## Bridge contract
Persists the same multi-sig account (+- 1 signatory) for validating all its incoming requests.
*/

#![cfg_attr(not(feature = "std"), no_std)]

#[macro_use]
extern crate alloc;
extern crate jsonrpc_core as rpc;

use crate::contract::{
    functions, init_add_peer_by_peer_fn, init_remove_peer_by_peer_fn, ADD_PEER_BY_PEER_FN,
    ADD_PEER_BY_PEER_ID, ADD_PEER_BY_PEER_TX_HASH_ARG_POS, FUNCTIONS, METHOD_ID_SIZE,
    REMOVE_PEER_BY_PEER_FN, REMOVE_PEER_BY_PEER_ID, REMOVE_PEER_BY_PEER_TX_HASH_ARG_POS,
};
use crate::types::{Bytes, CallRequest, Log, Transaction, TransactionReceipt};
use alloc::string::String;
use codec::{Decode, Encode, FullCodec};
use common::prelude::Balance;
<<<<<<< HEAD
use common::{eth, AssetSymbol, BalancePrecision, DEFAULT_BALANCE_PRECISION};
=======
use common::{eth, AssetName, AssetSymbol, BalancePrecision};
>>>>>>> 506aca02
use core::convert::{TryFrom, TryInto};
use core::{iter, line, stringify};
use ethabi::{ParamType, Token};
use frame_support::dispatch::{DispatchError, DispatchResult};
use frame_support::sp_runtime::app_crypto::{ecdsa, sp_core, Public};
use frame_support::sp_runtime::offchain::storage::StorageValueRef;
use frame_support::sp_runtime::offchain::storage_lock::{BlockNumberProvider, StorageLock, Time};
use frame_support::sp_runtime::traits::{
    AtLeast32Bit, IdentifyAccount, MaybeSerializeDeserialize, Member, One,
};
use frame_support::sp_runtime::{offchain as rt_offchain, KeyTypeId, MultiSigner, Percent};
use frame_support::traits::{Get, GetCallName};
use frame_support::weights::{Pays, Weight};
use frame_support::{
    debug, ensure, fail, sp_io, IterableStorageDoubleMap, Parameter, RuntimeDebug,
};
use frame_system::offchain::{AppCrypto, CreateSignedTransaction, SendSignedTransaction, Signer};
use frame_system::{ensure_root, ensure_signed};
use hex_literal::hex;
use permissions::{Scope, BURN, MINT};
use requests::*;
use rpc::Params;
use rustc_hex::ToHex;
use serde::{Deserialize, Serialize};
use serde_json::Value;
use sp_core::{H160, H256};
use sp_io::hashing::blake2_256;
use sp_std::collections::btree_map::BTreeMap;
use sp_std::collections::btree_set::BTreeSet;
use sp_std::fmt::{self, Debug, Formatter};
use sp_std::marker::PhantomData;
use sp_std::prelude::*;
#[cfg(feature = "std")]
use std::collections::HashMap;

pub trait WeightInfo {
    fn register_bridge() -> Weight;
    fn add_asset() -> Weight;
    fn add_sidechain_token() -> Weight;
    fn transfer_to_sidechain() -> Weight;
    fn request_from_sidechain() -> Weight;
    fn add_peer() -> Weight;
    fn remove_peer() -> Weight;
    fn force_add_peer() -> Weight;
    fn prepare_for_migration() -> Weight;
    fn migrate() -> Weight;
}

type Address = H160;
type EthereumAddress = Address;

mod weights;

mod contract;
#[cfg(test)]
mod mock;
pub mod requests;
#[cfg(test)]
mod tests;
pub mod types;

/// Substrate node RPC URL.
const SUB_NODE_URL: &str = "http://127.0.0.1:9954";
const HTTP_REQUEST_TIMEOUT_SECS: u64 = 10;

pub const TECH_ACCOUNT_PREFIX: &[u8] = b"bridge";
pub const TECH_ACCOUNT_MAIN: &[u8] = b"main";
pub const TECH_ACCOUNT_AUTHORITY: &[u8] = b"authority";

pub const KEY_TYPE: KeyTypeId = KeyTypeId(*b"ethb");
/// A number of sidechain blocks needed to consider transaction as confirmed.
pub const CONFIRMATION_INTERVAL: u64 = 30;
// Off-chain worker storage paths.
pub const STORAGE_SUB_NODE_URL_KEY: &[u8] = b"eth-bridge-ocw::sub-node-url";
pub const STORAGE_PEER_SECRET_KEY: &[u8] = b"eth-bridge-ocw::secret-key";
pub const STORAGE_ETH_NODE_PARAMS: &str = "eth-bridge-ocw::node-params";
pub const STORAGE_NETWORK_IDS_KEY: &[u8] = b"eth-bridge-ocw::network-ids";

type AssetIdOf<T> = <T as assets::Config>::AssetId;
type Timepoint<T> = bridge_multisig::Timepoint<<T as frame_system::Config>::BlockNumber>;
type BridgeNetworkId<T> = <T as Config>::NetworkId;

/// Cryptography used by off-chain workers.
pub mod crypto {
    use crate::KEY_TYPE;

    use frame_support::sp_runtime::app_crypto::{app_crypto, ecdsa};
    use frame_support::sp_runtime::{MultiSignature, MultiSigner};

    app_crypto!(ecdsa, KEY_TYPE);

    pub struct TestAuthId;

    // implemented for ocw-runtime
    impl frame_system::offchain::AppCrypto<MultiSigner, MultiSignature> for TestAuthId {
        type RuntimeAppPublic = Public;
        type GenericSignature = ecdsa::Signature;
        type GenericPublic = ecdsa::Public;
    }
}

/// Ethereum node parameters (url, credentials).
#[derive(Encode, Decode, Eq, PartialEq, Clone, PartialOrd, Ord, RuntimeDebug)]
#[cfg_attr(feature = "std", derive(Serialize, Deserialize))]
pub struct NodeParams {
    url: String,
    credentials: Option<String>,
}

/// Local peer config. Contains a set of networks that the peer is responsible for.
#[cfg(feature = "std")]
#[derive(Clone, RuntimeDebug, Serialize, Deserialize)]
pub struct PeerConfig<NetworkId: std::hash::Hash + Eq> {
    pub networks: HashMap<NetworkId, NodeParams>,
}

/// Separated components of a secp256k1 signature.
#[derive(Encode, Decode, Eq, PartialEq, Clone, PartialOrd, Ord, RuntimeDebug)]
#[cfg_attr(feature = "std", derive(Serialize, Deserialize))]
#[repr(C)]
pub struct SignatureParams {
    r: [u8; 32],
    s: [u8; 32],
    v: u8,
}

impl fmt::Display for SignatureParams {
    fn fmt(&self, f: &mut Formatter<'_>) -> fmt::Result {
        f.write_str(&format!(
            "SignatureParams {{\n\tr: {},\n\ts: {},\n\tv: {}\n}}",
            self.r.to_hex::<String>(),
            self.s.to_hex::<String>(),
            [self.v].to_hex::<String>()
        ))
    }
}

/// Outgoing (Thischain->Sidechain) request.
///
/// Each request, has the following properties: author, nonce, network ID, and hash (calculates
/// just-in-time).
/// And the following methods: validate, prepare, finalize, cancel.
#[derive(Clone, Encode, Decode, PartialEq, Eq, RuntimeDebug)]
#[cfg_attr(feature = "std", derive(Serialize))]
pub enum OutgoingRequest<T: Config> {
    /// Outgoing transfer from Substrate to Ethereum request.
    Transfer(OutgoingTransfer<T>),
    /// 'Add new Substrate asset' request.
    AddAsset(OutgoingAddAsset<T>),
    /// 'Add new Ethereum token' request.
    AddToken(OutgoingAddToken<T>),
    /// 'Add peer' request.
    AddPeer(OutgoingAddPeer<T>),
    /// 'Remove peer' request.
    RemovePeer(OutgoingRemovePeer<T>),
    /// 'Prepare for migration' request.
    PrepareForMigration(OutgoingPrepareForMigration<T>),
    /// 'Migrate' request.
    Migrate(OutgoingMigrate<T>),
    /// 'Add peer compat' request.
    AddPeerCompat(OutgoingAddPeerCompat<T>),
    /// 'Remove peer compat' request.
    RemovePeerCompat(OutgoingRemovePeerCompat<T>),
}

impl<T: Config> OutgoingRequest<T> {
    fn author(&self) -> &T::AccountId {
        match self {
            OutgoingRequest::Transfer(transfer) => &transfer.from,
            OutgoingRequest::AddAsset(request) => &request.author,
            OutgoingRequest::AddToken(request) => &request.author,
            OutgoingRequest::AddPeer(request) => &request.author,
            OutgoingRequest::RemovePeer(request) => &request.author,
            OutgoingRequest::PrepareForMigration(request) => &request.author,
            OutgoingRequest::Migrate(request) => &request.author,
            OutgoingRequest::AddPeerCompat(request) => &request.author,
            OutgoingRequest::RemovePeerCompat(request) => &request.author,
        }
    }

    /// Encodes the request to a corresponding Ethereum contract function's arguments.
    /// Also, serializes some parameters with `encode_packed` to be signed by peers.
    fn to_eth_abi(&self, tx_hash: H256) -> Result<OutgoingRequestEncoded, Error<T>> {
        match self {
            OutgoingRequest::Transfer(transfer) => transfer
                .to_eth_abi(tx_hash)
                .map(OutgoingRequestEncoded::Transfer),
            OutgoingRequest::AddAsset(request) => request
                .to_eth_abi(tx_hash)
                .map(OutgoingRequestEncoded::AddAsset),
            OutgoingRequest::AddToken(request) => request
                .to_eth_abi(tx_hash)
                .map(OutgoingRequestEncoded::AddToken),
            OutgoingRequest::AddPeer(request) => request
                .to_eth_abi(tx_hash)
                .map(OutgoingRequestEncoded::AddPeer),
            OutgoingRequest::RemovePeer(request) => request
                .to_eth_abi(tx_hash)
                .map(OutgoingRequestEncoded::RemovePeer),
            OutgoingRequest::PrepareForMigration(request) => request
                .to_eth_abi(tx_hash)
                .map(OutgoingRequestEncoded::PrepareForMigration),
            OutgoingRequest::Migrate(request) => request
                .to_eth_abi(tx_hash)
                .map(OutgoingRequestEncoded::Migrate),
            OutgoingRequest::AddPeerCompat(request) => request
                .to_eth_abi(tx_hash)
                .map(OutgoingRequestEncoded::AddPeer),
            OutgoingRequest::RemovePeerCompat(request) => request
                .to_eth_abi(tx_hash)
                .map(OutgoingRequestEncoded::RemovePeer),
        }
    }

    fn network_id(&self) -> T::NetworkId {
        match self {
            OutgoingRequest::Transfer(request) => request.network_id,
            OutgoingRequest::AddAsset(request) => request.network_id,
            OutgoingRequest::AddToken(request) => request.network_id,
            OutgoingRequest::AddPeer(request) => request.network_id,
            OutgoingRequest::RemovePeer(request) => request.network_id,
            OutgoingRequest::PrepareForMigration(request) => request.network_id,
            OutgoingRequest::Migrate(request) => request.network_id,
            OutgoingRequest::AddPeerCompat(request) => request.network_id,
            OutgoingRequest::RemovePeerCompat(request) => request.network_id,
        }
    }

    fn timepoint(&self) -> Timepoint<T> {
        match self {
            OutgoingRequest::Transfer(request) => request.timepoint,
            OutgoingRequest::AddAsset(request) => request.timepoint,
            OutgoingRequest::AddToken(request) => request.timepoint,
            OutgoingRequest::AddPeer(request) => request.timepoint,
            OutgoingRequest::RemovePeer(request) => request.timepoint,
            OutgoingRequest::PrepareForMigration(request) => request.timepoint,
            OutgoingRequest::Migrate(request) => request.timepoint,
            OutgoingRequest::AddPeerCompat(request) => request.timepoint,
            OutgoingRequest::RemovePeerCompat(request) => request.timepoint,
        }
    }

    /// Checks that the request can be initiated (e.g., verifies that an account has
    /// sufficient funds for transfer).
    fn validate(&self) -> Result<(), DispatchError> {
        match self {
            OutgoingRequest::Transfer(request) => request.validate(),
            OutgoingRequest::AddAsset(request) => request.validate(),
            OutgoingRequest::AddToken(request) => request.validate().map(|_| ()),
            OutgoingRequest::AddPeer(request) => request.validate().map(|_| ()),
            OutgoingRequest::RemovePeer(request) => request.validate().map(|_| ()),
            OutgoingRequest::PrepareForMigration(request) => request.validate().map(|_| ()),
            OutgoingRequest::Migrate(request) => request.validate().map(|_| ()),
            OutgoingRequest::AddPeerCompat(request) => request.validate().map(|_| ()),
            OutgoingRequest::RemovePeerCompat(request) => request.validate().map(|_| ()),
        }
    }

    fn prepare(&mut self) -> Result<(), DispatchError> {
        match self {
            OutgoingRequest::Transfer(request) => request.prepare(),
            OutgoingRequest::AddAsset(request) => request.prepare(()),
            OutgoingRequest::AddToken(request) => request.prepare(()),
            OutgoingRequest::AddPeer(request) => request.prepare(()),
            OutgoingRequest::RemovePeer(request) => request.prepare(()),
            OutgoingRequest::PrepareForMigration(request) => request.prepare(()),
            OutgoingRequest::Migrate(request) => request.prepare(()),
            OutgoingRequest::AddPeerCompat(request) => request.prepare(()),
            OutgoingRequest::RemovePeerCompat(request) => request.prepare(()),
        }
    }

    fn finalize(&self) -> Result<(), DispatchError> {
        match self {
            OutgoingRequest::Transfer(request) => request.finalize(),
            OutgoingRequest::AddAsset(request) => request.finalize(),
            OutgoingRequest::AddToken(request) => request.finalize(),
            OutgoingRequest::AddPeer(request) => request.finalize(),
            OutgoingRequest::RemovePeer(request) => request.finalize(),
            OutgoingRequest::PrepareForMigration(request) => request.finalize(),
            OutgoingRequest::Migrate(request) => request.finalize(),
            OutgoingRequest::AddPeerCompat(request) => request.finalize(),
            OutgoingRequest::RemovePeerCompat(request) => request.finalize(),
        }
    }

    fn cancel(&self) -> Result<(), DispatchError> {
        match self {
            OutgoingRequest::Transfer(request) => request.cancel(),
            OutgoingRequest::AddAsset(request) => request.cancel(),
            OutgoingRequest::AddToken(request) => request.cancel(),
            OutgoingRequest::AddPeer(request) => request.cancel(),
            OutgoingRequest::RemovePeer(request) => request.cancel(),
            OutgoingRequest::PrepareForMigration(request) => request.cancel(),
            OutgoingRequest::Migrate(request) => request.cancel(),
            OutgoingRequest::AddPeerCompat(request) => request.cancel(),
            OutgoingRequest::RemovePeerCompat(request) => request.cancel(),
        }
    }

    fn is_allowed_during_migration(&self) -> bool {
        matches!(self, OutgoingRequest::Migrate(_))
    }
}

/// Types of transaction-requests that can be made from a sidechain.
#[derive(Clone, Copy, Encode, Decode, RuntimeDebug, PartialEq, Eq)]
#[cfg_attr(feature = "std", derive(Serialize, Deserialize))]
pub enum IncomingTransactionRequestKind {
    Transfer,
    AddAsset,
    AddPeer,
    RemovePeer,
    PrepareForMigration,
    Migrate,
    AddPeerCompat,
    RemovePeerCompat,
    /// A special case of transferring XOR asset with post-taking fees.
    TransferXOR,
}

/// Types of meta-requests that can be made.
#[derive(Clone, Copy, Encode, Decode, RuntimeDebug, PartialEq, Eq)]
#[cfg_attr(feature = "std", derive(Serialize, Deserialize))]
pub enum IncomingMetaRequestKind {
    CancelOutgoingRequest,
    MarkAsDone,
}

/// Types of requests that can be made from a sidechain.
#[derive(Clone, Copy, Encode, Decode, RuntimeDebug, PartialEq, Eq)]
#[cfg_attr(feature = "std", derive(Serialize, Deserialize))]
pub enum IncomingRequestKind {
    Transaction(IncomingTransactionRequestKind),
    Meta(IncomingMetaRequestKind),
}

impl From<IncomingTransactionRequestKind> for IncomingRequestKind {
    fn from(v: IncomingTransactionRequestKind) -> Self {
        Self::Transaction(v)
    }
}

impl From<IncomingMetaRequestKind> for IncomingRequestKind {
    fn from(v: IncomingMetaRequestKind) -> Self {
        Self::Meta(v)
    }
}

impl IncomingTransactionRequestKind {
    /// Returns `true` if the request should be used with XOR and VAL contracts.
    pub fn is_compat(&self) -> bool {
        *self == Self::AddPeerCompat || *self == Self::RemovePeerCompat
    }
}

/// Incoming (Sidechain->Thischain) request.
///
/// Each request, has the following properties: transaction hash, height, network ID, and timepoint.
/// And the following methods: validate, prepare, finalize, cancel.
#[cfg_attr(feature = "std", derive(Serialize))]
#[derive(Clone, Encode, Decode, PartialEq, Eq, RuntimeDebug)]
pub enum IncomingRequest<T: Config> {
    Transfer(IncomingTransfer<T>),
    AddToken(IncomingAddToken<T>),
    ChangePeers(IncomingChangePeers<T>),
    CancelOutgoingRequest(IncomingCancelOutgoingRequest<T>),
    MarkAsDone(IncomingMarkAsDoneRequest<T>),
    PrepareForMigration(IncomingPrepareForMigration<T>),
    Migrate(IncomingMigrate<T>),
    ChangePeersCompat(IncomingChangePeersCompat<T>),
}

impl<T: Config> IncomingRequest<T> {
    pub fn try_from_contract_event(
        event: ContractEvent<Address, T::AccountId, Balance>,
        incoming_request: LoadIncomingTransactionRequest<T>,
        at_height: u64,
        tx_hash: H256,
    ) -> Result<Self, Error<T>> {
        let network_id = incoming_request.network_id;
        let timepoint = incoming_request.timepoint;
        let author = incoming_request.author;

        let req = match event {
            ContractEvent::Deposit(to, amount, token_address, raw_asset_id) => {
                let (asset_id, asset_kind) = Module::<T>::get_asset_by_raw_asset_id(
                    raw_asset_id,
                    &token_address,
                    network_id,
                )?
                .ok_or(Error::<T>::UnsupportedAssetId)?;
                let amount = if !asset_kind.is_owned() {
                    let sidechain_precision =
                        SidechainAssetPrecision::<T>::get(network_id, &asset_id);
                    let thischain_precision = assets::Pallet::<T>::get_asset_info(&asset_id).1;
                    Pallet::<T>::convert_precision(
                        sidechain_precision,
                        thischain_precision,
                        amount,
                    )?
                    .0
                } else {
                    amount
                };
                IncomingRequest::Transfer(IncomingTransfer {
                    from: Default::default(),
                    to,
                    asset_id,
                    asset_kind,
                    amount,
                    author,
                    tx_hash,
                    at_height,
                    timepoint,
                    network_id,
                    should_take_fee: false,
                })
            }
            ContractEvent::ChangePeers(peer_address, added) => {
                let peer_account_id = PeerAccountId::<T>::get(network_id, &peer_address);
                ensure!(
                    peer_account_id != T::AccountId::default(),
                    Error::<T>::UnknownPeerAddress
                );
                IncomingRequest::ChangePeers(IncomingChangePeers {
                    peer_account_id,
                    peer_address,
                    added,
                    author,
                    tx_hash,
                    at_height,
                    timepoint,
                    network_id,
                })
            }
            ContractEvent::PreparedForMigration => {
                IncomingRequest::PrepareForMigration(IncomingPrepareForMigration {
                    author,
                    tx_hash,
                    at_height,
                    timepoint,
                    network_id,
                })
            }
            ContractEvent::Migrated(to) => IncomingRequest::Migrate(IncomingMigrate {
                new_contract_address: to,
                author,
                tx_hash,
                at_height,
                timepoint,
                network_id,
            }),
        };
        Ok(req)
    }

    fn hash(&self) -> H256 {
        match self {
            IncomingRequest::Transfer(request) => request.tx_hash,
            IncomingRequest::AddToken(request) => request.tx_hash,
            IncomingRequest::ChangePeers(request) => request.tx_hash,
            IncomingRequest::CancelOutgoingRequest(request) => request.initial_request_hash,
            IncomingRequest::MarkAsDone(request) => request.initial_request_hash,
            IncomingRequest::PrepareForMigration(request) => request.tx_hash,
            IncomingRequest::Migrate(request) => request.tx_hash,
            IncomingRequest::ChangePeersCompat(request) => request.tx_hash,
        }
    }

    fn network_id(&self) -> T::NetworkId {
        match self {
            IncomingRequest::Transfer(request) => request.network_id,
            IncomingRequest::AddToken(request) => request.network_id,
            IncomingRequest::ChangePeers(request) => request.network_id,
            IncomingRequest::CancelOutgoingRequest(request) => request.network_id,
            IncomingRequest::MarkAsDone(request) => request.network_id,
            IncomingRequest::PrepareForMigration(request) => request.network_id,
            IncomingRequest::Migrate(request) => request.network_id,
            IncomingRequest::ChangePeersCompat(request) => request.network_id,
        }
    }

    /// A sidechain height at which the sidechain transaction was added.
    fn at_height(&self) -> u64 {
        match self {
            IncomingRequest::Transfer(request) => request.at_height,
            IncomingRequest::AddToken(request) => request.at_height,
            IncomingRequest::ChangePeers(request) => request.at_height,
            IncomingRequest::CancelOutgoingRequest(request) => request.at_height,
            IncomingRequest::MarkAsDone(request) => request.at_height,
            IncomingRequest::PrepareForMigration(request) => request.at_height,
            IncomingRequest::Migrate(request) => request.at_height,
            IncomingRequest::ChangePeersCompat(request) => request.at_height,
        }
    }

    pub fn validate(&self) -> Result<(), DispatchError> {
        match self {
            IncomingRequest::Transfer(request) => request.validate(),
            IncomingRequest::AddToken(_request) => Ok(()),
            IncomingRequest::ChangePeers(_request) => Ok(()),
            IncomingRequest::CancelOutgoingRequest(_request) => Ok(()),
            IncomingRequest::MarkAsDone(request) => request.validate(),
            IncomingRequest::PrepareForMigration(_request) => Ok(()),
            IncomingRequest::Migrate(_request) => Ok(()),
            IncomingRequest::ChangePeersCompat(_request) => Ok(()),
        }
    }

    pub fn prepare(&self) -> Result<(), DispatchError> {
        match self {
            IncomingRequest::Transfer(request) => request.prepare(),
            IncomingRequest::AddToken(_request) => Ok(()),
            IncomingRequest::ChangePeers(_request) => Ok(()),
            IncomingRequest::CancelOutgoingRequest(request) => request.prepare(),
            IncomingRequest::MarkAsDone(request) => request.prepare(),
            IncomingRequest::PrepareForMigration(request) => request.prepare(),
            IncomingRequest::Migrate(request) => request.prepare(),
            IncomingRequest::ChangePeersCompat(_request) => Ok(()),
        }
    }

    pub fn cancel(&self) -> Result<(), DispatchError> {
        match self {
            IncomingRequest::Transfer(request) => request.cancel(),
            IncomingRequest::AddToken(_request) => Ok(()),
            IncomingRequest::ChangePeers(_request) => Ok(()),
            IncomingRequest::CancelOutgoingRequest(request) => request.cancel(),
            IncomingRequest::MarkAsDone(request) => request.cancel(),
            IncomingRequest::PrepareForMigration(request) => request.cancel(),
            IncomingRequest::Migrate(request) => request.cancel(),
            IncomingRequest::ChangePeersCompat(_request) => Ok(()),
        }
    }

    pub fn finalize(&self) -> Result<H256, DispatchError> {
        match self {
            IncomingRequest::Transfer(request) => request.finalize(),
            IncomingRequest::AddToken(request) => request.finalize(),
            IncomingRequest::ChangePeers(request) => request.finalize(),
            IncomingRequest::CancelOutgoingRequest(request) => request.finalize(),
            IncomingRequest::MarkAsDone(request) => request.finalize(),
            IncomingRequest::PrepareForMigration(request) => request.finalize(),
            IncomingRequest::Migrate(request) => request.finalize(),
            IncomingRequest::ChangePeersCompat(request) => request.finalize(),
        }
    }

    /// A timepoint at which the request was registered in thischain. Used my the `bridge-multisig`
    /// pallet.
    pub fn timepoint(&self) -> Timepoint<T> {
        match self {
            IncomingRequest::Transfer(request) => request.timepoint(),
            IncomingRequest::AddToken(request) => request.timepoint(),
            IncomingRequest::ChangePeers(request) => request.timepoint(),
            IncomingRequest::CancelOutgoingRequest(request) => request.timepoint(),
            IncomingRequest::MarkAsDone(request) => request.timepoint(),
            IncomingRequest::PrepareForMigration(request) => request.timepoint(),
            IncomingRequest::Migrate(request) => request.timepoint(),
            IncomingRequest::ChangePeersCompat(request) => request.timepoint(),
        }
    }

    pub fn author(&self) -> &T::AccountId {
        match self {
            IncomingRequest::Transfer(request) => request.author(),
            IncomingRequest::AddToken(request) => request.author(),
            IncomingRequest::ChangePeers(request) => request.author(),
            IncomingRequest::CancelOutgoingRequest(request) => request.author(),
            IncomingRequest::MarkAsDone(request) => request.author(),
            IncomingRequest::PrepareForMigration(request) => request.author(),
            IncomingRequest::Migrate(request) => request.author(),
            IncomingRequest::ChangePeersCompat(request) => request.author(),
        }
    }

    /// Check that the incoming requests still exists on Sidechain.
    pub fn check_existence(&self) -> Result<bool, Error<T>> {
        let network_id = self.network_id();
        match self {
            IncomingRequest::CancelOutgoingRequest(request) => {
                let hash = request.tx_hash;
                let tx = Pallet::<T>::load_tx_receipt(hash, network_id)?;
                Ok(tx.is_approved() == false) // TODO: check for gas limit
            }
            IncomingRequest::MarkAsDone(request) => {
                Pallet::<T>::load_is_used(request.outgoing_request_hash, request.network_id)
            }
            _ => {
                let hash = self.hash();
                let tx = Pallet::<T>::load_tx_receipt(hash, network_id)?;
                Ok(tx.is_approved())
            }
        }
    }
}

#[cfg_attr(feature = "std", derive(Serialize, Deserialize))]
#[derive(Clone, Encode, Decode, PartialEq, Eq, RuntimeDebug)]
pub enum LoadIncomingRequest<T: Config> {
    Transaction(LoadIncomingTransactionRequest<T>),
    Meta(LoadIncomingMetaRequest<T>, H256),
}

impl<T: Config> LoadIncomingRequest<T> {
    fn hash(&self) -> H256 {
        match self {
            Self::Transaction(request) => request.hash,
            Self::Meta(_, hash) => *hash,
        }
    }

    fn set_hash(&mut self, new_hash: H256) {
        match self {
            Self::Transaction(_request) => {
                debug::warn!("Attempt to set hash for a 'load transaction' request.");
            } // should not be the case
            Self::Meta(_, hash) => *hash = new_hash,
        }
    }

    fn network_id(&self) -> T::NetworkId {
        match self {
            Self::Transaction(request) => request.network_id,
            Self::Meta(request, _) => request.network_id,
        }
    }

    fn timepoint(&self) -> Timepoint<T> {
        match self {
            Self::Transaction(request) => request.timepoint,
            Self::Meta(request, _) => request.timepoint,
        }
    }

    fn author(&self) -> &T::AccountId {
        match self {
            Self::Transaction(request) => &request.author,
            Self::Meta(request, _) => &request.author,
        }
    }

    /// Checks that the request can be initiated.
    fn validate(&self) -> Result<(), DispatchError> {
        match self {
            Self::Transaction(_request) => Ok(()),
            Self::Meta(request, _) => {
                match request.kind {
                    IncomingMetaRequestKind::MarkAsDone => {
                        let request_status =
                            RequestStatuses::<T>::get(request.network_id, request.hash)
                                .ok_or(Error::<T>::UnknownRequest)?;
                        ensure!(
                            request_status == RequestStatus::ApprovalsReady,
                            Error::<T>::RequestIsNotReady
                        );
                    }
                    _ => (),
                }
                Ok(())
            }
        }
    }

    fn prepare(&mut self) -> Result<(), DispatchError> {
        Ok(())
    }

    fn cancel(&self) -> Result<(), DispatchError> {
        Ok(())
    }

    pub fn finalize(&self) -> DispatchResult {
        Ok(())
    }
}

/// Information needed for a request to be loaded from sidechain. Basically it's
/// a hash of the transaction and the type of the request.
#[cfg_attr(feature = "std", derive(Serialize, Deserialize))]
#[derive(Clone, Encode, Decode, PartialEq, Eq, RuntimeDebug)]
pub struct LoadIncomingTransactionRequest<T: Config> {
    author: T::AccountId,
    hash: H256,
    timepoint: Timepoint<T>,
    kind: IncomingTransactionRequestKind,
    network_id: T::NetworkId,
}

impl<T: Config> LoadIncomingTransactionRequest<T> {
    pub fn new(
        author: T::AccountId,
        hash: H256,
        timepoint: Timepoint<T>,
        kind: IncomingTransactionRequestKind,
        network_id: T::NetworkId,
    ) -> Self {
        LoadIncomingTransactionRequest {
            author,
            hash,
            timepoint,
            kind,
            network_id,
        }
    }
}

/// Information needed for a request to be loaded from sidechain. Basically it's
/// a hash of the transaction and the type of the request.
#[cfg_attr(feature = "std", derive(Serialize, Deserialize))]
#[derive(Clone, Encode, Decode, PartialEq, Eq, RuntimeDebug)]
pub struct LoadIncomingMetaRequest<T: Config> {
    author: T::AccountId,
    hash: H256,
    timepoint: Timepoint<T>,
    kind: IncomingMetaRequestKind,
    network_id: T::NetworkId,
}

impl<T: Config> LoadIncomingMetaRequest<T> {
    pub fn new(
        author: T::AccountId,
        hash: H256,
        timepoint: Timepoint<T>,
        kind: IncomingMetaRequestKind,
        network_id: T::NetworkId,
    ) -> Self {
        LoadIncomingMetaRequest {
            author,
            hash,
            timepoint,
            kind,
            network_id,
        }
    }
}

/// A bridge operation handled by off-chain workers.
#[derive(Clone, Encode, Decode, PartialEq, Eq, RuntimeDebug)]
#[cfg_attr(feature = "std", derive(Serialize))]
pub enum OffchainRequest<T: Config> {
    /// Thischain->Sidechain request with its hash.
    Outgoing(OutgoingRequest<T>, H256),
    /// Information required to load a corresponding incoming request from the sidechain network.
    LoadIncoming(LoadIncomingRequest<T>),
    /// Sidechain->Thischain request with its hash.
    Incoming(IncomingRequest<T>, H256),
}

impl<T: Config> OffchainRequest<T> {
    pub fn outgoing(request: OutgoingRequest<T>) -> Self {
        let mut request = Self::Outgoing(request, H256::zero());
        let hash = request.using_encoded(blake2_256);
        request.set_hash(H256(hash));
        request
    }

    pub fn load_incoming_meta(request: LoadIncomingMetaRequest<T>) -> Self {
        let mut request = Self::LoadIncoming(LoadIncomingRequest::Meta(request, H256::zero()));
        let hash = request.using_encoded(blake2_256);
        request.set_hash(H256(hash));
        request
    }

    pub fn incoming(request: IncomingRequest<T>) -> Self {
        let mut request = Self::Incoming(request, H256::zero());
        let hash = request.using_encoded(blake2_256);
        request.set_hash(H256(hash));
        request
    }

    /// Calculates or returns an already calculated request hash.
    fn hash(&self) -> H256 {
        match self {
            OffchainRequest::Outgoing(_request, hash) => *hash,
            OffchainRequest::LoadIncoming(request) => request.hash(),
            OffchainRequest::Incoming(_request, hash) => *hash,
        }
    }

    /// Calculates or returns an already calculated request hash.
    fn set_hash(&mut self, new_hash: H256) {
        match self {
            OffchainRequest::Outgoing(_request, hash) => *hash = new_hash,
            OffchainRequest::LoadIncoming(request) => request.set_hash(new_hash),
            OffchainRequest::Incoming(_request, hash) => *hash = new_hash,
        }
    }

    /// The request's network.
    fn network_id(&self) -> T::NetworkId {
        match self {
            OffchainRequest::Outgoing(request, _) => request.network_id(),
            OffchainRequest::LoadIncoming(request) => request.network_id(),
            OffchainRequest::Incoming(request, _) => request.network_id(),
        }
    }

    /// The request's timepoint.
    fn timepoint(&self) -> Timepoint<T> {
        match self {
            OffchainRequest::Outgoing(request, _) => request.timepoint(),
            OffchainRequest::LoadIncoming(request) => request.timepoint(),
            OffchainRequest::Incoming(request, _) => request.timepoint(),
        }
    }

    /// An initiator of the request.
    fn author(&self) -> &T::AccountId {
        match self {
            OffchainRequest::Outgoing(request, _) => request.author(),
            OffchainRequest::LoadIncoming(request) => request.author(),
            OffchainRequest::Incoming(request, _) => request.author(),
        }
    }

    /// Checks that the request can be initiated (e.g., verifies that an account has
    /// sufficient funds for transfer).
    fn validate(&self) -> Result<(), DispatchError> {
        match self {
            OffchainRequest::Outgoing(request, _) => request.validate(),
            OffchainRequest::LoadIncoming(request) => request.validate(),
            OffchainRequest::Incoming(request, _) => request.validate(),
        }
    }

    /// Performs additional state changes for the request (e.g., reserves funds for a transfer).
    fn prepare(&mut self) -> Result<(), DispatchError> {
        match self {
            OffchainRequest::Outgoing(request, _) => request.prepare(),
            OffchainRequest::LoadIncoming(request) => request.prepare(),
            OffchainRequest::Incoming(request, _) => request.prepare(),
        }
    }

    /// Undos the state changes done in the `prepare` function.
    fn cancel(&self) -> Result<(), DispatchError> {
        match self {
            OffchainRequest::Outgoing(request, _) => request.cancel(),
            OffchainRequest::LoadIncoming(request) => request.cancel(),
            OffchainRequest::Incoming(request, _) => request.cancel(),
        }
    }

    pub fn finalize(&self) -> DispatchResult {
        match self {
            OffchainRequest::Outgoing(r, _) => r.finalize(),
            OffchainRequest::Incoming(r, _) => r.finalize().map(|_| ()),
            OffchainRequest::LoadIncoming(r) => r.finalize(),
        }
    }

    pub fn as_outgoing(&self) -> Option<(&OutgoingRequest<T>, H256)> {
        match self {
            OffchainRequest::Outgoing(r, h) => Some((r, *h)),
            _ => None,
        }
    }

    pub fn into_outgoing(self) -> Option<(OutgoingRequest<T>, H256)> {
        match self {
            OffchainRequest::Outgoing(r, h) => Some((r, h)),
            _ => None,
        }
    }

    pub fn as_incoming(&self) -> Option<(&IncomingRequest<T>, H256)> {
        match self {
            OffchainRequest::Incoming(r, h) => Some((r, *h)),
            _ => None,
        }
    }

    pub fn is_load_incoming(&self) -> bool {
        match self {
            OffchainRequest::LoadIncoming(..) => true,
            _ => false,
        }
    }
}

/// Ethereum-encoded `OutgoingRequest`. Contains a payload for signing by peers. Also, can be used
/// by client apps for more convenient contract function calls.
#[derive(Clone, Encode, Decode, RuntimeDebug, PartialEq, Eq)]
#[cfg_attr(feature = "std", derive(Serialize, Deserialize))]
pub enum OutgoingRequestEncoded {
    /// ETH-encoded incoming transfer from Substrate to Ethereum request.
    Transfer(OutgoingTransferEncoded),
    /// ETH-encoded 'add new asset' request.
    AddAsset(OutgoingAddAssetEncoded),
    /// ETH-encoded 'add new token' request.
    AddToken(OutgoingAddTokenEncoded),
    /// ETH-encoded 'add peer' request.
    AddPeer(OutgoingAddPeerEncoded),
    /// ETH-encoded 'remove peer' request.
    RemovePeer(OutgoingRemovePeerEncoded),
    /// ETH-encoded 'prepare for migration' request.
    PrepareForMigration(OutgoingPrepareForMigrationEncoded),
    /// ETH-encoded 'migrate' request.
    Migrate(OutgoingMigrateEncoded),
}

impl OutgoingRequestEncoded {
    #[allow(unused)]
    fn hash(&self) -> H256 {
        let hash = match self {
            OutgoingRequestEncoded::Transfer(transfer) => transfer.tx_hash,
            OutgoingRequestEncoded::AddAsset(request) => request.hash,
            OutgoingRequestEncoded::AddToken(request) => request.hash,
            OutgoingRequestEncoded::AddPeer(request) => request.tx_hash,
            OutgoingRequestEncoded::RemovePeer(request) => request.tx_hash,
            OutgoingRequestEncoded::PrepareForMigration(request) => request.tx_hash,
            OutgoingRequestEncoded::Migrate(request) => request.tx_hash,
        };
        H256(hash.0)
    }

    fn as_raw(&self) -> &[u8] {
        match self {
            OutgoingRequestEncoded::Transfer(transfer) => &transfer.raw,
            OutgoingRequestEncoded::AddAsset(request) => &request.raw,
            OutgoingRequestEncoded::AddToken(request) => &request.raw,
            OutgoingRequestEncoded::AddPeer(request) => &request.raw,
            OutgoingRequestEncoded::RemovePeer(request) => &request.raw,
            OutgoingRequestEncoded::PrepareForMigration(request) => &request.raw,
            OutgoingRequestEncoded::Migrate(request) => &request.raw,
        }
    }

    /// Returns Ethereum tokens needed for the corresponding contract function.
    pub fn input_tokens(&self, signatures: Option<Vec<SignatureParams>>) -> Vec<Token> {
        match self {
            OutgoingRequestEncoded::Transfer(request) => request.input_tokens(signatures),
            OutgoingRequestEncoded::AddAsset(request) => request.input_tokens(signatures),
            OutgoingRequestEncoded::AddToken(request) => request.input_tokens(signatures),
            OutgoingRequestEncoded::AddPeer(request) => request.input_tokens(signatures),
            OutgoingRequestEncoded::RemovePeer(request) => request.input_tokens(signatures),
            OutgoingRequestEncoded::PrepareForMigration(request) => {
                request.input_tokens(signatures)
            }
            OutgoingRequestEncoded::Migrate(request) => request.input_tokens(signatures),
        }
    }
}

/// Status of a registered request.
///
/// - Pending: request hasn't been approved yet.
/// - Frozen: request stopped receiving confirmations (signatures) from peers.
///   E.g. when the request is in 'cancellation' stage.
/// - ApprovalsReady: request was approved and can be used in the sidechain.
/// - Failed: an error occurred in one of the previous stages.
/// - Done: request was finalized.
#[derive(PartialEq, Eq, Encode, Decode, RuntimeDebug)]
#[cfg_attr(feature = "std", derive(Serialize, Deserialize))]
pub enum RequestStatus {
    Pending,
    Frozen,
    ApprovalsReady,
    Failed(DispatchError),
    Done,
}

/// A type of asset registered on a bridge.
///
/// - Thischain: a Sora asset.
/// - Sidechain: an Ethereum token.
/// - SidechainOwned: an Ethereum token that can be minted on Sora.
#[cfg_attr(feature = "std", derive(Serialize, Deserialize))]
#[derive(Clone, Copy, Encode, Decode, PartialEq, Eq, RuntimeDebug)]
pub enum AssetKind {
    Thischain,
    Sidechain,
    SidechainOwned,
}

impl AssetKind {
    pub fn is_owned(&self) -> bool {
        self == &Self::Thischain || self == &Self::SidechainOwned
    }
}

/// Bridge asset parameters.
#[cfg_attr(feature = "std", derive(Serialize, Deserialize))]
#[derive(Clone, Encode, Decode, PartialEq, Eq, RuntimeDebug)]
pub enum AssetConfig<AssetId> {
    Thischain {
        id: AssetId,
    },
    Sidechain {
        id: AssetId,
        sidechain_id: sp_core::H160,
        owned: bool,
        precision: BalancePrecision,
    },
}

impl<AssetId> AssetConfig<AssetId> {
    pub fn asset_id(&self) -> &AssetId {
        match self {
            AssetConfig::Thischain { id, .. } => id,
            AssetConfig::Sidechain { id, .. } => id,
        }
    }

    pub fn kind(&self) -> AssetKind {
        match self {
            AssetConfig::Thischain { .. } => AssetKind::Thischain,
            AssetConfig::Sidechain { owned: false, .. } => AssetKind::Sidechain,
            AssetConfig::Sidechain { owned: true, .. } => AssetKind::SidechainOwned,
        }
    }
}

/// Network-specific parameters.
#[cfg_attr(feature = "std", derive(Serialize, Deserialize))]
#[derive(Clone, Encode, Decode, PartialEq, Eq, RuntimeDebug)]
pub struct NetworkParams<AccountId: Ord> {
    pub bridge_contract_address: Address,
    pub initial_peers: BTreeSet<AccountId>,
}

/// Network configuration.
#[cfg_attr(feature = "std", derive(Serialize, Deserialize))]
#[derive(Clone, Encode, Decode, PartialEq, Eq, RuntimeDebug)]
pub struct NetworkConfig<T: Config> {
    pub initial_peers: BTreeSet<T::AccountId>,
    pub bridge_account_id: T::AccountId,
    pub assets: Vec<AssetConfig<T::AssetId>>,
    pub bridge_contract_address: Address,
    pub reserves: Vec<(T::AssetId, Balance)>,
}

/// Bridge status.
#[cfg_attr(feature = "std", derive(Serialize, Deserialize))]
#[derive(Clone, Copy, PartialEq, Eq, Encode, Decode, RuntimeDebug)]
pub enum BridgeStatus {
    Initialized,
    Migrating,
}

impl Default for BridgeStatus {
    fn default() -> Self {
        Self::Initialized
    }
}

pub use pallet::*;

#[frame_support::pallet]
pub mod pallet {
    use super::*;
    use crate::AssetConfig;
    use frame_support::pallet_prelude::*;
    use frame_support::weights::PostDispatchInfo;
    use frame_system::pallet_prelude::*;
    use permissions::BURN;

    #[pallet::config]
    pub trait Config:
        frame_system::Config
        + CreateSignedTransaction<Call<Self>>
        + CreateSignedTransaction<bridge_multisig::Call<Self>>
        + assets::Config
        + bridge_multisig::Config
        + fmt::Debug
    {
        type Event: From<Event<Self>> + IsType<<Self as frame_system::Config>::Event>;
        /// The identifier type for an offchain worker.
        type PeerId: AppCrypto<Self::Public, Self::Signature>;
        /// The overarching dispatch call type.
        type Call: From<Call<Self>> + Encode;
        /// Sidechain network ID.
        type NetworkId: Parameter
            + Member
            + AtLeast32Bit
            + Copy
            + MaybeSerializeDeserialize
            + Ord
            + Default
            + Debug;
        type GetEthNetworkId: Get<Self::NetworkId>;
        /// Weight information for extrinsics in this pallet.
        type WeightInfo: WeightInfo;
    }

    #[pallet::pallet]
    #[pallet::generate_store(pub(super) trait Store)]
    pub struct Pallet<T>(PhantomData<T>);

    #[pallet::hooks]
    impl<T: Config> Hooks<BlockNumberFor<T>> for Pallet<T> {
        /// Main off-chain worker procedure.
        ///
        /// Note: only one worker is expected to be used.
        fn offchain_worker(block_number: T::BlockNumber) {
            debug::debug!("Entering off-chain workers {:?}", block_number);
            if StorageValueRef::persistent(STORAGE_PEER_SECRET_KEY)
                .get::<Vec<u8>>()
                .is_none()
            {
                debug::debug!("Peer secret key not found. Skipping off-chain procedure.");
                return;
            }

            let mut lock = StorageLock::<'_, Time>::new(b"eth-bridge-ocw::lock");
            let _guard = lock.lock();
            Self::offchain();
        }
    }

    #[pallet::call]
    impl<T: Config> Pallet<T> {
        /// Register a new bridge.
        ///
        /// Parameters:
        /// - `bridge_contract_address` - address of smart-contract deployed on a corresponding
        /// network.
        /// - `initial_peers` - a set of initial network peers.
        #[pallet::weight(<T as Config>::WeightInfo::register_bridge())]
        pub fn register_bridge(
            origin: OriginFor<T>,
            bridge_contract_address: EthereumAddress,
            initial_peers: Vec<T::AccountId>,
        ) -> DispatchResultWithPostInfo {
            let author = ensure_signed(origin)?;
            let net_id = NextNetworkId::<T>::get();
            let peers_account_id = bridge_multisig::Module::<T>::register_multisig_inner(
                author,
                initial_peers.clone(),
                Percent::from_parts(67),
            )?;
            BridgeContractAddress::<T>::insert(net_id, bridge_contract_address);
            BridgeAccount::<T>::insert(net_id, peers_account_id);
            BridgeStatuses::<T>::insert(net_id, BridgeStatus::Initialized);
            Peers::<T>::insert(net_id, initial_peers.into_iter().collect::<BTreeSet<_>>());
            NextNetworkId::<T>::set(net_id + T::NetworkId::one());
            Ok(().into())
        }

        /// Add a Thischain asset to the bridge whitelist.
        ///
        /// Parameters:
        /// - `asset_id` - Thischain asset identifier.
        /// - `network_id` - network identifier to which the asset should be added.
        #[pallet::weight(<T as Config>::WeightInfo::add_asset())]
        pub fn add_asset(
            origin: OriginFor<T>,
            asset_id: AssetIdOf<T>,
            network_id: BridgeNetworkId<T>,
        ) -> DispatchResultWithPostInfo {
            debug::debug!("called add_asset");
            let from = ensure_signed(origin)?;
            let nonce = frame_system::Module::<T>::account_nonce(&from);
            let timepoint = bridge_multisig::Module::<T>::timepoint();
            Self::add_request(OffchainRequest::outgoing(OutgoingRequest::AddAsset(
                OutgoingAddAsset {
                    author: from.clone(),
                    asset_id,
                    nonce,
                    network_id,
                    timepoint,
                },
            )))?;
            frame_system::Module::<T>::inc_account_nonce(&from);
            Ok(().into())
        }

        /// Add a Sidechain token to the bridge whitelist.
        ///
        /// Parameters:
        /// - `token_address` - token contract address.
        /// - `symbol` - token symbol (ticker).
        /// - `name` - token name.
        /// - `decimals` -  token precision.
        /// - `network_id` - network identifier.
        #[pallet::weight(<T as Config>::WeightInfo::add_sidechain_token())]
        pub fn add_sidechain_token(
            origin: OriginFor<T>,
            token_address: EthereumAddress,
            symbol: String,
            name: String,
            decimals: u8,
            network_id: BridgeNetworkId<T>,
        ) -> DispatchResultWithPostInfo {
            debug::debug!("called add_sidechain_token");
            let from = ensure_signed(origin)?;
            // TODO: enable authority account check
            // ensure!(from == Self::authority_account(), Error::<T>::Forbidden);
            let nonce = frame_system::Module::<T>::account_nonce(&from);
            let timepoint = bridge_multisig::Module::<T>::timepoint();
            Self::add_request(OffchainRequest::outgoing(OutgoingRequest::AddToken(
                OutgoingAddToken {
                    author: from.clone(),
                    token_address,
                    symbol,
                    name,
                    decimals,
                    nonce,
                    network_id,
                    timepoint,
                },
            )))?;
            frame_system::Module::<T>::inc_account_nonce(&from);
            Ok(().into())
        }

        /// Transfer some amount of the given asset to Sidechain address.
        ///
        /// Note: if the asset kind is `Sidechain`, the amount should fit in the asset's precision
        /// on sidechain (`SidechainAssetPrecision`) without extra digits. For example, assume
        /// some ERC-20 (`T`) token has `decimals=6`, and the corresponding asset on substrate has
        /// `7`. Alice's balance on thischain is `0.1000009`. If Alice would want to transfer all
        /// the amount, she will get an error `NonZeroDust`, because of the `9` at the end, so, the
        /// correct amount would be `0.100000` (only 6 digits after the decimal point).
        ///
        /// Parameters:
        /// - `asset_id` - thischain asset id.
        /// - `to` - sidechain account id.
        /// - `amount` - amount of the asset.
        /// - `network_id` - network identifier.
        #[pallet::weight(<T as Config>::WeightInfo::transfer_to_sidechain())]
        pub fn transfer_to_sidechain(
            origin: OriginFor<T>,
            asset_id: AssetIdOf<T>,
            to: EthereumAddress,
            amount: Balance,
            network_id: BridgeNetworkId<T>,
        ) -> DispatchResultWithPostInfo {
            debug::debug!("called transfer_to_sidechain");
            let from = ensure_signed(origin)?;
            let nonce = frame_system::Module::<T>::account_nonce(&from);
            let timepoint = bridge_multisig::Module::<T>::timepoint();
            Self::add_request(OffchainRequest::outgoing(OutgoingRequest::Transfer(
                OutgoingTransfer {
                    from: from.clone(),
                    to,
                    asset_id,
                    amount,
                    nonce,
                    network_id,
                    timepoint,
                },
            )))?;
            frame_system::Module::<T>::inc_account_nonce(&from);
            Ok(().into())
        }

        /// Load incoming request from Sidechain by the given transaction hash.
        ///
        /// Parameters:
        /// - `eth_tx_hash` - transaction hash on Sidechain.
        /// - `kind` - incoming request type.
        /// - `network_id` - network identifier.
        #[pallet::weight(<T as Config>::WeightInfo::request_from_sidechain())]
        pub fn request_from_sidechain(
            origin: OriginFor<T>,
            eth_tx_hash: H256,
            kind: IncomingRequestKind,
            network_id: BridgeNetworkId<T>,
        ) -> DispatchResultWithPostInfo {
            debug::debug!("called request_from_sidechain");
            let from = ensure_signed(origin)?;
            let timepoint = bridge_multisig::Module::<T>::timepoint();
            match kind {
                IncomingRequestKind::Transaction(kind) => {
                    Self::add_request(OffchainRequest::LoadIncoming(
                        LoadIncomingRequest::Transaction(LoadIncomingTransactionRequest::new(
                            from,
                            eth_tx_hash,
                            timepoint,
                            kind,
                            network_id,
                        )),
                    ))?;
                    let pays_fee = if kind == IncomingTransactionRequestKind::TransferXOR {
                        Pays::No
                    } else {
                        Pays::Yes
                    };
                    Ok(PostDispatchInfo {
                        actual_weight: None,
                        pays_fee,
                    })
                }
                IncomingRequestKind::Meta(kind) => {
                    if kind == IncomingMetaRequestKind::CancelOutgoingRequest {
                        fail!(Error::<T>::Unavailable);
                    }
                    let timepoint = bridge_multisig::Module::<T>::timepoint();
                    Self::add_request(OffchainRequest::load_incoming_meta(
                        LoadIncomingMetaRequest::new(
                            from,
                            eth_tx_hash,
                            timepoint,
                            kind,
                            network_id,
                        ),
                    ))?;
                    Ok(().into())
                }
            }
        }

        /// Finalize incoming request.
        ///
        /// At first, `finalize` is called on the request, if it fails, the `cancel` function
        /// gets called. Request status changes depending on the result (`Done` or `Failed`), and
        /// finally the request gets removed from the queue.
        ///
        /// Can be only called from a bridge account.
        ///
        /// Parameters:
        /// - `request` - an incoming request.
        /// - `network_id` - network identifier.
        #[pallet::weight((0, Pays::No))]
        pub fn finalize_incoming_request(
            origin: OriginFor<T>,
            hash: H256,
            network_id: BridgeNetworkId<T>,
        ) -> DispatchResultWithPostInfo {
            debug::debug!("called finalize_incoming_request");
            let from = ensure_signed(origin)?;
            let _ = Self::ensure_bridge_account(&from, network_id)?;
            let request =
                Requests::<T>::get(network_id, &hash).ok_or(Error::<T>::UnknownRequest)?;
            let error_opt = request.finalize().err();
            if let Some(e) = error_opt {
                debug::error!("Incoming request failed {:?} {:?}", hash, e);
                Self::deposit_event(Event::IncomingRequestFinalizationFailed(hash));
                RequestStatuses::<T>::insert(network_id, hash, RequestStatus::Failed(e));
                if let Err(e) = request.cancel() {
                    debug::error!("Request cancellation failed: {:?}, {:?}", e, request);
                    // Such errors should not occur in general, but we check it in tests, anyway.
                    #[cfg(not(test))]
                    debug_assert!(false, "unexpected cancellation error {:?}", e);
                }
            } else {
                debug::warn!("Incoming request finalized {:?}", hash);
                RequestStatuses::<T>::insert(network_id, hash, RequestStatus::Done);
                Self::deposit_event(Event::IncomingRequestFinalized(hash));
            }
            Self::remove_request_from_queue(network_id, &hash);
            Ok(().into())
        }

        /// Add a new peer to the bridge peers set.
        ///
        /// Parameters:
        /// - `account_id` - account id on thischain.
        /// - `address` - account id on sidechain.
        /// - `network_id` - network identifier.
        #[pallet::weight(<T as Config>::WeightInfo::add_peer())]
        pub fn add_peer(
            origin: OriginFor<T>,
            account_id: T::AccountId,
            address: EthereumAddress,
            network_id: BridgeNetworkId<T>,
        ) -> DispatchResultWithPostInfo {
            debug::debug!("called change_peers_out");
            let from = ensure_signed(origin)?;
            // TODO: enable authority account check
            // ensure!(from == Self::authority_account(), Error::<T>::Forbidden);
            let nonce = frame_system::Module::<T>::account_nonce(&from);
            let timepoint = bridge_multisig::Module::<T>::timepoint();
            Self::add_request(OffchainRequest::outgoing(OutgoingRequest::AddPeer(
                OutgoingAddPeer {
                    author: from.clone(),
                    peer_account_id: account_id.clone(),
                    peer_address: address,
                    nonce,
                    network_id,
                    timepoint,
                },
            )))?;
            frame_system::Module::<T>::inc_account_nonce(&from);
            if network_id == T::GetEthNetworkId::get() {
                let nonce = frame_system::Module::<T>::account_nonce(&from);
                Self::add_request(OffchainRequest::outgoing(OutgoingRequest::AddPeerCompat(
                    OutgoingAddPeerCompat {
                        author: from.clone(),
                        peer_account_id: account_id,
                        peer_address: address,
                        nonce,
                        network_id,
                        timepoint,
                    },
                )))?;
                frame_system::Module::<T>::inc_account_nonce(&from);
            }
            Ok(().into())
        }

        /// Remove peer from the the bridge peers set.
        ///
        /// Parameters:
        /// - `account_id` - account id on thischain.
        /// - `network_id` - network identifier.
        #[pallet::weight(<T as Config>::WeightInfo::remove_peer())]
        pub fn remove_peer(
            origin: OriginFor<T>,
            account_id: T::AccountId,
            network_id: BridgeNetworkId<T>,
        ) -> DispatchResultWithPostInfo {
            debug::debug!("called change_peers_out");
            let from = ensure_signed(origin)?;
            // TODO: enable authority account check
            // ensure!(from == Self::authority_account(), Error::<T>::Forbidden);
            let peer_address = Self::peer_address(network_id, &account_id);
            let nonce = frame_system::Module::<T>::account_nonce(&from);
            let timepoint = bridge_multisig::Module::<T>::timepoint();
            Self::add_request(OffchainRequest::outgoing(OutgoingRequest::RemovePeer(
                OutgoingRemovePeer {
                    author: from.clone(),
                    peer_account_id: account_id.clone(),
                    peer_address,
                    nonce,
                    network_id,
                    timepoint,
                },
            )))?;
            frame_system::Module::<T>::inc_account_nonce(&from);
            if network_id == T::GetEthNetworkId::get() {
                let nonce = frame_system::Module::<T>::account_nonce(&from);
                Self::add_request(OffchainRequest::outgoing(
                    OutgoingRequest::RemovePeerCompat(OutgoingRemovePeerCompat {
                        author: from.clone(),
                        peer_account_id: account_id,
                        peer_address,
                        nonce,
                        network_id,
                        timepoint,
                    }),
                ))?;
                frame_system::Module::<T>::inc_account_nonce(&from);
            }
            Ok(().into())
        }

        /// Prepare the given bridge for migration.
        ///
        /// Can only be called by an authority.
        ///
        /// Parameters:
        /// - `network_id` - bridge network identifier.
        #[pallet::weight(<T as Config>::WeightInfo::prepare_for_migration())]
        pub fn prepare_for_migration(
            origin: OriginFor<T>,
            network_id: BridgeNetworkId<T>,
        ) -> DispatchResultWithPostInfo {
            debug::debug!("called prepare_for_migration");
            let from = ensure_signed(origin)?;
            // TODO: enable authority account check
            // ensure!(from == Self::authority_account(), Error::<T>::Forbidden);
            let nonce = frame_system::Module::<T>::account_nonce(&from);
            let timepoint = bridge_multisig::Module::<T>::timepoint();
            Self::add_request(OffchainRequest::outgoing(
                OutgoingRequest::PrepareForMigration(OutgoingPrepareForMigration {
                    author: from.clone(),
                    nonce,
                    network_id,
                    timepoint,
                }),
            ))?;
            frame_system::Module::<T>::inc_account_nonce(&from);
            Ok(().into())
        }

        /// Migrate the given bridge to a new smart-contract.
        ///
        /// Can only be called by an authority.
        ///
        /// Parameters:
        /// - `new_contract_address` - new sidechain ocntract address.
        /// - `erc20_native_tokens` - migrated assets ids.
        /// - `network_id` - bridge network identifier.
        #[pallet::weight(<T as Config>::WeightInfo::migrate())]
        pub fn migrate(
            origin: OriginFor<T>,
            new_contract_address: EthereumAddress,
            erc20_native_tokens: Vec<EthereumAddress>,
            network_id: BridgeNetworkId<T>,
        ) -> DispatchResultWithPostInfo {
            debug::debug!("called prepare_for_migration");
            let from = ensure_signed(origin)?;
            // TODO: enable authority account check
            // ensure!(from == Self::authority_account(), Error::<T>::Forbidden);
            let nonce = frame_system::Module::<T>::account_nonce(&from);
            let timepoint = bridge_multisig::Module::<T>::timepoint();
            Self::add_request(OffchainRequest::outgoing(OutgoingRequest::Migrate(
                OutgoingMigrate {
                    author: from.clone(),
                    new_contract_address,
                    erc20_native_tokens,
                    nonce,
                    network_id,
                    timepoint,
                },
            )))?;
            frame_system::Module::<T>::inc_account_nonce(&from);
            Ok(().into())
        }

        /// Register the given incoming request and add it to the queue.
        ///
        /// Calls `prepare` on the request, adds it to incoming requests queue and map, and removes
        /// corresponding pre-incoming request from requests queue.
        ///
        /// Can only be called by a bridge account.
        #[pallet::weight((0, Pays::No))]
        pub fn register_incoming_request(
            origin: OriginFor<T>,
            incoming_request: IncomingRequest<T>,
        ) -> DispatchResultWithPostInfo {
            debug::debug!("called register_incoming_request");
            let author = ensure_signed(origin.clone())?;
            let net_id = incoming_request.network_id();
            let _ = Self::ensure_bridge_account(&author, net_id)?;
            let sidechain_tx_hash = incoming_request.hash();
            let request_author = incoming_request.author().clone();
            let mut request = OffchainRequest::incoming(incoming_request);
            let incoming_request_hash = request.hash();
            ensure!(
                !Requests::<T>::contains_key(net_id, incoming_request_hash),
                Error::<T>::RequestIsAlreadyRegistered
            );
            Self::remove_request_from_queue(net_id, &sidechain_tx_hash);
            RequestStatuses::<T>::insert(net_id, sidechain_tx_hash, RequestStatus::Done);
            LoadToIncomingRequestHash::<T>::insert(
                net_id,
                sidechain_tx_hash,
                incoming_request_hash,
            );
            if let Err(e) = request.validate().and_then(|_| request.prepare()) {
                RequestStatuses::<T>::insert(
                    net_id,
                    incoming_request_hash,
                    RequestStatus::Failed(e),
                );
                return Err(e.into());
            }
            Requests::<T>::insert(net_id, &incoming_request_hash, request);
            RequestsQueue::<T>::mutate(net_id, |v| v.push(incoming_request_hash));
            RequestStatuses::<T>::insert(net_id, incoming_request_hash, RequestStatus::Pending);
            AccountRequests::<T>::mutate(request_author, |v| {
                v.push((net_id, incoming_request_hash))
            });
            Ok(().into())
        }

        /// Approve the given outgoing request. The function is used by bridge peers.
        ///
        /// Verifies the peer signature of the given request and adds it to `RequestApprovals`.
        /// Once quorum is collected, the request gets finalized and removed from request queue.
        #[pallet::weight((0, Pays::No))]
        pub fn approve_request(
            origin: OriginFor<T>,
            ocw_public: ecdsa::Public,
            hash: H256,
            signature_params: SignatureParams,
            network_id: T::NetworkId,
        ) -> DispatchResultWithPostInfo {
            debug::debug!("called approve_request");
            let author = ensure_signed(origin)?;
            let net_id = network_id;
            let request = Requests::<T>::get(net_id, hash)
                .and_then(|x| x.into_outgoing().map(|x| x.0))
                .ok_or(Error::<T>::UnknownRequest)?;
            let request_encoded = request.to_eth_abi(hash)?;
            Self::ensure_peer(&author, net_id)?;
            if !Self::verify_message(
                request_encoded.as_raw(),
                &signature_params,
                &ocw_public,
                &author,
            ) {
                // TODO: punish the off-chain worker
                return Err(Error::<T>::InvalidSignature.into());
            }
            debug::info!("Verified request approve {:?}", request_encoded);
            let mut approvals = RequestApprovals::<T>::get(net_id, &hash);
            let pending_peers_len = if PendingPeer::<T>::get(net_id).is_some() {
                1
            } else {
                0
            };
            let need_sigs = majority(Self::peers(net_id).len()) + pending_peers_len;
            approvals.insert(signature_params);
            RequestApprovals::<T>::insert(net_id, &hash, &approvals);
            let current_status =
                RequestStatuses::<T>::get(net_id, &hash).ok_or(Error::<T>::UnknownRequest)?;
            if current_status == RequestStatus::Pending && approvals.len() == need_sigs {
                if let Err(err) = request.finalize() {
                    debug::error!("Outgoing request finalization failed: {:?}", err);
                    RequestStatuses::<T>::insert(net_id, hash, RequestStatus::Failed(err));
                    Self::deposit_event(Event::RequestFinalizationFailed(hash));
                    if let Err(e) = request.cancel() {
                        debug::error!("Request cancellation failed: {:?}, {:?}", e, request);
                        debug_assert!(false, "unexpected cancellation error {:?}", e);
                    }
                } else {
                    debug::debug!("Outgoing request approvals collected {:?}", hash);
                    RequestStatuses::<T>::insert(net_id, hash, RequestStatus::ApprovalsReady);
                    Self::deposit_event(Event::ApprovalsCollected(request_encoded, approvals));
                }
                Self::remove_request_from_queue(net_id, &hash);
            }
            Ok(().into())
        }

        /// Cancels a registered request.
        ///
        /// Loads request by the given `hash`, cancels it, changes its status to `Failed` and
        /// removes it from the request queues.
        ///
        /// Can only be called from a bridge account.
        #[pallet::weight((0, Pays::No))]
        pub fn abort_request(
            origin: OriginFor<T>,
            hash: H256,
            error: DispatchError,
            network_id: BridgeNetworkId<T>,
        ) -> DispatchResultWithPostInfo {
            debug::debug!(
                "called abort_request. Hash: {:?}, reason: {:?}",
                hash,
                error
            );
            let author = ensure_signed(origin)?;
            let _ = Self::ensure_bridge_account(&author, network_id)?;
            let request = Requests::<T>::get(network_id, hash).ok_or(Error::<T>::UnknownRequest)?;
            Self::inner_abort_request(&request, hash, error, network_id);
            Self::deposit_event(Event::RequestAborted(hash));
            Ok(().into())
        }

        /// Add the given peer to the peers set without additional checks.
        ///
        /// Can only be called by a root account.
        #[pallet::weight(<T as Config>::WeightInfo::force_add_peer())]
        pub fn force_add_peer(
            origin: OriginFor<T>,
            who: T::AccountId,
            address: EthereumAddress,
            network_id: BridgeNetworkId<T>,
        ) -> DispatchResultWithPostInfo {
            let _ = ensure_root(origin)?;
            if !Self::is_peer(&who, network_id) {
                PeerAddress::<T>::insert(network_id, &who, address);
                PeerAccountId::<T>::insert(network_id, &address, who.clone());
                <Peers<T>>::mutate(network_id, |l| l.insert(who));
            }
            Ok(().into())
        }
    }

    #[pallet::event]
    #[pallet::metadata(AccountIdOf<T> = "AccountId")]
    #[pallet::generate_deposit(pub(super) fn deposit_event)]
    pub enum Event<T: Config> {
        /// New request has been registered. [Request Hash]
        RequestRegistered(H256),
        /// The request's approvals have been collected. [Encoded Outgoing Request, Signatures]
        ApprovalsCollected(OutgoingRequestEncoded, BTreeSet<SignatureParams>),
        /// The request finalization has been failed. [Request Hash]
        RequestFinalizationFailed(H256),
        /// The incoming request finalization has been failed. [Request Hash]
        IncomingRequestFinalizationFailed(H256),
        /// The incoming request has been finalized. [Request Hash]
        IncomingRequestFinalized(H256),
        /// The request was aborted and cancelled. [Request Hash]
        RequestAborted(H256),
    }

    #[cfg_attr(test, derive(PartialEq, Eq))]
    #[pallet::error]
    pub enum Error<T> {
        /// Error fetching HTTP.
        HttpFetchingError,
        /// Account not found.
        AccountNotFound,
        /// Forbidden.
        Forbidden,
        /// Request is already registered.
        RequestIsAlreadyRegistered,
        /// Failed to load sidechain transaction.
        FailedToLoadTransaction,
        /// Failed to load token precision.
        FailedToLoadPrecision,
        /// Unknown method ID.
        UnknownMethodId,
        /// Invalid contract function input.
        InvalidFunctionInput,
        /// Invalid peer signature.
        InvalidSignature,
        /// Invalid uint value.
        InvalidUint,
        /// Invalid amount value.
        InvalidAmount,
        /// Invalid balance value.
        InvalidBalance,
        /// Invalid string value.
        InvalidString,
        /// Invalid byte value.
        InvalidByte,
        /// Invalid address value.
        InvalidAddress,
        /// Invalid asset id value.
        InvalidAssetId,
        /// Invalid account id value.
        InvalidAccountId,
        /// Invalid bool value.
        InvalidBool,
        /// Invalid h256 value.
        InvalidH256,
        /// Invalid array value.
        InvalidArray,
        /// Unknown contract event.
        UnknownEvent,
        /// Unknown token address.
        UnknownTokenAddress,
        /// No local account for signing available.
        NoLocalAccountForSigning,
        /// Unsupported asset id.
        UnsupportedAssetId,
        /// Failed to sign message.
        FailedToSignMessage,
        /// Failed to send signed message.
        FailedToSendSignedTransaction,
        /// Token is not owned by the author.
        TokenIsNotOwnedByTheAuthor,
        /// Token is already added.
        TokenIsAlreadyAdded,
        /// Duplicated request.
        DuplicatedRequest,
        /// Token is unsupported.
        UnsupportedToken,
        /// Unknown peer address.
        UnknownPeerAddress,
        /// Ethereum ABI encoding error.
        EthAbiEncodingError,
        /// Ethereum ABI decoding error.
        EthAbiDecodingError,
        /// Ethereum transaction is failed.
        EthTransactionIsFailed,
        /// Ethereum transaction is succeeded.
        EthTransactionIsSucceeded,
        /// Ethereum transaction is succeeded.
        NoPendingPeer,
        /// Wrong pending peer.
        WrongPendingPeer,
        /// Too many pending peers.
        TooManyPendingPeers,
        /// Failed to get an asset by id.
        FailedToGetAssetById,
        /// Can't add more peers.
        CantAddMorePeers,
        /// Can't remove more peers.
        CantRemoveMorePeers,
        /// Peer is already added.
        PeerIsAlreadyAdded,
        /// Unknown peer id.
        UnknownPeerId,
        /// Can't reserve funds.
        CantReserveFunds,
        /// Funds are already claimed.
        AlreadyClaimed,
        /// Failed to load substrate block header.
        FailedToLoadBlockHeader,
        /// Failed to load substrate finalized head.
        FailedToLoadFinalizedHead,
        /// Unknown contract address.
        UnknownContractAddress,
        /// Invalid contract input.
        InvalidContractInput,
        /// Request is not owned by the author.
        RequestIsNotOwnedByTheAuthor,
        /// Failed to parse transaction hash in a call.
        FailedToParseTxHashInCall,
        /// Request is not ready.
        RequestIsNotReady,
        /// Unknown request.
        UnknownRequest,
        /// Request is not finalized on Sidechain.
        RequestNotFinalizedOnSidechain,
        /// Unknown network.
        UnknownNetwork,
        /// Contract is in migration stage.
        ContractIsInMigrationStage,
        /// Contract is not on migration stage.
        ContractIsNotInMigrationStage,
        /// Contract is already in migration stage.
        ContractIsAlreadyInMigrationStage,
        /// Functionality is unavailable.
        Unavailable,
        /// Failed to unreserve asset.
        FailedToUnreserve,
        /// The sidechain asset is alredy registered.
        SidechainAssetIsAlreadyRegistered,
        /// Expected an outgoing request.
        ExpectedOutgoingRequest,
        /// Unknown asset id.
        UnknownAssetId,
        /// Failed to serialize JSON.
        JsonSerializationError,
        /// Failed to deserialize JSON.
        JsonDeserializationError,
        /// Failed to load sidechain node parameters.
        FailedToLoadSidechainNodeParams,
        /// Failed to load current sidechain height.
        LoadCurrentSidechainHeight,
        /// Failed to query sidechain 'used' variable.
        FailedToLoadIsUsed,
        /// Sidechain transaction might have failed due to gas limit.
        TransactionMightHaveFailedDueToGasLimit,
        /// A transfer of XOR was expected.
        ExpectedXORTransfer,
        /// Unable to pay transfer fees.
        UnableToPayFees,
<<<<<<< HEAD
        /// Unsupported asset precision.
        UnsupportedAssetPrecision,
        /// Non-zero dust.
        NonZeroDust,
=======
        /// The request was purposely cancelled.
        Cancelled,
>>>>>>> 506aca02
        /// Unknown error.
        Other,
    }

    impl<T: Config> Error<T> {
        pub fn should_retry(&self) -> bool {
            match self {
                Self::HttpFetchingError
                | Self::NoLocalAccountForSigning
                | Self::FailedToSendSignedTransaction
                | Self::FailedToSignMessage
                | Self::JsonDeserializationError => true,
                _ => false,
            }
        }
    }

    /// Registered requests queue handled by off-chain workers.
    #[pallet::storage]
    #[pallet::getter(fn requests_queue)]
    pub type RequestsQueue<T: Config> =
        StorageMap<_, Twox64Concat, T::NetworkId, Vec<H256>, ValueQuery>;

    /// Registered requests.
    #[pallet::storage]
    #[pallet::getter(fn request)]
    pub type Requests<T: Config> =
        StorageDoubleMap<_, Twox64Concat, T::NetworkId, Identity, H256, OffchainRequest<T>>;

    /// Used to identify an incoming request by the corresponding load request.
    #[pallet::storage]
    #[pallet::getter(fn load_to_incoming_request_hash)]
    pub type LoadToIncomingRequestHash<T: Config> =
        StorageDoubleMap<_, Twox64Concat, T::NetworkId, Identity, H256, H256, ValueQuery>;

    /// Requests statuses.
    #[pallet::storage]
    #[pallet::getter(fn request_status)]
    pub type RequestStatuses<T: Config> =
        StorageDoubleMap<_, Twox64Concat, T::NetworkId, Identity, H256, RequestStatus>;

    /// Requests submission height map (on substrate).
    #[pallet::storage]
    #[pallet::getter(fn request_submission_height)]
    pub type RequestSubmissionHeight<T: Config> =
        StorageDoubleMap<_, Twox64Concat, T::NetworkId, Identity, H256, T::BlockNumber, ValueQuery>;

    /// Outgoing requests approvals.
    #[pallet::storage]
    #[pallet::getter(fn approvals)]
    pub(super) type RequestApprovals<T: Config> = StorageDoubleMap<
        _,
        Twox64Concat,
        T::NetworkId,
        Identity,
        H256,
        BTreeSet<SignatureParams>,
        ValueQuery,
    >;

    /// Requests made by an account.
    #[pallet::storage]
    #[pallet::getter(fn account_requests)]
    pub(super) type AccountRequests<T: Config> =
        StorageMap<_, Blake2_128Concat, T::AccountId, Vec<(T::NetworkId, H256)>, ValueQuery>;

    /// Registered asset kind.
    #[pallet::storage]
    #[pallet::getter(fn registered_asset)]
    pub(super) type RegisteredAsset<T: Config> =
        StorageDoubleMap<_, Twox64Concat, T::NetworkId, Identity, T::AssetId, AssetKind>;

    /// Precision (decimals) of a registered sidechain asset. Should be the same as in the ERC-20
    /// contract.
    #[pallet::storage]
    #[pallet::getter(fn sidechain_asset_precision)]
    pub(super) type SidechainAssetPrecision<T: Config> = StorageDoubleMap<
        _,
        Twox64Concat,
        T::NetworkId,
        Identity,
        T::AssetId,
        BalancePrecision,
        ValueQuery,
    >;

    /// Registered token `AssetId` on Thischain.
    #[pallet::storage]
    #[pallet::getter(fn registered_sidechain_asset)]
    pub(super) type RegisteredSidechainAsset<T: Config> =
        StorageDoubleMap<_, Twox64Concat, T::NetworkId, Blake2_128Concat, Address, T::AssetId>;

    /// Registered asset address on Sidechain.
    #[pallet::storage]
    #[pallet::getter(fn registered_sidechain_token)]
    pub(super) type RegisteredSidechainToken<T: Config> =
        StorageDoubleMap<_, Twox64Concat, T::NetworkId, Blake2_128Concat, T::AssetId, Address>;

    /// Network peers set.
    #[pallet::storage]
    #[pallet::getter(fn peers)]
    pub(super) type Peers<T: Config> =
        StorageMap<_, Twox64Concat, T::NetworkId, BTreeSet<T::AccountId>, ValueQuery>;

    /// Network pending (being added/removed) peer.
    #[pallet::storage]
    #[pallet::getter(fn pending_peer)]
    pub(super) type PendingPeer<T: Config> =
        StorageMap<_, Twox64Concat, T::NetworkId, T::AccountId>;

    /// Used for compatibility with XOR and VAL contracts.
    #[pallet::storage]
    pub(super) type PendingEthPeersSync<T: Config> = StorageValue<_, EthPeersSync, ValueQuery>;

    /// Peer account ID on Thischain.
    #[pallet::storage]
    #[pallet::getter(fn peer_account_id)]
    pub(super) type PeerAccountId<T: Config> = StorageDoubleMap<
        _,
        Twox64Concat,
        T::NetworkId,
        Blake2_128Concat,
        Address,
        T::AccountId,
        ValueQuery,
    >;

    /// Peer address on Sidechain.
    #[pallet::storage]
    #[pallet::getter(fn peer_address)]
    pub(super) type PeerAddress<T: Config> = StorageDoubleMap<
        _,
        Twox64Concat,
        T::NetworkId,
        Blake2_128Concat,
        T::AccountId,
        Address,
        ValueQuery,
    >;

    /// Multi-signature bridge peers' account. `None` if there is no account and network with the given ID.
    #[pallet::storage]
    #[pallet::getter(fn bridge_account)]
    pub(super) type BridgeAccount<T: Config> =
        StorageMap<_, Twox64Concat, T::NetworkId, T::AccountId>;

    /// Thischain authority account.
    #[pallet::storage]
    #[pallet::getter(fn authority_account)]
    pub(super) type AuthorityAccount<T: Config> = StorageValue<_, T::AccountId, ValueQuery>;

    /// Bridge status.
    #[pallet::storage]
    #[pallet::getter(fn bridge_contract_status)]
    pub(super) type BridgeStatuses<T: Config> =
        StorageMap<_, Twox64Concat, T::NetworkId, BridgeStatus>;

    /// Smart-contract address on Sidechain.
    #[pallet::storage]
    #[pallet::getter(fn bridge_contract_address)]
    pub(super) type BridgeContractAddress<T: Config> =
        StorageMap<_, Twox64Concat, T::NetworkId, Address, ValueQuery>;

    /// Sora XOR master contract address.
    #[pallet::storage]
    #[pallet::getter(fn xor_master_contract_address)]
    pub(super) type XorMasterContractAddress<T: Config> = StorageValue<_, Address, ValueQuery>;

    /// Sora VAL master contract address.
    #[pallet::storage]
    #[pallet::getter(fn val_master_contract_address)]
    pub(super) type ValMasterContractAddress<T: Config> = StorageValue<_, Address, ValueQuery>;

    /// Next Network ID counter.
    #[pallet::storage]
    pub(super) type NextNetworkId<T: Config> = StorageValue<_, T::NetworkId, ValueQuery>;

    #[pallet::genesis_config]
    pub struct GenesisConfig<T: Config> {
        pub authority_account: T::AccountId,
        pub xor_master_contract_address: Address,
        pub val_master_contract_address: Address,
        pub networks: Vec<NetworkConfig<T>>,
    }

    #[cfg(feature = "std")]
    impl<T: Config> Default for GenesisConfig<T> {
        fn default() -> Self {
            Self {
                authority_account: Default::default(),
                xor_master_contract_address: Default::default(),
                val_master_contract_address: Default::default(),
                networks: Default::default(),
            }
        }
    }

    #[pallet::genesis_build]
    impl<T: Config> GenesisBuild<T> for GenesisConfig<T> {
        fn build(&self) {
            AuthorityAccount::<T>::put(&self.authority_account);
            XorMasterContractAddress::<T>::put(&self.xor_master_contract_address);
            ValMasterContractAddress::<T>::put(&self.val_master_contract_address);
            for network in &self.networks {
                let net_id = NextNetworkId::<T>::get();
                let peers_account_id = &network.bridge_account_id;
                BridgeContractAddress::<T>::insert(net_id, network.bridge_contract_address);
                BridgeAccount::<T>::insert(net_id, peers_account_id.clone());
                BridgeStatuses::<T>::insert(net_id, BridgeStatus::Initialized);
                Peers::<T>::insert(net_id, network.initial_peers.clone());
                for asset_config in &network.assets {
                    let kind = asset_config.kind();
                    let asset_id = asset_config.asset_id();
                    if let AssetConfig::Sidechain {
                        sidechain_id,
                        precision,
                        ..
                    } = &asset_config
                    {
                        let token_address = Address::from(sidechain_id.0);
                        RegisteredSidechainAsset::<T>::insert(net_id, token_address, *asset_id);
                        RegisteredSidechainToken::<T>::insert(net_id, asset_id, token_address);
                        SidechainAssetPrecision::<T>::insert(net_id, asset_id, precision);
                    }
                    RegisteredAsset::<T>::insert(net_id, asset_id, kind);
                }
                // TODO: consider to change to Limited.
                let scope = Scope::Unlimited;
                let permission_ids = [MINT, BURN];
                for permission_id in &permission_ids {
                    permissions::Module::<T>::assign_permission(
                        peers_account_id.clone(),
                        &peers_account_id,
                        *permission_id,
                        scope,
                    )
                    .expect("failed to assign permissions for a bridge account");
                }
                for (asset_id, balance) in &network.reserves {
                    assets::Pallet::<T>::mint_to(
                        asset_id,
                        &peers_account_id,
                        &peers_account_id,
                        *balance,
                    )
                    .unwrap();
                }
                NextNetworkId::<T>::set(net_id + T::NetworkId::one());
            }
        }
    }
}

pub fn majority(peers_count: usize) -> usize {
    peers_count - (peers_count - 1) / 3
}

/// Events that can be emitted by Sidechain smart-contract.
#[cfg_attr(feature = "std", derive(PartialEq, Eq, RuntimeDebug))]
pub enum ContractEvent<Address, AccountId, Balance> {
    Deposit(AccountId, Balance, Address, H256),
    ChangePeers(Address, bool),
    PreparedForMigration,
    Migrated(Address),
}

/// A helper for encoding bridge types into ethereum tokens.
#[derive(PartialEq)]
pub struct Decoder<T: Config> {
    tokens: Vec<Token>,
    _phantom: PhantomData<T>,
}

impl<T: Config> Decoder<T> {
    pub fn new(tokens: Vec<Token>) -> Self {
        Self {
            tokens,
            _phantom: PhantomData,
        }
    }

    pub fn is_empty(&self) -> bool {
        self.tokens.is_empty()
    }

    pub fn next_string(&mut self) -> Result<String, Error<T>> {
        self.tokens
            .pop()
            .and_then(|x| x.into_string())
            .ok_or_else(|| Error::<T>::InvalidString.into())
    }

    pub fn next_bool(&mut self) -> Result<bool, Error<T>> {
        self.tokens
            .pop()
            .and_then(|x| x.into_bool())
            .ok_or_else(|| Error::<T>::InvalidBool.into())
    }

    pub fn next_u8(&mut self) -> Result<u8, Error<T>> {
        self.tokens
            .pop()
            .and_then(|x| x.into_uint())
            .filter(|x| x.as_u32() <= u8::MAX as u32)
            .map(|x| x.as_u32() as u8)
            .ok_or_else(|| Error::<T>::InvalidByte.into())
    }

    pub fn next_address(&mut self) -> Result<Address, Error<T>> {
        Ok(H160(
            self.tokens
                .pop()
                .and_then(|x| x.into_address())
                .ok_or(Error::<T>::InvalidAddress)?
                .0,
        ))
    }

    pub fn next_balance(&mut self) -> Result<Balance, Error<T>> {
        Ok(Balance::from(
            u128::try_from(
                self.tokens
                    .pop()
                    .and_then(|x| x.into_uint())
                    .ok_or(Error::<T>::InvalidUint)?,
            )
            .map_err(|_| Error::<T>::InvalidBalance)?,
        ))
    }

    pub fn next_amount(&mut self) -> Result<Balance, Error<T>> {
        Ok(u128::try_from(
            self.tokens
                .pop()
                .and_then(|x| x.into_uint())
                .ok_or(Error::<T>::InvalidUint)?,
        )
        .map_err(|_| Error::<T>::InvalidAmount)?)
    }

    pub fn next_account_id(&mut self) -> Result<T::AccountId, Error<T>> {
        Ok(T::AccountId::decode(
            &mut &self
                .tokens
                .pop()
                .and_then(|x| x.into_fixed_bytes())
                .ok_or(Error::<T>::InvalidAccountId)?[..],
        )
        .map_err(|_| Error::<T>::InvalidAccountId)?)
    }

    pub fn next_asset_id(&mut self) -> Result<T::AssetId, Error<T>> {
        Ok(T::AssetId::decode(&mut &self.next_h256()?.0[..])
            .map_err(|_| Error::<T>::InvalidAssetId)?)
    }

    pub fn parse_h256(token: Token) -> Option<H256> {
        <[u8; 32]>::try_from(token.into_fixed_bytes()?)
            .ok()
            .map(H256)
    }

    pub fn next_h256(&mut self) -> Result<H256, Error<T>> {
        self.tokens
            .pop()
            .and_then(Self::parse_h256)
            .ok_or_else(|| Error::<T>::InvalidH256.into())
    }

    pub fn next_array(&mut self) -> Result<Vec<Token>, Error<T>> {
        self.tokens
            .pop()
            .and_then(|x| x.into_array())
            .ok_or_else(|| Error::<T>::InvalidArray.into())
    }

    pub fn next_array_map<U, F: FnMut(&mut Decoder<T>) -> Result<U, Error<T>>>(
        &mut self,
        mut f: F,
    ) -> Result<Vec<U>, Error<T>> {
        let mut decoder = Decoder::<T>::new(self.next_array()?);
        iter::repeat(())
            .map(|_| f(&mut decoder))
            .collect::<Result<Vec<_>, _>>()
    }

    pub fn next_signature_params(&mut self) -> Result<Vec<SignatureParams>, Error<T>> {
        let rs = self.next_array_map(|d| d.next_h256().map(|x| x.0))?;
        let ss = self.next_array_map(|d| d.next_h256().map(|x| x.0))?;
        let vs = self.next_array_map(|d| d.next_u8())?;
        Ok(rs
            .into_iter()
            .zip(ss)
            .zip(vs)
            .map(|((r, s), v)| SignatureParams { r, s, v })
            .collect())
    }
}

impl<T: Config> Pallet<T> {
    /// Registers the given off-chain request.
    ///
    /// Conditions for registering:
    /// 1. Network ID should be valid.
    /// 2. If the bridge is migrating and request is outgoing, it should be allowed during migration.
    /// 3. Request status should be empty or `Failed` (for resubmission).
    /// 4. There is no registered request with the same hash.
    /// 5. The request's `validate` and `prepare` should pass.
    fn add_request(mut request: OffchainRequest<T>) -> Result<(), DispatchError> {
        let net_id = request.network_id();
        let bridge_status = BridgeStatuses::<T>::get(net_id).ok_or(Error::<T>::UnknownNetwork)?;
        if let Some((outgoing_req, _)) = request.as_outgoing() {
            ensure!(
                bridge_status != BridgeStatus::Migrating
                    || outgoing_req.is_allowed_during_migration(),
                Error::<T>::ContractIsInMigrationStage
            );
        }
        let hash = request.hash();
        let can_resubmit = RequestStatuses::<T>::get(net_id, &hash)
            .map(|status| matches!(status, RequestStatus::Failed(_)))
            .unwrap_or(false);
        if !can_resubmit {
            ensure!(
                Requests::<T>::get(net_id, &hash).is_none(),
                Error::<T>::DuplicatedRequest
            );
        }
        request.validate()?;
        request.prepare()?;
        AccountRequests::<T>::mutate(&request.author(), |vec| vec.push((net_id, hash)));
        Requests::<T>::insert(net_id, &hash, request.clone());
        RequestsQueue::<T>::mutate(net_id, |v| v.push(hash));
        RequestStatuses::<T>::insert(net_id, &hash, RequestStatus::Pending);
        let block_number = frame_system::Module::<T>::current_block_number();
        RequestSubmissionHeight::<T>::insert(net_id, &hash, block_number);
        Self::deposit_event(Event::RequestRegistered(hash));
        Ok(())
    }

    /// Finds and removes request from `RequestsQueue` by its hash and network id.
    fn remove_request_from_queue(network_id: T::NetworkId, hash: &H256) {
        RequestsQueue::<T>::mutate(network_id, |queue| {
            if let Some(pos) = queue.iter().position(|x| x == hash) {
                queue.remove(pos);
            }
        });
    }

    /// Loops through the given array of logs and finds the first one that matches the type
    /// and topic.
    fn parse_main_event(
        logs: &[Log],
        kind: IncomingTransactionRequestKind,
    ) -> Result<ContractEvent<Address, T::AccountId, Balance>, Error<T>> {
        for log in logs {
            if log.removed.unwrap_or(false) {
                continue;
            }
            let topic = match log.topics.get(0) {
                Some(x) => &x.0,
                None => continue,
            };
            match *topic {
                // Deposit(bytes32,uint256,address,bytes32)
                hex!("85c0fa492ded927d3acca961da52b0dda1debb06d8c27fe189315f06bb6e26c8")
                    if kind == IncomingTransactionRequestKind::Transfer =>
                {
                    let types = [
                        ParamType::FixedBytes(32),
                        ParamType::Uint(256),
                        ParamType::Address,
                        ParamType::FixedBytes(32),
                    ];
                    let decoded = ethabi::decode(&types, &log.data.0)
                        .map_err(|_| Error::<T>::EthAbiDecodingError)?;
                    let mut decoder = Decoder::<T>::new(decoded);
                    let asset_id = decoder.next_h256()?;
                    let token = decoder.next_address()?;
                    let amount = decoder.next_amount()?;
                    let to = decoder.next_account_id()?;
                    return Ok(ContractEvent::Deposit(to, amount, H160(token.0), asset_id));
                }
                // ChangePeers(address,bool)
                hex!("a9fac23eb012e72fbd1f453498e7069c380385436763ee2c1c057b170d88d9f9")
                    if kind == IncomingTransactionRequestKind::AddPeer
                        || kind == IncomingTransactionRequestKind::RemovePeer =>
                {
                    let types = [ParamType::Address, ParamType::Bool];
                    let decoded = ethabi::decode(&types, &log.data.0)
                        .map_err(|_| Error::<T>::EthAbiDecodingError)?;
                    let mut decoder = Decoder::<T>::new(decoded);
                    let added = decoder.next_bool()?;
                    let peer_address = decoder.next_address()?;
                    return Ok(ContractEvent::ChangePeers(H160(peer_address.0), added));
                }
                hex!("5389de9593f75e6515eefa796bd2d3324759f441f2c9b2dcda0efb25190378ff")
                    if kind == IncomingTransactionRequestKind::PrepareForMigration =>
                {
                    return Ok(ContractEvent::PreparedForMigration);
                }
                hex!("a2e7361c23d7820040603b83c0cd3f494d377bac69736377d75bb56c651a5098")
                    if kind == IncomingTransactionRequestKind::Migrate =>
                {
                    let types = [ParamType::Address];
                    let decoded = ethabi::decode(&types, &log.data.0)
                        .map_err(|_| Error::<T>::EthAbiDecodingError)?;
                    let mut decoder = Decoder::<T>::new(decoded);
                    let account_id = decoder.next_address()?;
                    return Ok(ContractEvent::Migrated(account_id));
                }
                _ => (),
            }
        }
        Err(Error::<T>::UnknownEvent.into())
    }

    /// Verifies the message signed by a peer. Also, compares the given `AccountId` with the given
    /// public key.
    fn verify_message(
        msg: &[u8],
        signature: &SignatureParams,
        ecdsa_public_key: &ecdsa::Public,
        author: &T::AccountId,
    ) -> bool {
        let message = eth::prepare_message(msg);
        let mut arr = [0u8; 65];
        arr[..32].copy_from_slice(&signature.r[..]);
        arr[32..64].copy_from_slice(&signature.s[..]);
        arr[64] = signature.v;
        let res = secp256k1::Signature::parse_slice(&arr[..64]).and_then(|sig| {
            secp256k1::PublicKey::parse_slice(ecdsa_public_key.as_slice(), None).map(|pk| (sig, pk))
        });
        if let Ok((signature, public_key)) = res {
            let signer_account = MultiSigner::Ecdsa(ecdsa_public_key.clone()).into_account();
            let verified = secp256k1::verify(&message, &signature, &public_key);
            signer_account.encode() == author.encode() && verified
        } else {
            false
        }
    }

    /// Signs a message with a peer's secret key.
    fn sign_message(msg: &[u8]) -> (SignatureParams, secp256k1::PublicKey) {
        let secret_s = StorageValueRef::persistent(STORAGE_PEER_SECRET_KEY);
        let sk = secp256k1::SecretKey::parse_slice(
            &secret_s
                .get::<Vec<u8>>()
                .flatten()
                .expect("Off-chain worker secret key is not specified."),
        )
        .expect("Invalid off-chain worker secret key.");
        let message = eth::prepare_message(msg);
        let (sig, v) = secp256k1::sign(&message, &sk);
        let pk = secp256k1::PublicKey::from_secret_key(&sk);
        let v = v.serialize();
        let sig_ser = sig.serialize();
        (
            SignatureParams {
                r: sig_ser[..32].try_into().unwrap(),
                s: sig_ser[32..].try_into().unwrap(),
                v,
            },
            pk,
        )
    }

    /// Procedure for handling incoming requests.
    ///
    /// For an incoming request, a premise for its finalization will be block confirmation in PoW
    /// consensus. Since the confirmation is probabilistic, we need to choose a relatively large
    /// number of how many blocks should be mined after a corresponding transaction
    /// (`CONFIRMATION_INTERVAL`).
    ///
    /// An off-chain worker keeps track of already handled requests in local storage.
    fn handle_pending_incoming_requests(
        request: IncomingRequest<T>,
        hash: H256,
    ) -> Result<(), Error<T>> {
        let network_id = request.network_id();
        // TODO (optimization): send results as batch.
        // Load the transaction receipt again to check that it still exists.
        let exists = request.check_existence()?;
        ensure!(exists, Error::<T>::EthTransactionIsFailed);
        Self::send_finalize_incoming_request(hash, request.timepoint(), network_id)
    }

    /// Queries the current finalized height of the local node with `chain_getFinalizedHead`
    /// RPC call.
    fn load_substrate_finalized_height() -> Result<T::BlockNumber, DispatchError> {
        let hash =
            Self::substrate_json_rpc_request::<_, types::H256>("chain_getFinalizedHead", &())?
                .pop()
                .ok_or(Error::<T>::FailedToLoadFinalizedHead)?;
        let header = Self::substrate_json_rpc_request::<_, types::SubstrateHeaderLimited>(
            "chain_getHeader",
            &[hash],
        )?
        .pop()
        .ok_or(Error::<T>::FailedToLoadBlockHeader)?;
        let number = <T::BlockNumber as From<u32>>::from(header.number.as_u32());
        Ok(number)
    }

    /// Sends a multisig transaction to register the parsed (from pre-incoming) incoming request.
    /// (see `register_incoming_request`).
    fn send_register_incoming_request(
        incoming_request: IncomingRequest<T>,
        timepoint: Timepoint<T>,
        network_id: T::NetworkId,
    ) -> Result<(), Error<T>> {
        let register_call = Call::<T>::register_incoming_request(incoming_request);
        let call = bridge_multisig::Call::as_multi(
            get_bridge_account::<T>(network_id),
            Some(timepoint),
            <<T as Config>::Call>::from(register_call).encode(),
            false,
            10_000_000_000_000u64,
        );
        Self::send_signed_transaction::<bridge_multisig::Call<T>>(call)
    }

    /// Parses a 'cancel' incoming request from the given transaction receipt and pre-request.
    ///
    /// This special flow (unlike `parse_incoming_request`) requires transaction to be _failed_,
    /// because only in this case the initial request can be cancelled.
    fn parse_cancel_incoming_request(
        tx_receipt: TransactionReceipt,
        pre_request: LoadIncomingMetaRequest<T>,
        pre_request_hash: H256,
    ) -> Result<IncomingRequest<T>, Error<T>> {
        let tx_approved = tx_receipt.is_approved();
        ensure!(!tx_approved, Error::<T>::EthTransactionIsSucceeded);
        let at_height = tx_receipt
            .block_number
            .expect("'block_number' is null only when the log/transaction is pending; qed")
            .as_u64();
        let tx = Self::load_tx(H256(tx_receipt.transaction_hash.0), pre_request.network_id)?;
        ensure!(
            tx_receipt
                .gas_used
                .map(|used| used != tx.gas)
                .unwrap_or(false),
            Error::<T>::TransactionMightHaveFailedDueToGasLimit
        );
        ensure!(
            tx.input.0.len() >= METHOD_ID_SIZE,
            Error::<T>::InvalidFunctionInput
        );
        let mut method_id = [0u8; METHOD_ID_SIZE];
        method_id.clone_from_slice(&tx.input.0[..METHOD_ID_SIZE]);
        let funs = FUNCTIONS.get_or_init(functions);
        let fun_meta = funs.get(&method_id).ok_or(Error::<T>::UnknownMethodId)?;
        let fun = &fun_meta.function;
        let tokens = fun
            .decode_input(&tx.input.0)
            .map_err(|_| Error::<T>::InvalidFunctionInput)?;
        let hash = parse_hash_from_call::<T>(tokens, fun_meta.tx_hash_arg_pos)?;
        let oc_request: OffchainRequest<T> =
            crate::Requests::<T>::get(pre_request.network_id, hash)
                .ok_or(Error::<T>::UnknownRequest)?;
        let request = oc_request
            .into_outgoing()
            .ok_or(Error::<T>::ExpectedOutgoingRequest)?
            .0;
        let author = pre_request.author;
        ensure!(
            request.author() == &author,
            Error::<T>::RequestIsNotOwnedByTheAuthor
        );
        Ok(IncomingRequest::CancelOutgoingRequest(
            IncomingCancelOutgoingRequest {
                outgoing_request: request,
                outgoing_request_hash: hash,
                initial_request_hash: pre_request_hash,
                author,
                tx_input: tx.input.0,
                tx_hash: pre_request.hash,
                at_height,
                timepoint: pre_request.timepoint,
                network_id: pre_request.network_id,
            },
        ))
    }

    /// Handles a special case of an incoming request - marking as done.
    ///
    /// This special flow (unlike `parse_incoming_request`) only queries the contract's `used`
    /// variable to check if the request was actually made.
    fn handle_mark_as_done_incoming_request(
        pre_request: LoadIncomingMetaRequest<T>,
        pre_request_hash: H256,
    ) -> Result<(), Error<T>> {
        let network_id = pre_request.network_id;
        let at_height = Self::load_current_height(network_id)?;
        let timepoint = pre_request.timepoint;
        let request = IncomingRequest::MarkAsDone(IncomingMarkAsDoneRequest {
            outgoing_request_hash: pre_request_hash,
            initial_request_hash: pre_request.hash,
            author: pre_request.author,
            at_height,
            timepoint,
            network_id,
        });
        let is_used = request.check_existence()?;
        ensure!(is_used, Error::<T>::RequestNotFinalizedOnSidechain);
        Self::send_register_incoming_request(request, timepoint, network_id)
    }

    /// Handles the given off-chain request.
    ///
    /// The function delegates further handling depending on request type.
    /// There are 4 flows. 3 for incoming request: handle 'mark as done', handle 'cancel outgoing
    /// request' and for the rest, and only one for all outgoing requests.
    fn handle_offchain_request(request: OffchainRequest<T>) -> Result<(), Error<T>> {
        match request {
            OffchainRequest::LoadIncoming(request) => {
                let network_id = request.network_id();
                let timepoint = request.timepoint();
                match request {
                    LoadIncomingRequest::Transaction(request) => {
                        let tx_hash = request.hash;
                        let kind = request.kind;
                        debug::debug!("Loading approved tx {}", tx_hash);
                        let tx = Self::load_tx_receipt(tx_hash, network_id)?;
                        let mut incoming_request = Self::parse_incoming_request(tx, request)?;
                        if kind == IncomingTransactionRequestKind::TransferXOR {
                            if let IncomingRequest::Transfer(transfer) = &mut incoming_request {
                                ensure!(
                                    transfer.asset_id == common::XOR.into(),
                                    Error::<T>::ExpectedXORTransfer
                                );
                                transfer.enable_taking_fee();
                            } else {
                                fail!(Error::<T>::ExpectedXORTransfer)
                            }
                        }
                        Self::send_register_incoming_request(
                            incoming_request,
                            timepoint,
                            network_id,
                        )
                    }
                    LoadIncomingRequest::Meta(request, hash) => {
                        let kind = request.kind;
                        match kind {
                            IncomingMetaRequestKind::MarkAsDone => {
                                Self::handle_mark_as_done_incoming_request(request, hash)
                            }
                            IncomingMetaRequestKind::CancelOutgoingRequest => {
                                let tx_hash = request.hash;
                                let tx = Self::load_tx_receipt(tx_hash, network_id)?;
                                let incoming_request =
                                    Self::parse_cancel_incoming_request(tx, request, hash)?;
                                Self::send_register_incoming_request(
                                    incoming_request,
                                    timepoint,
                                    network_id,
                                )
                            }
                        }
                    }
                }
            }
            OffchainRequest::Outgoing(request, hash) => {
                Self::handle_outgoing_request(request, hash)
            }
            OffchainRequest::Incoming(request, hash) => {
                Self::handle_pending_incoming_requests(request, hash)
            }
        }
    }

    /// Retrieves latest needed information about networks and handles corresponding
    /// requests queues.
    ///
    /// At first, it loads current Sidechain height and current finalized Thischain height.
    /// Then it handles each request in the requests queue if it was submitted at least at
    /// the finalized height. The same is done with incoming requests queue. All handled requests
    /// are added to local storage to not be handled twice by the off-chain worker.
    fn handle_network(network_id: T::NetworkId) {
        let string = format!("eth-bridge-ocw::eth-height-{:?}", network_id);
        let s_eth_height = StorageValueRef::persistent(string.as_bytes());
        let current_eth_height = match Self::load_current_height(network_id) {
            Ok(v) => v,
            Err(e) => {
                debug::info!(
                    "Failed to load current ethereum height. Skipping off-chain procedure. {:?}",
                    e
                );
                return;
            }
        };
        s_eth_height.set(&current_eth_height);
        let s_handled_requests = StorageValueRef::persistent(b"eth-bridge-ocw::handled-request");

        let substrate_finalized_height = match Self::load_substrate_finalized_height() {
            Ok(v) => v,
            Err(e) => {
                debug::info!(
                    "Failed to load substrate finalized block height ({:?}). Skipping off-chain procedure.",
                    e
                );
                return;
            }
        };

        let mut handled = s_handled_requests
            .get::<BTreeMap<H256, T::BlockNumber>>()
            .flatten()
            .unwrap_or_default();

        for request_hash in RequestsQueue::<T>::get(network_id) {
            let request = match Requests::<T>::get(network_id, request_hash) {
                Some(v) => v,
                _ => continue, // TODO: remove from queue
            };
            let request_submission_height: T::BlockNumber =
                Self::request_submission_height(network_id, &request_hash);
            if substrate_finalized_height < request_submission_height {
                continue;
            }
            let need_to_handle = match handled.get(&request_hash) {
                Some(height) => &request_submission_height > height,
                None => true,
            };
            let confirmed = match &request {
                OffchainRequest::Incoming(request, _) => {
                    current_eth_height.saturating_sub(request.at_height()) >= CONFIRMATION_INTERVAL
                }
                _ => true,
            };
            if need_to_handle && confirmed {
                let timepoint = request.timepoint();
                let error = Self::handle_offchain_request(request).err();
                let mut is_handled = true;
                if let Some(e) = error {
                    debug::error!(
                        "An error occurred while processing off-chain request: {:?}",
                        e
                    );
                    if e.should_retry() {
                        is_handled = false;
                    } else {
                        if let Err(abort_err) =
                            Self::send_abort_request(request_hash, e, timepoint, network_id)
                        {
                            debug::error!(
                                "An error occurred while trying to send abort request: {:?}",
                                abort_err
                            );
                        }
                    }
                }
                if is_handled {
                    handled.insert(request_hash, request_submission_height);
                }
            }
        }
        s_handled_requests.set(&handled);
    }

    /// Handles registered networks.
    fn offchain() {
        let s_networks_ids = StorageValueRef::persistent(STORAGE_NETWORK_IDS_KEY);
        let network_ids = s_networks_ids
            .get::<BTreeSet<T::NetworkId>>()
            .flatten()
            .unwrap_or_default();
        for network_id in network_ids {
            Self::handle_network(network_id);
        }
    }

    /// Makes off-chain HTTP request.
    fn http_request(
        url: &str,
        body: Vec<u8>,
        headers: &[(&'static str, String)],
    ) -> Result<Vec<u8>, Error<T>> {
        debug::trace!("Sending request to: {}", url);
        let mut request = rt_offchain::http::Request::post(url, vec![body]);
        let timeout = sp_io::offchain::timestamp().add(rt_offchain::Duration::from_millis(
            HTTP_REQUEST_TIMEOUT_SECS * 1000,
        ));
        for (key, value) in headers {
            request = request.add_header(*key, &*value);
        }
        let pending = request.deadline(timeout).send().map_err(|e| {
            debug::error!("Failed to send a request {:?}", e);
            <Error<T>>::HttpFetchingError
        })?;
        let response = pending
            .try_wait(timeout)
            .map_err(|e| {
                debug::error!("Failed to get a response: {:?}", e);
                <Error<T>>::HttpFetchingError
            })?
            .map_err(|e| {
                debug::error!("Failed to get a response: {:?}", e);
                <Error<T>>::HttpFetchingError
            })?;
        if response.code != 200 {
            debug::error!("Unexpected http request status code: {}", response.code);
            return Err(<Error<T>>::HttpFetchingError);
        }
        let resp = response.body().collect::<Vec<u8>>();
        Ok(resp)
    }

    /// Makes JSON-RPC request.
    fn json_rpc_request<I: Serialize, O: for<'de> Deserialize<'de>>(
        url: &str,
        id: u64,
        method: &str,
        params: &I,
        headers: &[(&'static str, String)],
    ) -> Result<Vec<O>, Error<T>> {
        let params = match serialize(params) {
            Value::Null => Params::None,
            Value::Array(v) => Params::Array(v),
            Value::Object(v) => Params::Map(v),
            _ => {
                debug::error!("json_rpc_request: got invalid params");
                fail!(Error::<T>::JsonSerializationError);
            }
        };

        let raw_response = Self::http_request(
            url,
            serde_json::to_vec(&rpc::Call::MethodCall(rpc::MethodCall {
                jsonrpc: Some(rpc::Version::V2),
                method: method.into(),
                params,
                id: rpc::Id::Num(id as u64),
            }))
            .map_err(|_| Error::<T>::JsonSerializationError)?,
            &headers,
        )
        .and_then(|x| {
            String::from_utf8(x).map_err(|e| {
                debug::error!("json_rpc_request: from utf8 failed, {}", e);
                Error::<T>::HttpFetchingError
            })
        })?;
        let response = rpc::Response::from_json(&raw_response)
            .map_err(|e| {
                debug::error!("json_rpc_request: from_json failed, {}", e);
            })
            .map_err(|_| Error::<T>::JsonDeserializationError)?;
        let results = match response {
            rpc::Response::Batch(xs) => xs,
            rpc::Response::Single(x) => vec![x],
        };
        results
            .into_iter()
            .map(|x| match x {
                rpc::Output::Success(s) => serde_json::from_value(s.result).map_err(|e| {
                    debug::error!("json_rpc_request: from_value failed, {}", e);
                    Error::<T>::JsonDeserializationError.into()
                }),
                _ => {
                    debug::error!("json_rpc_request: request failed");
                    Err(Error::<T>::JsonDeserializationError.into())
                }
            })
            .collect::<Result<Vec<_>, _>>()
    }

    /// Makes request to a Sidechain node. The node URL and credentials are stored in the local
    /// storage.
    fn eth_json_rpc_request<I: Serialize, O: for<'de> Deserialize<'de>>(
        method: &str,
        params: &I,
        network_id: T::NetworkId,
    ) -> Result<Vec<O>, Error<T>> {
        let string = format!("{}-{:?}", STORAGE_ETH_NODE_PARAMS, network_id);
        let s_node_params = StorageValueRef::persistent(string.as_bytes());
        let node_params = match s_node_params.get::<NodeParams>().flatten() {
            Some(v) => v,
            None => {
                debug::warn!("Failed to make JSON-RPC request, make sure to set node parameters.");
                fail!(Error::<T>::FailedToLoadSidechainNodeParams);
            }
        };
        let mut headers: Vec<(_, String)> = vec![("content-type", "application/json".into())];
        if let Some(node_credentials) = node_params.credentials {
            headers.push(("Authorization", node_credentials));
        }
        Self::json_rpc_request(&node_params.url, 1, method, params, &headers)
    }

    /// Makes request to the local node. The node URL is stored in the local storage.
    fn substrate_json_rpc_request<I: Serialize, O: for<'de> Deserialize<'de>>(
        method: &str,
        params: &I,
    ) -> Result<Vec<O>, Error<T>> {
        let s_node_url = StorageValueRef::persistent(STORAGE_SUB_NODE_URL_KEY);
        let node_url = s_node_url
            .get::<String>()
            .flatten()
            .unwrap_or_else(|| SUB_NODE_URL.into());
        let headers: Vec<(_, String)> = vec![("content-type", "application/json".into())];

        Self::json_rpc_request(&node_url, 0, method, params, &headers)
    }

    /// Sends a substrate transaction signed by an off-chain worker.
    fn send_signed_transaction<LocalCall: Clone + GetCallName>(
        call: LocalCall,
    ) -> Result<(), Error<T>>
    where
        T: CreateSignedTransaction<LocalCall>,
    {
        let signer = Signer::<T, T::PeerId>::any_account();
        if !signer.can_sign() {
            debug::error!("No local account available");
            fail!(<Error<T>>::NoLocalAccountForSigning);
        }
        debug::debug!("Sending signed transaction: {}", call.get_call_name());
        let result = signer.send_signed_transaction(|_acc| call.clone());

        match result {
            Some((_acc, Ok(_))) => {}
            Some((acc, Err(e))) => {
                debug::error!("[{:?}] Failed to send signed transaction: {:?}", acc.id, e);
                fail!(<Error<T>>::FailedToSendSignedTransaction);
            }
            _ => {
                debug::error!("Failed to send signed transaction");
                fail!(<Error<T>>::FailedToSendSignedTransaction);
            }
        };
        Ok(())
    }

    /// Queries Sidechain's contract variable `used`.
    fn load_is_used(hash: H256, network_id: T::NetworkId) -> Result<bool, Error<T>> {
        // `used(bytes32)`
        let mut data: Vec<_> = hex!("b07c411f").to_vec();
        data.extend(&hash.0);
        let contract_address = types::H160(BridgeContractAddress::<T>::get(network_id).0);
        let contracts = if network_id == T::GetEthNetworkId::get() {
            vec![
                contract_address,
                types::H160(Self::xor_master_contract_address().0),
                types::H160(Self::val_master_contract_address().0),
            ]
        } else {
            vec![contract_address]
        };
        for contract in contracts {
            let is_used = Self::eth_json_rpc_request::<_, bool>(
                "eth_call",
                &vec![
                    serialize(&CallRequest {
                        to: Some(contract),
                        data: Some(Bytes(data.clone())),
                        ..Default::default()
                    }),
                    Value::String("latest".into()),
                ],
                network_id,
            )?
            .pop()
            .ok_or(Error::<T>::FailedToLoadIsUsed)?;
            if is_used {
                return Ok(true);
            }
        }
        Ok(false)
    }

    /// Registers new sidechain asset and grants mint permission to the bridge account.
    fn register_sidechain_asset(
        token_address: Address,
        precision: BalancePrecision,
        symbol: AssetSymbol,
        name: AssetName,
        network_id: T::NetworkId,
    ) -> Result<T::AssetId, DispatchError> {
        ensure!(
            RegisteredSidechainAsset::<T>::get(network_id, &token_address).is_none(),
            Error::<T>::TokenIsAlreadyAdded
        );
        ensure!(
            precision <= DEFAULT_BALANCE_PRECISION,
            Error::<T>::UnsupportedAssetPrecision
        );
        let bridge_account =
            Self::bridge_account(network_id).expect("networks can't be removed; qed");
        let asset_id = assets::Module::<T>::register_from(
            &bridge_account,
            symbol,
<<<<<<< HEAD
            DEFAULT_BALANCE_PRECISION,
=======
            name,
            precision,
>>>>>>> 506aca02
            Balance::from(0u32),
            true,
        )?;
        RegisteredAsset::<T>::insert(network_id, &asset_id, AssetKind::Sidechain);
        RegisteredSidechainAsset::<T>::insert(network_id, &token_address, asset_id);
        RegisteredSidechainToken::<T>::insert(network_id, &asset_id, token_address);
        SidechainAssetPrecision::<T>::insert(network_id, &asset_id, precision);
        let scope = Scope::Unlimited;
        let permission_ids = [MINT, BURN];
        for permission_id in &permission_ids {
            let permission_owner = permissions::Owners::<T>::get(permission_id, &scope)
                .pop()
                .unwrap_or_else(|| bridge_account.clone());
            permissions::Module::<T>::grant_permission_with_scope(
                permission_owner,
                bridge_account.clone(),
                *permission_id,
                scope,
            )?;
        }

        Ok(asset_id)
    }

    /// Gets Thischain asset id and its kind. If the `raw_asset_id` is `zero`, it means that it's
    /// a Sidechain(Owned) asset, otherwise, Thischain.
    fn get_asset_by_raw_asset_id(
        raw_asset_id: H256,
        token_address: &Address,
        network_id: T::NetworkId,
    ) -> Result<Option<(T::AssetId, AssetKind)>, Error<T>> {
        let is_sidechain_token = raw_asset_id == H256::zero();
        if is_sidechain_token {
            let asset_id = match Self::registered_sidechain_asset(network_id, &token_address) {
                Some(asset_id) => asset_id,
                _ => {
                    return Ok(None);
                }
            };
            Ok(Some((
                asset_id,
                Self::registered_asset(network_id, &asset_id).unwrap_or(AssetKind::Sidechain),
            )))
        } else {
            let asset_id = T::AssetId::from(H256(raw_asset_id.0));
            let asset_kind = Self::registered_asset(network_id, &asset_id);
            if asset_kind.is_none() || asset_kind.unwrap() == AssetKind::Sidechain {
                fail!(Error::<T>::UnknownAssetId);
            }
            Ok(Some((asset_id, AssetKind::Thischain)))
        }
    }

    /// Tries to parse a method call on one of old Sora contracts (XOR and VAL).
    ///
    /// Since the XOR and VAL contracts don't have the same interface and events that the modern
    /// bridge contract have, and since they can't be changed we have to provide a special parsing
    /// flow for some of the methods that we might use.
    fn parse_old_incoming_request_method_call(
        incoming_request: LoadIncomingTransactionRequest<T>,
        tx: Transaction,
    ) -> Result<IncomingRequest<T>, Error<T>> {
        let (fun, arg_pos, tail, added) = if let Some(tail) = strip_prefix(
            &tx.input.0,
            &*ADD_PEER_BY_PEER_ID.get_or_init(init_add_peer_by_peer_fn),
        ) {
            (
                &ADD_PEER_BY_PEER_FN,
                ADD_PEER_BY_PEER_TX_HASH_ARG_POS,
                tail,
                true,
            )
        } else if let Some(tail) = strip_prefix(
            &tx.input.0,
            &*REMOVE_PEER_BY_PEER_ID.get_or_init(init_remove_peer_by_peer_fn),
        ) {
            (
                &REMOVE_PEER_BY_PEER_FN,
                REMOVE_PEER_BY_PEER_TX_HASH_ARG_POS,
                tail,
                false,
            )
        } else {
            fail!(Error::<T>::UnknownMethodId);
        };

        let tokens = (*fun.get().unwrap())
            .decode_input(tail)
            .map_err(|_| Error::<T>::EthAbiDecodingError)?;
        let request_hash = parse_hash_from_call::<T>(tokens, arg_pos)?;
        let author = incoming_request.author;
        let oc_request: OffchainRequest<T> =
            Requests::<T>::get(T::GetEthNetworkId::get(), request_hash)
                .ok_or(Error::<T>::UnknownRequest)?;
        match oc_request {
            OffchainRequest::Outgoing(
                OutgoingRequest::AddPeerCompat(OutgoingAddPeerCompat {
                    peer_address,
                    peer_account_id,
                    ..
                }),
                _,
            )
            | OffchainRequest::Outgoing(
                OutgoingRequest::RemovePeerCompat(OutgoingRemovePeerCompat {
                    peer_address,
                    peer_account_id,
                    ..
                }),
                _,
            ) => {
                let contract = match tx.to {
                    Some(x) if x.0 == Self::xor_master_contract_address().0 => {
                        ChangePeersContract::XOR
                    }
                    Some(x) if x.0 == Self::val_master_contract_address().0 => {
                        ChangePeersContract::VAL
                    }
                    _ => fail!(Error::<T>::UnknownContractAddress),
                };
                let at_height = tx
                    .block_number
                    .expect("'block_number' is null only when the log/transaction is pending; qed")
                    .as_u64();
                let request = IncomingRequest::ChangePeersCompat(IncomingChangePeersCompat {
                    peer_account_id,
                    peer_address,
                    added,
                    contract,
                    author,
                    tx_hash: incoming_request.hash,
                    at_height,
                    timepoint: incoming_request.timepoint,
                    network_id: incoming_request.network_id,
                });
                Ok(request)
            }
            _ => fail!(Error::<T>::InvalidFunctionInput),
        }
    }

    /// Tries to parse incoming request from the given pre-request and transaction receipt.
    ///
    /// The transaction should be approved and contain a known event from which the request
    /// is built.
    fn parse_incoming_request(
        tx_receipt: TransactionReceipt,
        incoming_pre_request: LoadIncomingTransactionRequest<T>,
    ) -> Result<IncomingRequest<T>, Error<T>> {
        let tx_approved = tx_receipt.is_approved();
        ensure!(tx_approved, Error::<T>::EthTransactionIsFailed);
        let kind = incoming_pre_request.kind;
        let network_id = incoming_pre_request.network_id;

        // For XOR and VAL contracts compatibility.
        if kind.is_compat() {
            let tx = Self::load_tx(H256(tx_receipt.transaction_hash.0), network_id)?;
            return Self::parse_old_incoming_request_method_call(incoming_pre_request, tx);
        }

        let at_height = tx_receipt
            .block_number
            .expect("'block_number' is null only when the log/transaction is pending; qed")
            .as_u64();
        let tx_hash = H256(tx_receipt.transaction_hash.0);

        let call = Self::parse_main_event(&tx_receipt.logs, kind)?;
        // TODO (optimization): pre-validate the parsed calls.
        IncomingRequest::<T>::try_from_contract_event(
            call,
            incoming_pre_request,
            at_height,
            tx_hash,
        )
    }

    /// Send a transaction to finalize the incoming request.
    fn send_finalize_incoming_request(
        hash: H256,
        timepoint: Timepoint<T>,
        network_id: T::NetworkId,
    ) -> Result<(), Error<T>> {
        debug::debug!("send_incoming_request_result: {:?}", hash);
        let transfer_call = Call::<T>::finalize_incoming_request(hash, network_id);
        let call = bridge_multisig::Call::as_multi(
            Self::bridge_account(network_id).expect("networks can't be removed; qed"),
            Some(timepoint),
            <<T as Config>::Call>::from(transfer_call).encode(),
            false,
            10_000_000_000_000_000u64,
        );
        Self::send_signed_transaction::<bridge_multisig::Call<T>>(call)?;
        Ok(())
    }

    /// Send 'abort request' transaction.
    fn send_abort_request(
        request_hash: H256,
        request_error: Error<T>,
        timepoint: Timepoint<T>,
        network_id: T::NetworkId,
    ) -> Result<(), Error<T>> {
        debug::debug!("send_abort_request: {:?}", request_hash);
        let abort_request_call =
            Call::<T>::abort_request(request_hash, request_error.into(), network_id);
        let call = bridge_multisig::Call::as_multi(
            Self::bridge_account(network_id).expect("networks can't be removed; qed"),
            Some(timepoint),
            <<T as Config>::Call>::from(abort_request_call).encode(),
            false,
            10_000_000_000_000_000u64,
        );
        Self::send_signed_transaction::<bridge_multisig::Call<T>>(call)?;
        Ok(())
    }

    /// Encodes the given outgoing request to Ethereum ABI, then signs the data by off-chain worker's
    /// key and sends the approve as a signed transaction.
    fn handle_outgoing_request(request: OutgoingRequest<T>, hash: H256) -> Result<(), Error<T>> {
        let signer = Signer::<T, T::PeerId>::any_account();
        if !signer.can_sign() {
            debug::error!("No local account available");
            return Err(<Error<T>>::NoLocalAccountForSigning);
        }
        let encoded_request = request.to_eth_abi(hash)?;

        let result = signer.send_signed_transaction(|_acc| {
            // Signs `abi.encodePacked(tokenAddress, amount, to, txHash, from)`.
            let (signature, public) = Self::sign_message(encoded_request.as_raw());
            Call::approve_request(
                ecdsa::Public::from_slice(&public.serialize_compressed()),
                hash,
                signature,
                request.network_id(),
            )
        });

        match result {
            Some((_acc, Ok(_))) => {
                debug::trace!("Signed transaction sent");
            }
            Some((acc, Err(e))) => {
                debug::error!("[{:?}] Failed in handle_outgoing_transfer: {:?}", acc.id, e);
                return Err(<Error<T>>::FailedToSendSignedTransaction);
            }
            _ => {
                debug::error!("Failed in handle_outgoing_transfer");
                return Err(<Error<T>>::FailedToSendSignedTransaction);
            }
        };
        Ok(())
    }

    /// Queries current height of Sidechain.
    fn load_current_height(network_id: T::NetworkId) -> Result<u64, Error<T>> {
        Self::eth_json_rpc_request::<_, types::U64>("eth_blockNumber", &(), network_id)?
            .first()
            .ok_or(Error::<T>::LoadCurrentSidechainHeight)
            .map(|x| x.as_u64())
    }

    /// Checks that the given contract address is known to the bridge network.
    ///
    /// There are special cases for XOR and VAL contracts.
    fn ensure_known_contract(to: Address, network_id: T::NetworkId) -> Result<(), Error<T>> {
        if network_id == T::GetEthNetworkId::get() {
            ensure!(
                to == BridgeContractAddress::<T>::get(network_id)
                    || to == Self::xor_master_contract_address()
                    || to == Self::val_master_contract_address(),
                Error::<T>::UnknownContractAddress
            );
        } else {
            ensure!(
                to == BridgeContractAddress::<T>::get(network_id),
                Error::<T>::UnknownContractAddress
            );
        }
        Ok(())
    }

    /// Loads a Sidechain transaction by the hash and ensures that it came from a known contract.
    fn load_tx(hash: H256, network_id: T::NetworkId) -> Result<Transaction, Error<T>> {
        let hash = types::H256(hash.0);
        let tx_receipt = Self::eth_json_rpc_request::<_, Transaction>(
            "eth_getTransactionByHash",
            &vec![hash],
            network_id,
        )?
        .pop()
        .ok_or(Error::<T>::FailedToLoadTransaction)?;
        let to = tx_receipt
            .to
            .map(|x| H160(x.0))
            .ok_or(Error::<T>::UnknownContractAddress)?;
        Self::ensure_known_contract(to, network_id)?;
        Ok(tx_receipt)
    }

    /// Loads a Sidechain transaction receipt by the hash and ensures that it came from a known contract.
    // TODO: check if transaction failed due to gas limit
    fn load_tx_receipt(
        hash: H256,
        network_id: T::NetworkId,
    ) -> Result<TransactionReceipt, Error<T>> {
        let hash = types::H256(hash.0);
        let tx_receipt = Self::eth_json_rpc_request::<_, TransactionReceipt>(
            "eth_getTransactionReceipt",
            &vec![hash],
            network_id,
        )?
        .pop()
        .ok_or(Error::<T>::FailedToLoadTransaction)?;
        let to = tx_receipt
            .to
            .map(|x| H160(x.0))
            .ok_or(Error::<T>::UnknownContractAddress)?;
        Self::ensure_known_contract(to, network_id)?;
        Ok(tx_receipt)
    }

    /// Checks if the account is a bridge peer.
    fn is_peer(who: &T::AccountId, network_id: T::NetworkId) -> bool {
        Self::peers(network_id).into_iter().any(|i| i == *who)
    }

    /// Ensures that the account is a bridge peer.
    fn ensure_peer(who: &T::AccountId, network_id: T::NetworkId) -> DispatchResult {
        ensure!(Self::is_peer(who, network_id), Error::<T>::Forbidden);
        Ok(())
    }

    /// Ensures that the account is a bridge multisig account.
    fn ensure_bridge_account(
        who: &T::AccountId,
        network_id: T::NetworkId,
    ) -> Result<T::AccountId, DispatchError> {
        let bridge_account_id =
            Self::bridge_account(network_id).ok_or(Error::<T>::UnknownNetwork)?;
        ensure!(who == &bridge_account_id, Error::<T>::Forbidden);
        Ok(bridge_account_id)
    }

    fn inner_abort_request(
        request: &OffchainRequest<T>,
        hash: H256,
        error: DispatchError,
        network_id: T::NetworkId,
    ) {
        RequestStatuses::<T>::insert(network_id, hash, RequestStatus::Failed(error));
        if let Err(e) = request.cancel() {
            debug::error!("Request cancellation failed: {:?}, {:?}", e, request);
            debug_assert!(false, "unexpected cancellation error {:?}", e);
        }
        Self::remove_request_from_queue(network_id, &hash);
    }

    /// Converts amount from one precision to another and and returns it with a difference of the
    /// amounts. It also checks that no information was lost during multiplication, otherwise
    /// returns an error.
    pub fn convert_precision(
        precision_from: BalancePrecision,
        precision_to: BalancePrecision,
        amount: Balance,
    ) -> Result<(Balance, Balance), Error<T>> {
        if precision_from == precision_to {
            return Ok((amount, 0));
        }
        let pair = if precision_from < precision_to {
            let exp = (precision_to - precision_from) as u32;
            let coeff = 10_u128.pow(exp);
            let coerced_amount = amount.saturating_mul(coeff);
            ensure!(
                coerced_amount / coeff == amount,
                Error::<T>::UnsupportedAssetPrecision
            );
            (coerced_amount, 0)
        } else {
            let exp = (precision_from - precision_to) as u32;
            let coeff = 10_u128.pow(exp);
            let coerced_amount = amount / coeff;
            let diff = amount - coerced_amount * coeff;
            (coerced_amount, diff)
        };
        Ok(pair)
    }
}

impl<T: Config> Module<T> {
    const ITEMS_LIMIT: usize = 50;

    /// Get requests data and their statuses by hash.
    pub fn get_requests(
        hashes: &[H256],
        network_id: Option<T::NetworkId>,
        redirect_finished_load_requests: bool,
    ) -> Result<Vec<(OffchainRequest<T>, RequestStatus)>, DispatchError> {
        Ok(hashes
            .iter()
            .take(Self::ITEMS_LIMIT)
            .flat_map(|hash| {
                if let Some(net_id) = network_id {
                    Requests::<T>::get(net_id, hash)
                        .zip({
                            let status: Option<RequestStatus> = Self::request_status(net_id, hash);
                            status
                        })
                        .and_then(|(req, status)| {
                            let redirect_to_incoming = redirect_finished_load_requests
                                && req.is_load_incoming()
                                && status == RequestStatus::Done;
                            if redirect_to_incoming {
                                let redirect_hash =
                                    LoadToIncomingRequestHash::<T>::get(net_id, hash);
                                Requests::<T>::get(net_id, redirect_hash).map(|req| {
                                    let status: RequestStatus =
                                        Self::request_status(net_id, redirect_hash)
                                            .unwrap_or(RequestStatus::Pending);
                                    (req, status)
                                })
                            } else {
                                Some((req, status))
                            }
                        })
                        .map(|x| vec![x])
                        .unwrap_or_default()
                } else {
                    Requests::<T>::iter()
                        .filter(|(_, h, _)| h == hash)
                        .map(|(net_id, hash, request)| {
                            let status: RequestStatus = Self::request_status(net_id, hash)
                                .unwrap_or(RequestStatus::Pending);
                            (net_id, request, status)
                        })
                        .filter_map(|(net_id, req, status)| {
                            let redirect_to_incoming = redirect_finished_load_requests
                                && req.is_load_incoming()
                                && status == RequestStatus::Done;
                            if redirect_to_incoming {
                                let redirect_hash =
                                    LoadToIncomingRequestHash::<T>::get(net_id, hash);
                                Requests::<T>::get(net_id, redirect_hash).map(|req| {
                                    let status: RequestStatus =
                                        Self::request_status(net_id, redirect_hash)
                                            .unwrap_or(RequestStatus::Pending);
                                    (req, status)
                                })
                            } else {
                                Some((req, status))
                            }
                        })
                        .collect()
                }
            })
            .collect())
    }

    /// Get approved outgoing requests data and proofs.
    pub fn get_approved_requests(
        hashes: &[H256],
        network_id: Option<T::NetworkId>,
    ) -> Result<Vec<(OutgoingRequestEncoded, Vec<SignatureParams>)>, DispatchError> {
        let items = hashes
            .iter()
            .take(Self::ITEMS_LIMIT)
            .filter_map(|hash| {
                if let Some(net_id) = network_id {
                    if Self::request_status(net_id, hash)? == RequestStatus::ApprovalsReady {
                        let request: OffchainRequest<T> = Requests::get(net_id, hash)?;
                        match request {
                            OffchainRequest::Outgoing(request, hash) => {
                                let encoded = request
                                    .to_eth_abi(hash)
                                    .expect("this conversion was already tested; qed");
                                Self::get_approvals(&[hash], Some(net_id))
                                    .ok()?
                                    .pop()
                                    .map(|approvals| vec![(encoded, approvals)])
                            }
                            _ => None,
                        }
                    } else {
                        None
                    }
                } else {
                    Some(
                        RequestStatuses::<T>::iter()
                            .filter(|(_, _hash, v)| v == &RequestStatus::ApprovalsReady)
                            .filter_map(|(net_id, hash, _v)| {
                                let request: OffchainRequest<T> = Requests::get(net_id, hash)?;
                                match request {
                                    OffchainRequest::Outgoing(request, hash) => {
                                        let encoded = request
                                            .to_eth_abi(hash)
                                            .expect("this conversion was already tested; qed");
                                        Self::get_approvals(&[hash], Some(net_id))
                                            .ok()?
                                            .pop()
                                            .map(|approvals| (encoded, approvals))
                                    }
                                    _ => None,
                                }
                            })
                            .collect(),
                    )
                }
            })
            .flatten()
            .collect();
        Ok(items)
    }

    /// Get requests approvals.
    pub fn get_approvals(
        hashes: &[H256],
        network_id: Option<T::NetworkId>,
    ) -> Result<Vec<Vec<SignatureParams>>, DispatchError> {
        Ok(hashes
            .iter()
            .take(Self::ITEMS_LIMIT)
            .flat_map(|hash| {
                if let Some(net_id) = network_id {
                    vec![RequestApprovals::<T>::get(net_id, hash)
                        .into_iter()
                        .collect()]
                } else {
                    RequestApprovals::<T>::iter()
                        .filter(|(_, h, _)| h == hash)
                        .map(|(_, _, v)| v.into_iter().collect::<Vec<_>>())
                        .collect()
                }
            })
            .collect())
    }

    /// Get account requests list.
    pub fn get_account_requests(
        account: &T::AccountId,
        status_filter: Option<RequestStatus>,
    ) -> Result<Vec<(T::NetworkId, H256)>, DispatchError> {
        let mut requests: Vec<(T::NetworkId, H256)> = Self::account_requests(account);
        if let Some(filter) = status_filter {
            requests.retain(|(net_id, h)| Self::request_status(net_id, h).unwrap() == filter)
        }
        Ok(requests)
    }

    /// Get registered assets and tokens.
    pub fn get_registered_assets(
        network_id: Option<T::NetworkId>,
    ) -> Result<
        Vec<(
            AssetKind,
            (AssetIdOf<T>, BalancePrecision),
            Option<(H160, BalancePrecision)>,
        )>,
        DispatchError,
    > {
        Ok(iter_storage::<RegisteredAsset<T>, _, _, _, _, _>(
            network_id,
            |(network_id, asset_id, kind)| {
                let token_info = RegisteredSidechainToken::<T>::get(network_id, &asset_id)
                    .map(|x| H160(x.0))
                    .map(|address| {
                        let precision = SidechainAssetPrecision::<T>::get(network_id, &asset_id);
                        (address, precision)
                    });
                let asset_precision = assets::Pallet::<T>::get_asset_info(&asset_id).1;
                (kind, (asset_id, asset_precision), token_info)
            },
        ))
    }
}

pub fn get_bridge_account<T: Config>(network_id: T::NetworkId) -> T::AccountId {
    crate::BridgeAccount::<T>::get(network_id).expect("networks can't be removed; qed")
}

pub fn serialize<T: serde::Serialize>(t: &T) -> rpc::Value {
    serde_json::to_value(t).expect("Types never fail to serialize.")
}

pub fn to_string<T: serde::Serialize>(request: &T) -> String {
    serde_json::to_string(&request).expect("String serialization never fails.")
}

fn iter_storage<S, K1, K2, V, F, O>(k1: Option<K1>, f: F) -> Vec<O>
where
    K1: FullCodec + Copy,
    K2: FullCodec,
    V: FullCodec,
    S: IterableStorageDoubleMap<K1, K2, V>,
    F: FnMut((K1, K2, V)) -> O,
{
    if let Some(k1) = k1 {
        S::iter_prefix(k1)
            .map(|(k2, v)| (k1, k2, v))
            .map(f)
            .collect()
    } else {
        S::iter().map(f).collect()
    }
}

// TODO: remove when `[T]::strip_prefix` will be stabilized.
pub fn strip_prefix<'a, T>(slice: &'a [T], prefix: &'a [T]) -> Option<&'a [T]>
where
    T: PartialEq,
{
    let n = prefix.len();
    if n <= slice.len() {
        let (head, tail) = slice.split_at(n);
        if head == prefix {
            return Some(tail);
        }
    }
    None
}<|MERGE_RESOLUTION|>--- conflicted
+++ resolved
@@ -49,11 +49,7 @@
 use alloc::string::String;
 use codec::{Decode, Encode, FullCodec};
 use common::prelude::Balance;
-<<<<<<< HEAD
-use common::{eth, AssetSymbol, BalancePrecision, DEFAULT_BALANCE_PRECISION};
-=======
-use common::{eth, AssetName, AssetSymbol, BalancePrecision};
->>>>>>> 506aca02
+use common::{eth, AssetName, AssetSymbol, BalancePrecision, DEFAULT_BALANCE_PRECISION};
 use core::convert::{TryFrom, TryInto};
 use core::{iter, line, stringify};
 use ethabi::{ParamType, Token};
@@ -1874,15 +1870,12 @@
         ExpectedXORTransfer,
         /// Unable to pay transfer fees.
         UnableToPayFees,
-<<<<<<< HEAD
+        /// The request was purposely cancelled.
+        Cancelled,
         /// Unsupported asset precision.
         UnsupportedAssetPrecision,
         /// Non-zero dust.
         NonZeroDust,
-=======
-        /// The request was purposely cancelled.
-        Cancelled,
->>>>>>> 506aca02
         /// Unknown error.
         Other,
     }
@@ -2977,12 +2970,8 @@
         let asset_id = assets::Module::<T>::register_from(
             &bridge_account,
             symbol,
-<<<<<<< HEAD
+            name,
             DEFAULT_BALANCE_PRECISION,
-=======
-            name,
-            precision,
->>>>>>> 506aca02
             Balance::from(0u32),
             true,
         )?;

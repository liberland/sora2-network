// This file is part of the SORA network and Polkaswap app.

// Copyright (c) 2020, 2021, Polka Biome Ltd. All rights reserved.
// SPDX-License-Identifier: BSD-4-Clause

// Redistribution and use in source and binary forms, with or without modification,
// are permitted provided that the following conditions are met:

// Redistributions of source code must retain the above copyright notice, this list
// of conditions and the following disclaimer.
// Redistributions in binary form must reproduce the above copyright notice, this
// list of conditions and the following disclaimer in the documentation and/or other
// materials provided with the distribution.
//
// All advertising materials mentioning features or use of this software must display
// the following acknowledgement: This product includes software developed by Polka Biome
// Ltd., SORA, and Polkaswap.
//
// Neither the name of the Polka Biome Ltd. nor the names of its contributors may be used
// to endorse or promote products derived from this software without specific prior written permission.

// THIS SOFTWARE IS PROVIDED BY Polka Biome Ltd. AS IS AND ANY EXPRESS OR IMPLIED WARRANTIES,
// INCLUDING, BUT NOT LIMITED TO, THE IMPLIED WARRANTIES OF MERCHANTABILITY AND FITNESS FOR
// A PARTICULAR PURPOSE ARE DISCLAIMED. IN NO EVENT SHALL Polka Biome Ltd. BE LIABLE FOR ANY
// DIRECT, INDIRECT, INCIDENTAL, SPECIAL, EXEMPLARY, OR CONSEQUENTIAL DAMAGES (INCLUDING,
// BUT NOT LIMITED TO, PROCUREMENT OF SUBSTITUTE GOODS OR SERVICES; LOSS OF USE, DATA, OR PROFITS;
// OR BUSINESS INTERRUPTION) HOWEVER CAUSED AND ON ANY THEORY OF LIABILITY, WHETHER IN CONTRACT,
// STRICT LIABILITY, OR TORT (INCLUDING NEGLIGENCE OR OTHERWISE) ARISING IN ANY WAY OUT OF THE
// USE OF THIS SOFTWARE, EVEN IF ADVISED OF THE POSSIBILITY OF SUCH DAMAGE.

use crate::{self as faucet, max_amount, Config};
use common::mock::ExistentialDeposits;
use common::prelude::{Balance, FixedWrapper};
use common::{
    self, balance, Amount, AssetId32, AssetName, AssetSymbol, TechPurpose,
    DEFAULT_BALANCE_PRECISION, USDT, VAL, XOR,
};
use currencies::BasicCurrencyAdapter;
use frame_support::traits::{Everything, GenesisBuild};
use frame_support::weights::Weight;
use frame_support::{construct_runtime, parameter_types};
use permissions::{Scope, BURN, MINT};
use sp_core::crypto::AccountId32;
use sp_core::H256;
use sp_runtime::testing::Header;
use sp_runtime::traits::{BlakeTwo256, IdentityLookup};
use sp_runtime::{Perbill, Percent};

type DEXId = common::DEXId;
type AccountId = AccountId32;
type BlockNumber = u64;
type TechAccountId = common::TechAccountId<AccountId, TechAssetId, DEXId>;
type TechAssetId = common::TechAssetId<common::PredefinedAssetId>;
type AssetId = AssetId32<common::PredefinedAssetId>;
type UncheckedExtrinsic = frame_system::mocking::MockUncheckedExtrinsic<Runtime>;
type Block = frame_system::mocking::MockBlock<Runtime>;

pub fn alice() -> AccountId32 {
    AccountId32::from([1u8; 32])
}

pub fn bob() -> AccountId32 {
    AccountId32::from([2u8; 32])
}

pub fn tech_account_id() -> TechAccountId {
    TechAccountId::Pure(
        DEXId::Polkaswap,
        TechPurpose::Identifier(b"faucet_tech_account_id".to_vec()),
    )
}

pub fn account_id() -> AccountId {
    Technical::tech_account_id_to_account_id(&tech_account_id()).unwrap()
}

pub const NOT_SUPPORTED_ASSET_ID: AssetId = USDT;

parameter_types! {
    pub const BlockHashCount: u64 = 250;
    pub const MaximumBlockWeight: Weight = 1024;
    pub const MaximumBlockLength: u32 = 2 * 1024;
    pub const AvailableBlockRatio: Perbill = Perbill::from_percent(75);
    pub const GetBaseAssetId: AssetId = XOR;
    pub const ExistentialDeposit: u128 = 0;
    pub GetTeamReservesAccountId: AccountId = AccountId::from([11; 32]);
}

construct_runtime! {
    pub enum Runtime where
        Block = Block,
        NodeBlock = Block,
        UncheckedExtrinsic = UncheckedExtrinsic,
    {
        Faucet: faucet::{Pallet, Call, Config<T>, Storage, Event<T>},
        System: frame_system::{Pallet, Call, Config, Storage, Event<T>},
        Technical: technical::{Pallet, Call, Config<T>, Storage, Event<T>},
        Assets: assets::{Pallet, Call, Config<T>, Storage, Event<T>},
        Permissions: permissions::{Pallet, Call, Config<T>, Storage, Event<T>},
        Currencies: currencies::{Pallet, Call, Storage, Event<T>},
        Balances: pallet_balances::{Pallet, Call, Config<T>, Storage, Event<T>},
        Tokens: tokens::{Pallet, Call, Config<T>, Storage, Event<T>},
        Rewards: rewards::{Pallet, Event<T>},
    }
}

impl Config for Runtime {
    type Event = Event;
    type WeightInfo = ();
}

impl frame_system::Config for Runtime {
    type BaseCallFilter = Everything;
    type BlockWeights = ();
    type BlockLength = ();
    type Origin = Origin;
    type Call = Call;
    type Index = u64;
    type BlockNumber = u64;
    type Hash = H256;
    type Hashing = BlakeTwo256;
    type AccountId = AccountId;
    type Lookup = IdentityLookup<Self::AccountId>;
    type Header = Header;
    type Event = Event;
    type BlockHashCount = BlockHashCount;
    type DbWeight = ();
    type Version = ();
    type AccountData = pallet_balances::AccountData<Balance>;
    type OnNewAccount = ();
    type OnKilledAccount = ();
    type SystemWeightInfo = ();
    type PalletInfo = PalletInfo;
    type SS58Prefix = ();
    type OnSetCode = ();
    type MaxConsumers = frame_support::traits::ConstU32<65536>;
}

impl rewards::Config for Runtime {
    const BLOCKS_PER_DAY: BlockNumber = 20;
    const UPDATE_FREQUENCY: BlockNumber = 5;
    const MAX_CHUNK_SIZE: usize = 1;
    const MAX_VESTING_RATIO: Percent = Percent::from_percent(55);
    const TIME_TO_SATURATION: BlockNumber = 100;
    const VAL_BURN_PERCENT: Percent = Percent::from_percent(3);
    type Event = Event;
    type WeightInfo = ();
}

impl technical::Config for Runtime {
    type Event = Event;
    type TechAssetId = TechAssetId;
    type TechAccountId = TechAccountId;
    type Trigger = ();
    type Condition = ();
    type SwapAction = ();
}

impl assets::Config for Runtime {
    type Event = Event;
    type ExtraAccountId = [u8; 32];
    type ExtraAssetRecordArg =
        common::AssetIdExtraAssetRecordArg<common::DEXId, common::LiquiditySourceType, [u8; 32]>;
    type AssetId = AssetId;
    type GetBaseAssetId = GetBaseAssetId;
    type Currency = currencies::Pallet<Runtime>;
    type GetTeamReservesAccountId = GetTeamReservesAccountId;
    type GetTotalBalance = ();
    type WeightInfo = ();
}

impl common::Config for Runtime {
    type DEXId = DEXId;
    type LstId = common::LiquiditySourceType;
}

// Required by assets::Config
impl permissions::Config for Runtime {
    type Event = Event;
}

// Required by assets::Config
impl currencies::Config for Runtime {
    type Event = Event;
    type MultiCurrency = Tokens;
    type NativeCurrency = BasicCurrencyAdapter<Runtime, Balances, Amount, BlockNumber>;
    type GetNativeCurrencyId = <Runtime as assets::Config>::GetBaseAssetId;
    type WeightInfo = ();
}

// Required by currencies::Config
impl pallet_balances::Config for Runtime {
    type Balance = Balance;
    type Event = Event;
    type DustRemoval = ();
    type ExistentialDeposit = ExistentialDeposit;
    type AccountStore = System;
    type WeightInfo = ();
    type MaxLocks = ();
    type MaxReserves = ();
    type ReserveIdentifier = ();
}

impl tokens::Config for Runtime {
    type Event = Event;
    type Balance = Balance;
    type Amount = Amount;
    type CurrencyId = <Runtime as assets::Config>::AssetId;
    type WeightInfo = ();
    type ExistentialDeposits = ExistentialDeposits;
    type OnDust = ();
    type MaxLocks = ();
    type DustRemovalWhitelist = Everything;
}

pub struct ExtBuilder {}

impl ExtBuilder {
    pub fn build() -> sp_io::TestExternalities {
        let mut t = SystemConfig::default().build_storage::<Runtime>().unwrap();

        let tech_account_id = tech_account_id();
        let account_id: AccountId = account_id();

        BalancesConfig {
            balances: vec![
                (
                    account_id.clone(),
                    (max_amount() * FixedWrapper::from(1.5)).into_balance(),
                ),
                (alice(), balance!(0)),
            ],
        }
        .assimilate_storage(&mut t)
        .unwrap();

        PermissionsConfig {
            initial_permission_owners: vec![
                (MINT, Scope::Unlimited, vec![account_id.clone()]),
                (BURN, Scope::Unlimited, vec![account_id.clone()]),
            ],
            initial_permissions: vec![(account_id.clone(), Scope::Unlimited, vec![MINT, BURN])],
        }
        .assimilate_storage(&mut t)
        .unwrap();

        AssetsConfig {
            endowed_assets: vec![
                (
                    XOR,
                    alice(),
                    AssetSymbol(b"XOR".to_vec()),
                    AssetName(b"SORA".to_vec()),
                    DEFAULT_BALANCE_PRECISION,
                    Balance::from(0u32),
                    true,
                    None,
                    None,
                ),
                (
                    VAL.into(),
                    alice(),
                    AssetSymbol(b"VAL".to_vec()),
                    AssetName(b"SORA Validator Token".to_vec()),
                    DEFAULT_BALANCE_PRECISION,
                    Balance::from(0u32),
                    true,
                    None,
                    None,
                ),
            ],
        }
        .assimilate_storage(&mut t)
        .unwrap();

        TokensConfig {
<<<<<<< HEAD
            balances: vec![(account_id.clone(), VAL.into(), balance!(9000))],
=======
            endowed_accounts: vec![(
                account_id.clone(),
                VAL.into(),
                (max_amount() * FixedWrapper::from(1.5)).into_balance(),
            )],
>>>>>>> 2beac78d
        }
        .assimilate_storage(&mut t)
        .unwrap();

        TechnicalConfig {
            register_tech_accounts: vec![(account_id, tech_account_id.clone())],
        }
        .assimilate_storage(&mut t)
        .unwrap();

        FaucetConfig {
            reserves_account_id: tech_account_id,
        }
        .assimilate_storage(&mut t)
        .unwrap();

        t.into()
    }
}<|MERGE_RESOLUTION|>--- conflicted
+++ resolved
@@ -97,7 +97,7 @@
         Technical: technical::{Pallet, Call, Config<T>, Storage, Event<T>},
         Assets: assets::{Pallet, Call, Config<T>, Storage, Event<T>},
         Permissions: permissions::{Pallet, Call, Config<T>, Storage, Event<T>},
-        Currencies: currencies::{Pallet, Call, Storage, Event<T>},
+        Currencies: currencies::{Pallet, Call, Storage},
         Balances: pallet_balances::{Pallet, Call, Config<T>, Storage, Event<T>},
         Tokens: tokens::{Pallet, Call, Config<T>, Storage, Event<T>},
         Rewards: rewards::{Pallet, Event<T>},
@@ -181,7 +181,6 @@
 
 // Required by assets::Config
 impl currencies::Config for Runtime {
-    type Event = Event;
     type MultiCurrency = Tokens;
     type NativeCurrency = BasicCurrencyAdapter<Runtime, Balances, Amount, BlockNumber>;
     type GetNativeCurrencyId = <Runtime as assets::Config>::GetBaseAssetId;
@@ -210,6 +209,8 @@
     type ExistentialDeposits = ExistentialDeposits;
     type OnDust = ();
     type MaxLocks = ();
+    type MaxReserves = ();
+    type ReserveIdentifier = ();
     type DustRemovalWhitelist = Everything;
 }
 
@@ -274,15 +275,11 @@
         .unwrap();
 
         TokensConfig {
-<<<<<<< HEAD
-            balances: vec![(account_id.clone(), VAL.into(), balance!(9000))],
-=======
-            endowed_accounts: vec![(
+            balances: vec![(
                 account_id.clone(),
                 VAL.into(),
                 (max_amount() * FixedWrapper::from(1.5)).into_balance(),
             )],
->>>>>>> 2beac78d
         }
         .assimilate_storage(&mut t)
         .unwrap();

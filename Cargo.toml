[patch.crates-io]
jsonrpc-core = { git = "https://github.com/soramitsu/jsonrpc.git", branch = "new_fragment_capacity" }
jsonrpc-ws-server = { git = "https://github.com/soramitsu/jsonrpc.git", branch = "new_fragment_capacity" }
jsonrpc-server-utils = { git = "https://github.com/soramitsu/jsonrpc.git", branch = "new_fragment_capacity" }

# The latest versions of thread_local (1.1.2) had a memory leak. This version doesn't have it.
thread_local = { git = "https://github.com/KalitaAlexey/thread_local-rs.git", branch = "patch-1.0.1" }

frame-benchmarking = { git = "https://github.com/KalitaAlexey/substrate.git", rev = "d74fde5" }
frame-benchmarking-cli = { git = "https://github.com/KalitaAlexey/substrate.git", rev = "d74fde5" }
frame-executive = { git = "https://github.com/KalitaAlexey/substrate.git", rev = "d74fde5" }
frame-support = { git = "https://github.com/KalitaAlexey/substrate.git", rev = "d74fde5" }
frame-system = { git = "https://github.com/KalitaAlexey/substrate.git", rev = "d74fde5" }
frame-system-benchmarking = { git = "https://github.com/KalitaAlexey/substrate.git", rev = "d74fde5" }
frame-system-rpc-runtime-api = { git = "https://github.com/KalitaAlexey/substrate.git", rev = "d74fde5" }
pallet-aura = { git = "https://github.com/KalitaAlexey/substrate.git", rev = "d74fde5" }
pallet-authorship = { git = "https://github.com/KalitaAlexey/substrate.git", rev = "d74fde5" }
pallet-babe = { git = "https://github.com/KalitaAlexey/substrate.git", rev = "d74fde5" }
pallet-balances = { git = "https://github.com/KalitaAlexey/substrate.git", rev = "d74fde5" }
pallet-collective = { git = "https://github.com/KalitaAlexey/substrate.git", rev = "d74fde5" }
pallet-democracy = { git = "https://github.com/KalitaAlexey/substrate.git", rev = "d74fde5" }
pallet-elections-phragmen = { git = "https://github.com/KalitaAlexey/substrate.git", rev = "d74fde5" }
pallet-grandpa = { git = "https://github.com/KalitaAlexey/substrate.git", rev = "d74fde5" }
pallet-identity = { git = "https://github.com/KalitaAlexey/substrate.git", rev = "d74fde5" }
pallet-im-online = { git = "https://github.com/KalitaAlexey/substrate.git", rev = "d74fde5" }
pallet-membership = { git = "https://github.com/KalitaAlexey/substrate.git", rev = "d74fde5" }
pallet-multisig = { git = "https://github.com/KalitaAlexey/substrate.git", rev = "d74fde5" }
pallet-offences = { git = "https://github.com/KalitaAlexey/substrate.git", rev = "d74fde5" }
pallet-randomness-collective-flip = { git = "https://github.com/KalitaAlexey/substrate.git", rev = "d74fde5" }
pallet-scheduler = { git = "https://github.com/KalitaAlexey/substrate.git", rev = "d74fde5" }
pallet-session = { git = "https://github.com/KalitaAlexey/substrate.git", rev = "d74fde5" }
pallet-sudo = { git = "https://github.com/KalitaAlexey/substrate.git", rev = "d74fde5" }
pallet-timestamp = { git = "https://github.com/KalitaAlexey/substrate.git", rev = "d74fde5" }
pallet-transaction-payment = { git = "https://github.com/KalitaAlexey/substrate.git", rev = "d74fde5" }
pallet-transaction-payment-rpc = { git = "https://github.com/KalitaAlexey/substrate.git", rev = "d74fde5" }
pallet-transaction-payment-rpc-runtime-api = { git = "https://github.com/KalitaAlexey/substrate.git", rev = "d74fde5" }
pallet-utility = { git = "https://github.com/KalitaAlexey/substrate.git", rev = "d74fde5" }
sc-basic-authorship = { git = "https://github.com/KalitaAlexey/substrate.git", rev = "d74fde5" }
sc-chain-spec = { git = "https://github.com/KalitaAlexey/substrate.git", rev = "d74fde5" }
sc-cli = { git = "https://github.com/KalitaAlexey/substrate.git", rev = "d74fde5" }
sc-client-api = { git = "https://github.com/KalitaAlexey/substrate.git", rev = "d74fde5" }
sc-consensus = { git = "https://github.com/KalitaAlexey/substrate.git", rev = "d74fde5" }
sc-consensus-aura = { git = "https://github.com/KalitaAlexey/substrate.git", rev = "d74fde5" }
sc-consensus-babe = { git = "https://github.com/KalitaAlexey/substrate.git", rev = "d74fde5" }
sc-consensus-slots = { git = "https://github.com/KalitaAlexey/substrate.git", rev = "d74fde5" }
sc-executor = { git = "https://github.com/KalitaAlexey/substrate.git", rev = "d74fde5" }
sc-finality-grandpa = { git = "https://github.com/KalitaAlexey/substrate.git", rev = "d74fde5" }
sc-informant = { git = "https://github.com/KalitaAlexey/substrate.git", rev = "d74fde5" }
sc-network = { git = "https://github.com/KalitaAlexey/substrate.git", rev = "d74fde5" }
sc-rpc = { git = "https://github.com/KalitaAlexey/substrate.git", rev = "d74fde5" }
sc-rpc-api = { git = "https://github.com/KalitaAlexey/substrate.git", rev = "d74fde5" }
sc-service = { git = "https://github.com/KalitaAlexey/substrate.git", rev = "d74fde5" }
sc-transaction-pool = { git = "https://github.com/KalitaAlexey/substrate.git", rev = "d74fde5" }
sp-api = { git = "https://github.com/KalitaAlexey/substrate.git", rev = "d74fde5" }
sp-arithmetic = { git = "https://github.com/KalitaAlexey/substrate.git", rev = "d74fde5" }
sp-block-builder = { git = "https://github.com/KalitaAlexey/substrate.git", rev = "d74fde5" }
sp-blockchain = { git = "https://github.com/KalitaAlexey/substrate.git", rev = "d74fde5" }
sp-consensus = { git = "https://github.com/KalitaAlexey/substrate.git", rev = "d74fde5" }
sp-consensus-aura = { git = "https://github.com/KalitaAlexey/substrate.git", rev = "d74fde5" }
sp-consensus-babe = { git = "https://github.com/KalitaAlexey/substrate.git", rev = "d74fde5" }
sp-core = { git = "https://github.com/KalitaAlexey/substrate.git", rev = "d74fde5" }
sp-finality-grandpa = { git = "https://github.com/KalitaAlexey/substrate.git", rev = "d74fde5" }
sp-inherents = { git = "https://github.com/KalitaAlexey/substrate.git", rev = "d74fde5" }
sp-io = { git = "https://github.com/KalitaAlexey/substrate.git", rev = "d74fde5" }
sp-keystore = { git = "https://github.com/KalitaAlexey/substrate.git", rev = "d74fde5" }
sp-offchain = { git = "https://github.com/KalitaAlexey/substrate.git", rev = "d74fde5" }
sp-runtime = { git = "https://github.com/KalitaAlexey/substrate.git", rev = "d74fde5" }
sp-runtime-interface = { git = "https://github.com/KalitaAlexey/substrate.git", rev = "d74fde5" }
sp-session = { git = "https://github.com/KalitaAlexey/substrate.git", rev = "d74fde5" }
sp-staking = { git = "https://github.com/KalitaAlexey/substrate.git", rev = "d74fde5" }
sp-std = { git = "https://github.com/KalitaAlexey/substrate.git", rev = "d74fde5" }
sp-storage = { git = "https://github.com/KalitaAlexey/substrate.git", rev = "d74fde5" }
sp-timestamp = { git = "https://github.com/KalitaAlexey/substrate.git", rev = "d74fde5" }
sp-transaction-pool = { git = "https://github.com/KalitaAlexey/substrate.git", rev = "d74fde5" }
sp-trie = { git = "https://github.com/KalitaAlexey/substrate.git", rev = "d74fde5" }
sp-version = { git = "https://github.com/KalitaAlexey/substrate.git", rev = "d74fde5" }
substrate-frame-rpc-system =  { git = "https://github.com/KalitaAlexey/substrate.git", rev = "d74fde5" }
#parity-util-mem = { git = "https://github.com/paritytech/parity-common.git" }

#orml-currencies = { git = "https://github.com/KalitaAlexey/open-runtime-module-library.git", branch = "use-master" }
#orml-traits = { git = "https://github.com/KalitaAlexey/open-runtime-module-library.git", branch = "use-master" }
#orml-tokens = { git = "https://github.com/KalitaAlexey/open-runtime-module-library.git", branch = "use-master" }

#[patch."https://github.com/soramitsu/sora2-frame-pallets.git"]
#pallet-staking = { git = "https://github.com/soramitsu/sora2-frame-pallets.git", rev = "345f82cccefb0282419d3f37867a126a00ec7d0b" }
#pallet-multisig = { git = "https://github.com/soramitsu/sora2-frame-pallets.git", rev = "345f82cccefb0282419d3f37867a126a00ec7d0b" }

[patch."https://github.com/paritytech/substrate"]
frame-benchmarking = { git = "https://github.com/KalitaAlexey/substrate.git", rev = "d74fde5" }
frame-benchmarking-cli = { git = "https://github.com/KalitaAlexey/substrate.git", rev = "d74fde5" }
frame-executive = { git = "https://github.com/KalitaAlexey/substrate.git", rev = "d74fde5" }
frame-support = { git = "https://github.com/KalitaAlexey/substrate.git", rev = "d74fde5" }
frame-system = { git = "https://github.com/KalitaAlexey/substrate.git", rev = "d74fde5" }
frame-system-benchmarking = { git = "https://github.com/KalitaAlexey/substrate.git", rev = "d74fde5" }
frame-system-rpc-runtime-api = { git = "https://github.com/KalitaAlexey/substrate.git", rev = "d74fde5" }
pallet-aura = { git = "https://github.com/KalitaAlexey/substrate.git", rev = "d74fde5" }
pallet-authorship = { git = "https://github.com/KalitaAlexey/substrate.git", rev = "d74fde5" }
pallet-babe = { git = "https://github.com/KalitaAlexey/substrate.git", rev = "d74fde5" }
pallet-balances = { git = "https://github.com/KalitaAlexey/substrate.git", rev = "d74fde5" }
pallet-collective = { git = "https://github.com/KalitaAlexey/substrate.git", rev = "d74fde5" }
pallet-democracy = { git = "https://github.com/KalitaAlexey/substrate.git", rev = "d74fde5" }
pallet-elections-phragmen = { git = "https://github.com/KalitaAlexey/substrate.git", rev = "d74fde5" }
pallet-grandpa = { git = "https://github.com/KalitaAlexey/substrate.git", rev = "d74fde5" }
pallet-identity = { git = "https://github.com/KalitaAlexey/substrate.git", rev = "d74fde5" }
pallet-im-online = { git = "https://github.com/KalitaAlexey/substrate.git", rev = "d74fde5" }
pallet-membership = { git = "https://github.com/KalitaAlexey/substrate.git", rev = "d74fde5" }
pallet-multisig = { git = "https://github.com/KalitaAlexey/substrate.git", rev = "d74fde5" }
pallet-offences = { git = "https://github.com/KalitaAlexey/substrate.git", rev = "d74fde5" }
pallet-randomness-collective-flip = { git = "https://github.com/KalitaAlexey/substrate.git", rev = "d74fde5" }
pallet-scheduler = { git = "https://github.com/KalitaAlexey/substrate.git", rev = "d74fde5" }
pallet-session = { git = "https://github.com/KalitaAlexey/substrate.git", rev = "d74fde5" }
pallet-sudo = { git = "https://github.com/KalitaAlexey/substrate.git", rev = "d74fde5" }
pallet-timestamp = { git = "https://github.com/KalitaAlexey/substrate.git", rev = "d74fde5" }
pallet-transaction-payment = { git = "https://github.com/KalitaAlexey/substrate.git", rev = "d74fde5" }
pallet-transaction-payment-rpc = { git = "https://github.com/KalitaAlexey/substrate.git", rev = "d74fde5" }
pallet-transaction-payment-rpc-runtime-api = { git = "https://github.com/KalitaAlexey/substrate.git", rev = "d74fde5" }
pallet-utility = { git = "https://github.com/KalitaAlexey/substrate.git", rev = "d74fde5" }
sc-basic-authorship = { git = "https://github.com/KalitaAlexey/substrate.git", rev = "d74fde5" }
sc-chain-spec = { git = "https://github.com/KalitaAlexey/substrate.git", rev = "d74fde5" }
sc-cli = { git = "https://github.com/KalitaAlexey/substrate.git", rev = "d74fde5" }
sc-client-api = { git = "https://github.com/KalitaAlexey/substrate.git", rev = "d74fde5" }
sc-consensus = { git = "https://github.com/KalitaAlexey/substrate.git", rev = "d74fde5" }
sc-consensus-aura = { git = "https://github.com/KalitaAlexey/substrate.git", rev = "d74fde5" }
sc-consensus-babe = { git = "https://github.com/KalitaAlexey/substrate.git", rev = "d74fde5" }
sc-consensus-slots = { git = "https://github.com/KalitaAlexey/substrate.git", rev = "d74fde5" }
sc-executor = { git = "https://github.com/KalitaAlexey/substrate.git", rev = "d74fde5" }
sc-finality-grandpa = { git = "https://github.com/KalitaAlexey/substrate.git", rev = "d74fde5" }
sc-informant = { git = "https://github.com/KalitaAlexey/substrate.git", rev = "d74fde5" }
sc-network = { git = "https://github.com/KalitaAlexey/substrate.git", rev = "d74fde5" }
sc-rpc = { git = "https://github.com/KalitaAlexey/substrate.git", rev = "d74fde5" }
sc-rpc-api = { git = "https://github.com/KalitaAlexey/substrate.git", rev = "d74fde5" }
sc-service = { git = "https://github.com/KalitaAlexey/substrate.git", rev = "d74fde5" }
sc-transaction-pool = { git = "https://github.com/KalitaAlexey/substrate.git", rev = "d74fde5" }
sp-api = { git = "https://github.com/KalitaAlexey/substrate.git", rev = "d74fde5" }
sp-application-crypto = { git = "https://github.com/KalitaAlexey/substrate.git", rev = "d74fde5" }
sp-arithmetic = { git = "https://github.com/KalitaAlexey/substrate.git", rev = "d74fde5" }
sp-block-builder = { git = "https://github.com/KalitaAlexey/substrate.git", rev = "d74fde5" }
sp-blockchain = { git = "https://github.com/KalitaAlexey/substrate.git", rev = "d74fde5" }
sp-consensus = { git = "https://github.com/KalitaAlexey/substrate.git", rev = "d74fde5" }
sp-consensus-aura = { git = "https://github.com/KalitaAlexey/substrate.git", rev = "d74fde5" }
sp-consensus-babe = { git = "https://github.com/KalitaAlexey/substrate.git", rev = "d74fde5" }
sp-core = { git = "https://github.com/KalitaAlexey/substrate.git", rev = "d74fde5" }
sp-finality-grandpa = { git = "https://github.com/KalitaAlexey/substrate.git", rev = "d74fde5" }
sp-inherents = { git = "https://github.com/KalitaAlexey/substrate.git", rev = "d74fde5" }
sp-io = { git = "https://github.com/KalitaAlexey/substrate.git", rev = "d74fde5" }
sp-keystore = { git = "https://github.com/KalitaAlexey/substrate.git", rev = "d74fde5" }
sp-offchain = { git = "https://github.com/KalitaAlexey/substrate.git", rev = "d74fde5" }
sp-npos-elections = { git = "https://github.com/KalitaAlexey/substrate.git", rev = "d74fde5" }
sp-runtime = { git = "https://github.com/KalitaAlexey/substrate.git", rev = "d74fde5" }
sp-runtime-interface = { git = "https://github.com/KalitaAlexey/substrate.git", rev = "d74fde5" }
sp-session = { git = "https://github.com/KalitaAlexey/substrate.git", rev = "d74fde5" }
sp-staking = { git = "https://github.com/KalitaAlexey/substrate.git", rev = "d74fde5" }
sp-std = { git = "https://github.com/KalitaAlexey/substrate.git", rev = "d74fde5" }
sp-storage = { git = "https://github.com/KalitaAlexey/substrate.git", rev = "d74fde5" }
sp-timestamp = { git = "https://github.com/KalitaAlexey/substrate.git", rev = "d74fde5" }
sp-transaction-pool = { git = "https://github.com/KalitaAlexey/substrate.git", rev = "d74fde5" }
sp-trie = { git = "https://github.com/KalitaAlexey/substrate.git", rev = "d74fde5" }
sp-version = { git = "https://github.com/KalitaAlexey/substrate.git", rev = "d74fde5" }
substrate-frame-rpc-system =  { git = "https://github.com/KalitaAlexey/substrate.git", rev = "d74fde5" }

[workspace]
members = [
    "runtime",
    "common",
    "pallets/assets",
<<<<<<< HEAD
    "pallets/ceres-governance-platform",
=======
    "pallets/ceres-liquidity-locker",
>>>>>>> a7e4e7df
    "pallets/permissions",
    "pallets/trading-pair",
    "pallets/dex-manager",
    "pallets/dex-api",
    "pallets/farming",
    "pallets/ceres-staking",
    "pallets/faucet",
    "pallets/iroha-migration",
    "pallets/liquidity-proxy",
    "pallets/mock-liquidity-source",
    "pallets/technical",
    "pallets/pool-xyk",
    "pallets/rewards",
    "pallets/xor-fee",
    "pallets/referrals",
    "pallets/eth-bridge",
    "pallets/pswap-distribution",
    "pallets/multicollateral-bonding-curve-pool",
    "pallets/vested-rewards",
    "pallets/xst",
    "pallets/price-tools",
    "node/",
    "utils/parse",
    "utils/wasm-builder",
]

resolver = "2"

[profile.release]
panic = 'unwind'<|MERGE_RESOLUTION|>--- conflicted
+++ resolved
@@ -163,11 +163,8 @@
     "runtime",
     "common",
     "pallets/assets",
-<<<<<<< HEAD
     "pallets/ceres-governance-platform",
-=======
     "pallets/ceres-liquidity-locker",
->>>>>>> a7e4e7df
     "pallets/permissions",
     "pallets/trading-pair",
     "pallets/dex-manager",

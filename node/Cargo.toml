--- conflicted
+++ resolved
@@ -38,10 +38,6 @@
 trading-pair-rpc = { path = "../pallets/trading-pair/rpc" }
 assets-rpc = { path = "../pallets/assets/rpc" }
 liquidity-proxy-rpc = { path = "../pallets/liquidity-proxy/rpc" }
-<<<<<<< HEAD
-bridge-multisig = { git = "https://github.com/soramitsu/sora2-frame-pallets.git", branch = "v3.1.1-hotfix", package = "pallet-multisig" }
-=======
->>>>>>> 3c20c18b
 eth-bridge-rpc = { path = "../pallets/eth-bridge/rpc" }
 pswap-distribution-rpc = { path = "../pallets/pswap-distribution/rpc" }
 

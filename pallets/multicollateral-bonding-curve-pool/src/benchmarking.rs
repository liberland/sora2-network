// This file is part of the SORA network and Polkaswap app.

// Copyright (c) 2020, 2021, Polka Biome Ltd. All rights reserved.
// SPDX-License-Identifier: BSD-4-Clause

// Redistribution and use in source and binary forms, with or without modification,
// are permitted provided that the following conditions are met:

// Redistributions of source code must retain the above copyright notice, this list
// of conditions and the following disclaimer.
// Redistributions in binary form must reproduce the above copyright notice, this
// list of conditions and the following disclaimer in the documentation and/or other
// materials provided with the distribution.
//
// All advertising materials mentioning features or use of this software must display
// the following acknowledgement: This product includes software developed by Polka Biome
// Ltd., SORA, and Polkaswap.
//
// Neither the name of the Polka Biome Ltd. nor the names of its contributors may be used
// to endorse or promote products derived from this software without specific prior written permission.

// THIS SOFTWARE IS PROVIDED BY Polka Biome Ltd. AS IS AND ANY EXPRESS OR IMPLIED WARRANTIES,
// INCLUDING, BUT NOT LIMITED TO, THE IMPLIED WARRANTIES OF MERCHANTABILITY AND FITNESS FOR
// A PARTICULAR PURPOSE ARE DISCLAIMED. IN NO EVENT SHALL Polka Biome Ltd. BE LIABLE FOR ANY
// DIRECT, INDIRECT, INCIDENTAL, SPECIAL, EXEMPLARY, OR CONSEQUENTIAL DAMAGES (INCLUDING,
// BUT NOT LIMITED TO, PROCUREMENT OF SUBSTITUTE GOODS OR SERVICES; LOSS OF USE, DATA, OR PROFITS;
// OR BUSINESS INTERRUPTION) HOWEVER CAUSED AND ON ANY THEORY OF LIABILITY, WHETHER IN CONTRACT,
// STRICT LIABILITY, OR TORT (INCLUDING NEGLIGENCE OR OTHERWISE) ARISING IN ANY WAY OUT OF THE
// USE OF THIS SOFTWARE, EVEN IF ADVISED OF THE POSSIBILITY OF SUCH DAMAGE.

//! Multicollateral bonding curve pool module benchmarking.

#![cfg(feature = "runtime-benchmarks")]

use super::*;

use codec::Decode;
use frame_benchmarking::benchmarks;
use frame_support::traits::OnInitialize;
use frame_system::{EventRecord, RawOrigin};
use hex_literal::hex;
use sp_std::prelude::*;

use common::{fixed, AssetName, AssetSymbol, DAI, DEFAULT_BALANCE_PRECISION, USDT, XOR};

use crate::Pallet as MBCPool;
use assets::Pallet as Assets;
use permissions::Pallet as Permissions;
use pool_xyk::Pallet as XYKPool;
use trading_pair::Pallet as TradingPair;

pub const DEX: DEXId = DEXId::Polkaswap;

// Support Functions
fn alice<T: Config>() -> T::AccountId {
    let bytes = hex!("d43593c715fdd31c61141abd04a99fd6822c8558854ccde39a5684e7a56da27d");
    T::AccountId::decode(&mut &bytes[..]).expect("Failed to decode account ID")
}

fn assert_last_event<T: Config>(generic_event: <T as Config>::Event) {
    let events = frame_system::Pallet::<T>::events();
    let system_event: <T as frame_system::Config>::Event = generic_event.into();
    // compare to the last event record
    let EventRecord { event, .. } = &events[events.len() - 1];
    assert_eq!(event, &system_event);
}

fn setup_benchmark<T: Config>() -> Result<(), &'static str> {
    let owner = alice::<T>();
    frame_system::Pallet::<T>::inc_providers(&owner);
    let owner_origin: <T as frame_system::Config>::Origin = RawOrigin::Signed(owner.clone()).into();

    // Grant permissions to self in case they haven't been explicitly given in genesis config
    Permissions::<T>::assign_permission(
        owner.clone(),
        &owner,
        permissions::MINT,
        permissions::Scope::Unlimited,
    )
    .unwrap();
    Permissions::<T>::assign_permission(
        owner.clone(),
        &owner,
        permissions::BURN,
        permissions::Scope::Unlimited,
    )
    .unwrap();
    Assets::<T>::mint_to(&XOR.into(), &owner.clone(), &owner.clone(), balance!(5000)).unwrap();
    Assets::<T>::mint_to(
        &DAI.into(),
        &owner.clone(),
        &owner.clone(),
        balance!(50000000),
    )
    .unwrap();
    Assets::<T>::mint_to(
        &VAL.into(),
        &owner.clone(),
        &owner.clone(),
        balance!(50000000),
    )
    .unwrap();

    XYKPool::<T>::initialize_pool(owner_origin.clone(), DEX.into(), XOR.into(), DAI.into())
        .unwrap();
    XYKPool::<T>::initialize_pool(owner_origin.clone(), DEX.into(), XOR.into(), VAL.into())
        .unwrap();

    XYKPool::<T>::deposit_liquidity(
        owner_origin.clone(),
        DEX.into(),
        XOR.into(),
        DAI.into(),
        balance!(1000),
        balance!(2000),
        balance!(0),
        balance!(0),
    )
    .unwrap();
    XYKPool::<T>::deposit_liquidity(
        owner_origin.clone(),
        DEX.into(),
        XOR.into(),
        VAL.into(),
        balance!(1000),
        balance!(2000),
        balance!(0),
        balance!(0),
    )
    .unwrap();

    Ok(())
}

fn add_pending<T: Config>(n: u32) {
    let mut pending = Vec::new();
    for _i in 0..n {
        pending.push((DAI.into(), balance!(1)))
    }
    PendingFreeReserves::<T>::set(pending);
}

benchmarks! {
    initialize_pool {
        let caller = alice::<T>();
        frame_system::Pallet::<T>::inc_providers(&caller);
        let dex_id: T::DEXId = common::DEXId::Polkaswap.into();
        Permissions::<T>::assign_permission(
            caller.clone(),
            &caller,
            permissions::MANAGE_DEX,
            permissions::Scope::Limited(common::hash(&dex_id)),
        ).unwrap();
        Assets::<T>::register_asset_id(
            caller.clone(),
            USDT.into(),
            AssetSymbol(b"TESTUSD".to_vec()),
            AssetName(b"USD".to_vec()),
            DEFAULT_BALANCE_PRECISION,
            Balance::zero(),
            true,
            None,
            None
        ).unwrap();
        TradingPair::<T>::register(
            RawOrigin::Signed(caller.clone()).into(),
            common::DEXId::Polkaswap.into(),
            XOR.into(),
            USDT.into()
        ).unwrap();
    }: {
        Pallet::<T>::initialize_pool(
            RawOrigin::Signed(caller.clone()).into(),
            USDT.into()
        ).unwrap();
    }
    verify {
        assert_last_event::<T>(Event::PoolInitialized(common::DEXId::Polkaswap.into(), USDT.into()).into())
    }

    set_reference_asset {
        let caller = alice::<T>();
        frame_system::Pallet::<T>::inc_providers(&caller);
        let dex_id: T::DEXId = common::DEXId::Polkaswap.into();
        Permissions::<T>::assign_permission(
            caller.clone(),
            &caller,
            permissions::MANAGE_DEX,
            permissions::Scope::Limited(common::hash(&dex_id)),
        ).unwrap();
        Assets::<T>::register_asset_id(
            caller.clone(),
            USDT.into(),
            AssetSymbol(b"TESTUSD".to_vec()),
            AssetName(b"USD".to_vec()),
            DEFAULT_BALANCE_PRECISION,
            Balance::zero(),
            true,
            None,
            None
        ).unwrap();
    }: {
        Pallet::<T>::set_reference_asset(
            RawOrigin::Signed(caller.clone()).into(),
            USDT.into()
        ).unwrap();
    }
    verify {
        assert_last_event::<T>(Event::ReferenceAssetChanged(USDT.into()).into())
    }

    set_optional_reward_multiplier {
        let caller = alice::<T>();
        frame_system::Pallet::<T>::inc_providers(&caller);
        let dex_id: T::DEXId = common::DEXId::Polkaswap.into();
        Permissions::<T>::assign_permission(
            caller.clone(),
            &caller,
            permissions::MANAGE_DEX,
            permissions::Scope::Limited(common::hash(&dex_id)),
        ).unwrap();
        Assets::<T>::register_asset_id(
            caller.clone(),
            USDT.into(),
            AssetSymbol(b"TESTUSD".to_vec()),
            AssetName(b"USD".to_vec()),
            DEFAULT_BALANCE_PRECISION,
            Balance::zero(),
            true,
            None,
            None
        ).unwrap();
        TradingPair::<T>::register(RawOrigin::Signed(caller.clone()).into(), common::DEXId::Polkaswap.into(), XOR.into(), USDT.into()).unwrap();
        MBCPool::<T>::initialize_pool(RawOrigin::Signed(caller.clone()).into(), USDT.into()).unwrap();
    }: {
        Pallet::<T>::set_optional_reward_multiplier(
            RawOrigin::Signed(caller.clone()).into(),
            USDT.into(),
            Some(fixed!(123))
        ).unwrap();
    }
    verify {
        assert_last_event::<T>(Event::OptionalRewardMultiplierUpdated(USDT.into(), Some(fixed!(123))).into())
    }

    on_initialize {
        let n in 0 .. 10;
        setup_benchmark::<T>().unwrap();
        add_pending::<T>(n);
    }: {
        Pallet::<T>::on_initialize(crate::RETRY_DISTRIBUTION_FREQUENCY.into());
    }
    verify {}

    set_price_change_config {
        let caller = alice::<T>();
        frame_system::Pallet::<T>::inc_providers(&caller);
        let dex_id: T::DEXId = common::DEXId::Polkaswap.into();
        Permissions::<T>::assign_permission(
            caller.clone(),
            &caller,
            permissions::MANAGE_DEX,
            permissions::Scope::Limited(common::hash(&dex_id)),
        ).unwrap();
    }: {
        Pallet::<T>::set_price_change_config(
            RawOrigin::Root.into(),
            balance!(12),
            balance!(2600)
        ).unwrap();
    }
    verify {
        assert_last_event::<T>(Event::PriceChangeConfigChanged(balance!(12), balance!(2600)).into());
        assert_eq!(PriceChangeRate::<T>::get(), FixedWrapper::from(balance!(12)).get().unwrap());
        assert_eq!(PriceChangeStep::<T>::get(), FixedWrapper::from(balance!(2600)).get().unwrap());
    }

    set_price_bias {
        let caller = alice::<T>();
        frame_system::Pallet::<T>::inc_providers(&caller);
        let dex_id: T::DEXId = common::DEXId::Polkaswap.into();
        Permissions::<T>::assign_permission(
            caller.clone(),
            &caller,
            permissions::MANAGE_DEX,
            permissions::Scope::Limited(common::hash(&dex_id)),
        ).unwrap();
    }: {
        Pallet::<T>::set_price_bias(
            RawOrigin::Root.into(),
            balance!(253)
        ).unwrap();
    }
    verify {
        assert_last_event::<T>(Event::PriceBiasChanged(balance!(253)).into());
        assert_eq!(InitialPrice::<T>::get(), FixedWrapper::from(balance!(253)).get().unwrap());
    }
}

#[cfg(test)]
mod tests {
    use super::*;
    use crate::mock::{ExtBuilder, Runtime};
    use frame_support::assert_ok;

    #[test]
    fn test_benchmarks() {
<<<<<<< HEAD
        ExtBuilder::default().build().execute_with(|| {
            assert_ok!(Pallet::<Runtime>::test_benchmark_initialize_pool());
            assert_ok!(Pallet::<Runtime>::test_benchmark_set_reference_asset());
            assert_ok!(Pallet::<Runtime>::test_benchmark_set_optional_reward_multiplier());
        });
=======
        ExtBuilder::bench_init()
            .build_for_benchmarks()
            .execute_with(|| {
                assert_ok!(test_benchmark_initialize_pool::<Runtime>());
                assert_ok!(test_benchmark_set_reference_asset::<Runtime>());
                assert_ok!(test_benchmark_set_optional_reward_multiplier::<Runtime>());
                assert_ok!(test_benchmark_set_price_bias::<Runtime>());
                assert_ok!(test_benchmark_set_price_change_config::<Runtime>());
                assert_ok!(test_benchmark_on_initialize::<Runtime>());
            });
>>>>>>> 7f1b2d96
    }
}<|MERGE_RESOLUTION|>--- conflicted
+++ resolved
@@ -295,33 +295,31 @@
         assert_last_event::<T>(Event::PriceBiasChanged(balance!(253)).into());
         assert_eq!(InitialPrice::<T>::get(), FixedWrapper::from(balance!(253)).get().unwrap());
     }
-}
-
-#[cfg(test)]
-mod tests {
-    use super::*;
-    use crate::mock::{ExtBuilder, Runtime};
-    use frame_support::assert_ok;
-
-    #[test]
-    fn test_benchmarks() {
-<<<<<<< HEAD
-        ExtBuilder::default().build().execute_with(|| {
-            assert_ok!(Pallet::<Runtime>::test_benchmark_initialize_pool());
-            assert_ok!(Pallet::<Runtime>::test_benchmark_set_reference_asset());
-            assert_ok!(Pallet::<Runtime>::test_benchmark_set_optional_reward_multiplier());
-        });
-=======
-        ExtBuilder::bench_init()
-            .build_for_benchmarks()
-            .execute_with(|| {
-                assert_ok!(test_benchmark_initialize_pool::<Runtime>());
-                assert_ok!(test_benchmark_set_reference_asset::<Runtime>());
-                assert_ok!(test_benchmark_set_optional_reward_multiplier::<Runtime>());
-                assert_ok!(test_benchmark_set_price_bias::<Runtime>());
-                assert_ok!(test_benchmark_set_price_change_config::<Runtime>());
-                assert_ok!(test_benchmark_on_initialize::<Runtime>());
-            });
->>>>>>> 7f1b2d96
-    }
-}+
+    impl_benchmark_test_suite!(
+        Pallet,
+        crate::mock::ExtBuilder::bench_init().build_for_benchmarks(),
+        crate::mock::Runtime
+    );
+}
+
+// #[cfg(test)]
+// mod tests {
+//     use super::*;
+//     use crate::mock::{ExtBuilder, Runtime};
+//     use frame_support::assert_ok;
+
+//     #[test]
+//     fn test_benchmarks() {
+//         ExtBuilder::bench_init()
+//             .build_for_benchmarks()
+//             .execute_with(|| {
+//                 assert_ok!(test_benchmark_initialize_pool::<Runtime>());
+//                 assert_ok!(test_benchmark_set_reference_asset::<Runtime>());
+//                 assert_ok!(test_benchmark_set_optional_reward_multiplier::<Runtime>());
+//                 assert_ok!(test_benchmark_set_price_bias::<Runtime>());
+//                 assert_ok!(test_benchmark_set_price_change_config::<Runtime>());
+//                 assert_ok!(test_benchmark_on_initialize::<Runtime>());
+//             });
+//     }
+// }
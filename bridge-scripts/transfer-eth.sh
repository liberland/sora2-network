--- conflicted
+++ resolved
@@ -1,37 +1,10 @@
 #!/usr/bin/bash -v
 
 cargo run --bin relayer --release -- \
-<<<<<<< HEAD
-	transfer-to-sora \
-	--ethereum-url ws://localhost:8546 \
-	--ethereum-key $1 \
-	--substrate-url ws://localhost:9944 \
-	-r 0x90b5ab205c6974c9ea841be688864633dc9ca8a357843eeacf2314649965fe22 \
-	-a 1000000000000000000
-
-cargo run --bin relayer --release -- \
-	transfer-to-sora \
-	--ethereum-url ws://localhost:8546 \
-	--ethereum-key $1 \
-	--substrate-url ws://localhost:9944 \
-	--asset-id 0x0200060000000000000000000000000000000000000000000000000000000000
-	-r 0x90b5ab205c6974c9ea841be688864633dc9ca8a357843eeacf2314649965fe22 \
-	-a 1000000000000000000
-
-cargo run --bin relayer --release -- \
-	transfer-to-sora \
-	--ethereum-url ws://localhost:8546 \
-	--ethereum-key $1 \
-	--substrate-url ws://localhost:9944 \
-	--asset-id 0x0200000000000000000000000000000000000000000000000000000000000000
-	-r 0x90b5ab205c6974c9ea841be688864633dc9ca8a357843eeacf2314649965fe22 \
-	-a 1000000000000000000
-=======
     --substrate-url ws://localhost:9944 \
 	--ethereum-url ws://localhost:8546 \
 	--ethereum-key $1 \
 	bridge transfer-to-sora \
 	--asset-id 0x0200070000000000000000000000000000000000000000000000000000000000 \
 	-r $2 \
-	-a $3
->>>>>>> b7251137
+	-a $3
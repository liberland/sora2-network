--- conflicted
+++ resolved
@@ -964,7 +964,6 @@
     Sell,
 }
 
-<<<<<<< HEAD
 impl PriceVariant {
     pub fn switch(&self) -> Self {
         match self {
@@ -972,7 +971,8 @@
             PriceVariant::Sell => PriceVariant::Buy,
         }
     }
-=======
+}
+
 /// List of available oracles
 #[derive(RuntimeDebug, Encode, Decode, TypeInfo, Copy, Clone, PartialEq, Eq, PartialOrd, Ord)]
 #[cfg_attr(feature = "std", derive(Serialize, Deserialize))]
@@ -985,5 +985,4 @@
 pub struct Rate {
     pub value: Balance,
     pub last_updated: u64,
->>>>>>> fbf4732f
 }
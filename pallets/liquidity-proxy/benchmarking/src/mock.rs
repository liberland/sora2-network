// This file is part of the SORA network and Polkaswap app.

// Copyright (c) 2020, 2021, Polka Biome Ltd. All rights reserved.
// SPDX-License-Identifier: BSD-4-Clause

// Redistribution and use in source and binary forms, with or without modification,
// are permitted provided that the following conditions are met:

// Redistributions of source code must retain the above copyright notice, this list
// of conditions and the following disclaimer.
// Redistributions in binary form must reproduce the above copyright notice, this
// list of conditions and the following disclaimer in the documentation and/or other
// materials provided with the distribution.
//
// All advertising materials mentioning features or use of this software must display
// the following acknowledgement: This product includes software developed by Polka Biome
// Ltd., SORA, and Polkaswap.
//
// Neither the name of the Polka Biome Ltd. nor the names of its contributors may be used
// to endorse or promote products derived from this software without specific prior written permission.

// THIS SOFTWARE IS PROVIDED BY Polka Biome Ltd. AS IS AND ANY EXPRESS OR IMPLIED WARRANTIES,
// INCLUDING, BUT NOT LIMITED TO, THE IMPLIED WARRANTIES OF MERCHANTABILITY AND FITNESS FOR
// A PARTICULAR PURPOSE ARE DISCLAIMED. IN NO EVENT SHALL Polka Biome Ltd. BE LIABLE FOR ANY
// DIRECT, INDIRECT, INCIDENTAL, SPECIAL, EXEMPLARY, OR CONSEQUENTIAL DAMAGES (INCLUDING,
// BUT NOT LIMITED TO, PROCUREMENT OF SUBSTITUTE GOODS OR SERVICES; LOSS OF USE, DATA, OR PROFITS;
// OR BUSINESS INTERRUPTION) HOWEVER CAUSED AND ON ANY THEORY OF LIABILITY, WHETHER IN CONTRACT,
// STRICT LIABILITY, OR TORT (INCLUDING NEGLIGENCE OR OTHERWISE) ARISING IN ANY WAY OUT OF THE
// USE OF THIS SOFTWARE, EVEN IF ADVISED OF THE POSSIBILITY OF SUCH DAMAGE.

#![cfg(test)]

use crate::{Config, *};
use common::mock::ExistentialDeposits;
use common::prelude::{Balance, QuoteAmount};
use common::{
    fixed, fixed_from_basis_points, hash, Amount, AssetId32, BalancePrecision, ContentSource,
    DEXInfo, Description, Fixed, FromGenericPair, LiquiditySourceFilter, LiquiditySourceType,
    PriceToolsPallet, TechPurpose, DEFAULT_BALANCE_PRECISION,
};
use currencies::BasicCurrencyAdapter;

use frame_support::traits::{Everything, GenesisBuild};
use frame_support::{construct_runtime, parameter_types};
<<<<<<< HEAD
use liquidity_proxy::LiquidityProxyTrait;
=======
use frame_system::pallet_prelude::BlockNumberFor;
>>>>>>> ff314775
use multicollateral_bonding_curve_pool::{
    DistributionAccount, DistributionAccountData, DistributionAccounts,
};
use permissions::{Scope, BURN, MANAGE_DEX, MINT};
use sp_core::H256;
use sp_runtime::testing::Header;
use sp_runtime::traits::{BlakeTwo256, IdentityLookup};
use sp_runtime::{AccountId32, DispatchError, DispatchResult};

pub type DEXId = u32;
pub type AssetId = AssetId32<common::PredefinedAssetId>;
pub type TechAssetId = common::TechAssetId<common::PredefinedAssetId>;
pub type AccountId = AccountId32;
pub type BlockNumber = u64;
type TechAccountId = common::TechAccountId<AccountId, TechAssetId, DEXId>;
type UncheckedExtrinsic = frame_system::mocking::MockUncheckedExtrinsic<Runtime>;
type Block = frame_system::mocking::MockBlock<Runtime>;

pub fn alice() -> AccountId {
    AccountId32::from(hex!(
        "d43593c715fdd31c61141abd04a99fd6822c8558854ccde39a5684e7a56da27d"
    ))
}

parameter_types! {
    pub GetLiquidityProxyTechAccountId: TechAccountId = {
        let tech_account_id = TechAccountId::from_generic_pair(
            liquidity_proxy::TECH_ACCOUNT_PREFIX.to_vec(),
            liquidity_proxy::TECH_ACCOUNT_MAIN.to_vec(),
        );
        tech_account_id
    };
    pub GetLiquidityProxyAccountId: AccountId = {
        let tech_account_id = GetLiquidityProxyTechAccountId::get();
        let account_id =
            technical::Pallet::<Runtime>::tech_account_id_to_account_id(&tech_account_id)
                .expect("Failed to get ordinary account id for technical account id.");
        account_id
    };
    pub const BlockHashCount: u64 = 250;
    pub const GetNumSamples: usize = 40;
    pub const GetBaseAssetId: AssetId = XOR;
    pub const ExistentialDeposit: u128 = 0;
    pub GetFee: Fixed = fixed_from_basis_points(0u16);
    pub GetPswapDistributionAccountId: AccountId = AccountId32::from([3; 32]);
    pub const GetDefaultSubscriptionFrequency: BlockNumber = 10;
    pub const GetBurnUpdateFrequency: BlockNumber = 10;
    pub GetIncentiveAssetId: AssetId = common::PSWAP.into();
    pub GetParliamentAccountId: AccountId = AccountId32::from([8; 32]);
    pub GetMarketMakerRewardsAccountId: AccountId = AccountId32::from([9; 32]);
    pub GetBondingCurveRewardsAccountId: AccountId = AccountId32::from([10; 32]);
    pub GetTeamReservesAccountId: AccountId = AccountId::from([11; 32]);
    pub GetFarmingRewardsAccountId: AccountId = AccountId32::from([12; 32]);
    pub GetXykFee: Fixed = fixed!(0.003);
}

construct_runtime! {
    pub enum Runtime where
        Block = Block,
        NodeBlock = Block,
        UncheckedExtrinsic = UncheckedExtrinsic,
    {
<<<<<<< HEAD
        System: frame_system::{Pallet, Call, Config, Storage, Event<T>},
        LiquidityProxy: liquidity_proxy::{Pallet, Call, Event<T>},
        Tokens: tokens::{Pallet, Call, Config<T>, Storage, Event<T>},
        Currencies: currencies::{Pallet, Call, Storage, Event<T>},
        Assets: assets::{Pallet, Call, Config<T>, Storage, Event<T>},
        Balances: pallet_balances::{Pallet, Call, Storage, Event<T>},
        DexManager: dex_manager::{Pallet, Call, Config<T>, Storage},
        Technical: technical::{Pallet, Call, Config<T>, Storage, Event<T>},
        Permissions: permissions::{Pallet, Call, Config<T>, Storage, Event<T>},
        DexApi: dex_api::{Pallet, Call, Config, Storage, Event<T>},
        TradingPair: trading_pair::{Pallet, Call, Config<T>, Storage, Event<T>},
        PriceTools: price_tools::{Pallet, Storage, Event<T>},
        PoolXYK: pool_xyk::{Pallet, Call, Storage, Event<T>},
        MBCPool: multicollateral_bonding_curve_pool::{Pallet, Call, Storage, Event<T>},
        PswapDistribution: pswap_distribution::{Pallet, Call, Config<T>, Storage, Event<T>},
        VestedRewards: vested_rewards::{Pallet, Call, Storage, Event<T>},
=======
        System: frame_system::{Module, Call, Config, Storage, Event<T>},
        LiquidityProxy: liquidity_proxy::{Module, Call, Event<T>},
        Tokens: tokens::{Module, Call, Config<T>, Storage, Event<T>},
        Currencies: currencies::{Module, Call, Storage, Event<T>},
        Assets: assets::{Module, Call, Config<T>, Storage, Event<T>},
        Balances: pallet_balances::{Module, Call, Storage, Event<T>},
        DexManager: dex_manager::{Module, Call, Config<T>, Storage},
        Technical: technical::{Module, Call, Config<T>, Storage, Event<T>},
        Permissions: permissions::{Module, Call, Config<T>, Storage, Event<T>},
        DexApi: dex_api::{Module, Call, Config, Storage, Event<T>},
        TradingPair: trading_pair::{Module, Call, Config<T>, Storage, Event<T>},
        PriceTools: price_tools::{Module, Storage, Event<T>},
        PoolXYK: pool_xyk::{Module, Call, Storage, Event<T>},
        MBCPool: multicollateral_bonding_curve_pool::{Module, Call, Storage, Event<T>},
        PswapDistribution: pswap_distribution::{Module, Call, Config<T>, Storage, Event<T>},
        VestedRewards: vested_rewards::{Module, Call, Storage, Event<T>},
        CeresLiquidityLocker: ceres_liquidity_locker::{Module, Call, Storage, Event<T>},
>>>>>>> ff314775
    }
}

impl frame_system::Config for Runtime {
    type BaseCallFilter = Everything;
    type BlockWeights = ();
    type BlockLength = ();
    type Origin = Origin;
    type Call = Call;
    type Index = u64;
    type BlockNumber = u64;
    type Hash = H256;
    type Hashing = BlakeTwo256;
    type AccountId = AccountId;
    type Lookup = IdentityLookup<Self::AccountId>;
    type Header = Header;
    type Event = Event;
    type BlockHashCount = BlockHashCount;
    type DbWeight = ();
    type Version = ();
    type AccountData = pallet_balances::AccountData<Balance>;
    type OnNewAccount = ();
    type OnKilledAccount = ();
    type SystemWeightInfo = ();
    type PalletInfo = PalletInfo;
    type SS58Prefix = ();
    type OnSetCode = ();
}

impl liquidity_proxy::Config for Runtime {
    type Event = Event;
    type LiquidityRegistry = dex_api::Pallet<Runtime>;
    type GetNumSamples = GetNumSamples;
    type GetTechnicalAccountId = GetLiquidityProxyAccountId;
    type WeightInfo = ();
    type PrimaryMarketTBC = ();
    type PrimaryMarketXST = ();
    type SecondaryMarket = ();
    type VestedRewardsPallet = vested_rewards::Pallet<Runtime>;
}

impl tokens::Config for Runtime {
    type Event = Event;
    type Balance = Balance;
    type Amount = Amount;
    type CurrencyId = <Runtime as assets::Config>::AssetId;
    type WeightInfo = ();
    type ExistentialDeposits = ExistentialDeposits;
    type OnDust = ();
    type MaxLocks = ();
    type DustRemovalWhitelist = Everything;
}

impl currencies::Config for Runtime {
    type Event = Event;
    type MultiCurrency = Tokens;
    type NativeCurrency = BasicCurrencyAdapter<Runtime, Balances, Amount, BlockNumber>;
    type GetNativeCurrencyId = GetBaseAssetId;
    type WeightInfo = ();
}

impl assets::Config for Runtime {
    type Event = Event;
    type ExtraAccountId = [u8; 32];
    type ExtraAssetRecordArg =
        common::AssetIdExtraAssetRecordArg<DEXId, common::LiquiditySourceType, [u8; 32]>;
    type AssetId = AssetId;
    type GetBaseAssetId = GetBaseAssetId;
    type Currency = currencies::Pallet<Runtime>;
    type GetTeamReservesAccountId = GetTeamReservesAccountId;
    type GetTotalBalance = ();
    type WeightInfo = ();
}

impl common::Config for Runtime {
    type DEXId = DEXId;
    type LstId = common::LiquiditySourceType;
}

impl pallet_balances::Config for Runtime {
    type Balance = Balance;
    type DustRemoval = ();
    type Event = Event;
    type ExistentialDeposit = ExistentialDeposit;
    type AccountStore = System;
    type WeightInfo = ();
    type MaxLocks = ();
    type MaxReserves = ();
    type ReserveIdentifier = ();
}

impl dex_manager::Config for Runtime {}

impl mock_liquidity_source::Config<mock_liquidity_source::Instance1> for Runtime {
    type GetFee = GetFee;
    type EnsureDEXManager = dex_manager::Pallet<Runtime>;
    type EnsureTradingPairExists = trading_pair::Pallet<Runtime>;
}

impl mock_liquidity_source::Config<mock_liquidity_source::Instance2> for Runtime {
    type GetFee = GetFee;
    type EnsureDEXManager = dex_manager::Pallet<Runtime>;
    type EnsureTradingPairExists = trading_pair::Pallet<Runtime>;
}

impl mock_liquidity_source::Config<mock_liquidity_source::Instance3> for Runtime {
    type GetFee = GetFee;
    type EnsureDEXManager = dex_manager::Pallet<Runtime>;
    type EnsureTradingPairExists = trading_pair::Pallet<Runtime>;
}

impl mock_liquidity_source::Config<mock_liquidity_source::Instance4> for Runtime {
    type GetFee = GetFee;
    type EnsureDEXManager = dex_manager::Pallet<Runtime>;
    type EnsureTradingPairExists = trading_pair::Pallet<Runtime>;
}

impl technical::Config for Runtime {
    type Event = Event;
    type TechAssetId = TechAssetId;
    type TechAccountId = TechAccountId;
    type Trigger = ();
    type Condition = ();
    type SwapAction = pool_xyk::PolySwapAction<AssetId, AccountId, TechAccountId>;
}

impl permissions::Config for Runtime {
    type Event = Event;
}

impl dex_api::Config for Runtime {
    type Event = Event;
    type MockLiquiditySource = ();
    type MockLiquiditySource2 = ();
    type MockLiquiditySource3 = ();
    type MockLiquiditySource4 = ();
    type XYKPool = pool_xyk::Pallet<Runtime>;
    type XSTPool = ();
    type MulticollateralBondingCurvePool = multicollateral_bonding_curve_pool::Pallet<Runtime>;
    type WeightInfo = ();
}

impl trading_pair::Config for Runtime {
    type Event = Event;
    type EnsureDEXManager = dex_manager::Pallet<Runtime>;
    type WeightInfo = ();
}

impl pool_xyk::Config for Runtime {
    const MIN_XOR: Balance = balance!(0.0007);
    type Event = Event;
    type PairSwapAction = pool_xyk::PairSwapAction<AssetId, AccountId, TechAccountId>;
    type DepositLiquidityAction =
        pool_xyk::DepositLiquidityAction<AssetId, AccountId, TechAccountId>;
    type WithdrawLiquidityAction =
        pool_xyk::WithdrawLiquidityAction<AssetId, AccountId, TechAccountId>;
    type PolySwapAction = pool_xyk::PolySwapAction<AssetId, AccountId, TechAccountId>;
    type EnsureDEXManager = dex_manager::Pallet<Runtime>;
    type GetFee = GetXykFee;
    type OnPoolCreated = PswapDistribution;
    type OnPoolReservesChanged = ();
    type WeightInfo = ();
}

impl vested_rewards::Config for Runtime {
    type Event = Event;
    type GetMarketMakerRewardsAccountId = GetMarketMakerRewardsAccountId;
    type GetBondingCurveRewardsAccountId = GetBondingCurveRewardsAccountId;
    type GetFarmingRewardsAccountId = GetFarmingRewardsAccountId;
    type WeightInfo = ();
}

impl ceres_liquidity_locker::Config for Runtime {
    const BLOCKS_PER_ONE_DAY: BlockNumberFor<Self> = 14_440;
    type Event = Event;
    type XYKPool = PoolXYK;
    type CeresAssetId = ();
    type WeightInfo = ();
}

fn bonding_curve_distribution_accounts() -> DistributionAccounts<
    DistributionAccountData<
        DistributionAccount<
            <Runtime as frame_system::Config>::AccountId,
            <Runtime as technical::Config>::TechAccountId,
        >,
    >,
> {
    use common::fixed_wrapper;
    let val_holders_coefficient = fixed_wrapper!(0.5);
    let val_holders_xor_alloc_coeff = fixed_wrapper!(0.9) * val_holders_coefficient.clone();
    let val_holders_buy_back_coefficient =
        val_holders_coefficient.clone() * (fixed_wrapper!(1) - fixed_wrapper!(0.9));
    let projects_coefficient = fixed_wrapper!(1) - val_holders_coefficient;
    let projects_sora_citizens_coeff = projects_coefficient.clone() * fixed_wrapper!(0.01);
    let projects_stores_and_shops_coeff = projects_coefficient.clone() * fixed_wrapper!(0.04);
    let projects_parliament_and_development_coeff =
        projects_coefficient.clone() * fixed_wrapper!(0.05);
    let projects_other_coeff = projects_coefficient.clone() * fixed_wrapper!(0.9);

    let xor_allocation = DistributionAccountData::new(
        DistributionAccount::TechAccount(TechAccountId::Pure(
            0u32,
            TechPurpose::Identifier(b"xor_allocation".to_vec()),
        )),
        val_holders_xor_alloc_coeff.get().unwrap(),
    );
    let sora_citizens = DistributionAccountData::new(
        DistributionAccount::TechAccount(TechAccountId::Pure(
            0u32,
            TechPurpose::Identifier(b"sora_citizens".to_vec()),
        )),
        projects_sora_citizens_coeff.get().unwrap(),
    );
    let stores_and_shops = DistributionAccountData::new(
        DistributionAccount::TechAccount(TechAccountId::Pure(
            0u32,
            TechPurpose::Identifier(b"stores_and_shops".to_vec()),
        )),
        projects_stores_and_shops_coeff.get().unwrap(),
    );
    let parliament_and_development = DistributionAccountData::new(
        DistributionAccount::Account(
            hex!("881b87c9f83664b95bd13e2bb40675bfa186287da93becc0b22683334d411e4e").into(),
        ),
        projects_parliament_and_development_coeff.get().unwrap(),
    );
    let projects = DistributionAccountData::new(
        DistributionAccount::TechAccount(TechAccountId::Pure(
            0u32,
            TechPurpose::Identifier(b"projects".to_vec()),
        )),
        projects_other_coeff.get().unwrap(),
    );
    let val_holders = DistributionAccountData::new(
        DistributionAccount::TechAccount(TechAccountId::Pure(
            0u32,
            TechPurpose::Identifier(b"val_holders".to_vec()),
        )),
        val_holders_buy_back_coefficient.get().unwrap(),
    );
    DistributionAccounts::<_> {
        xor_allocation,
        sora_citizens,
        stores_and_shops,
        parliament_and_development,
        projects,
        val_holders,
    }
}

parameter_types! {
    pub GetMbcReservesTechAccountId: TechAccountId = {
        let tech_account_id = TechAccountId::from_generic_pair(
            multicollateral_bonding_curve_pool::TECH_ACCOUNT_PREFIX.to_vec(),
            multicollateral_bonding_curve_pool::TECH_ACCOUNT_RESERVES.to_vec(),
        );
        tech_account_id
    };
    pub GetMbcReservesAccountId: AccountId = {
        let tech_account_id = GetMbcReservesTechAccountId::get();
        let account_id =
            technical::Pallet::<Runtime>::tech_account_id_to_account_id(&tech_account_id)
                .expect("Failed to get ordinary account id for technical account id.");
        account_id
    };
    pub GetMbcRewardsTechAccountId: TechAccountId = {
        let tech_account_id = TechAccountId::from_generic_pair(
            multicollateral_bonding_curve_pool::TECH_ACCOUNT_PREFIX.to_vec(),
            multicollateral_bonding_curve_pool::TECH_ACCOUNT_REWARDS.to_vec(),
        );
        tech_account_id
    };
    pub GetMbcRewardsAccountId: AccountId = {
        let tech_account_id = GetMbcRewardsTechAccountId::get();
        let account_id =
            technical::Pallet::<Runtime>::tech_account_id_to_account_id(&tech_account_id)
                .expect("Failed to get ordinary account id for technical account id.");
        account_id
    };
    pub GetMbcFreeReservesTechAccountId: TechAccountId = {
        let tech_account_id = TechAccountId::from_generic_pair(
            multicollateral_bonding_curve_pool::TECH_ACCOUNT_PREFIX.to_vec(),
            multicollateral_bonding_curve_pool::TECH_ACCOUNT_FREE_RESERVES.to_vec(),
        );
        tech_account_id
    };
    pub GetMbcFreeReservesAccountId: AccountId = {
        let tech_account_id = GetMbcFreeReservesTechAccountId::get();
        let account_id =
            technical::Pallet::<Runtime>::tech_account_id_to_account_id(&tech_account_id)
                .expect("Failed to get ordinary account id for technical account id.");
        account_id
    };
}

pub struct MockPriceTools;

impl PriceToolsPallet<AssetId> for MockPriceTools {
    fn get_average_price(
        input_asset_id: &AssetId,
        output_asset_id: &AssetId,
    ) -> Result<Balance, DispatchError> {
        let res = <LiquidityProxy as LiquidityProxyTrait<DEXId, AccountId, AssetId>>::quote(
            input_asset_id,
            output_asset_id,
            QuoteAmount::with_desired_input(balance!(1)),
            LiquiditySourceFilter::with_allowed(
                0u32,
                [LiquiditySourceType::XYKPool].iter().cloned().collect(),
            ),
            true,
        );
        Ok(res?.amount)
    }

    fn register_asset(_: &AssetId) -> DispatchResult {
        // do nothing
        Ok(())
    }
}

impl multicollateral_bonding_curve_pool::Config for Runtime {
    type Event = Event;
    type LiquidityProxy = liquidity_proxy::Pallet<Runtime>;
    type EnsureDEXManager = dex_manager::Pallet<Runtime>;
    type EnsureTradingPairExists = trading_pair::Pallet<Runtime>;
    type PriceToolsPallet = MockPriceTools;
    type VestedRewardsPallet = VestedRewards;
    type WeightInfo = ();
}

impl pswap_distribution::Config for Runtime {
    type Event = Event;
    type GetIncentiveAssetId = GetIncentiveAssetId;
    type LiquidityProxy = liquidity_proxy::Pallet<Runtime>;
    type CompatBalance = Balance;
    type GetDefaultSubscriptionFrequency = GetDefaultSubscriptionFrequency;
    type GetBurnUpdateFrequency = GetBurnUpdateFrequency;
    type GetTechnicalAccountId = GetPswapDistributionAccountId;
    type EnsureDEXManager = ();
    type OnPswapBurnedAggregator = ();
    type WeightInfo = ();
    type GetParliamentAccountId = GetParliamentAccountId;
    type PoolXykPallet = PoolXYK;
}

impl price_tools::Config for Runtime {
    type Event = Event;
    type LiquidityProxy = LiquidityProxy;
    type WeightInfo = price_tools::weights::WeightInfo<Runtime>;
}

impl Config for Runtime {}

pub struct ExtBuilder {
    dex_list: Vec<(DEXId, DEXInfo<AssetId>)>,
    initial_permission_owners: Vec<(u32, Scope, Vec<AccountId>)>,
    initial_permissions: Vec<(AccountId, Scope, Vec<u32>)>,
    source_types: Vec<LiquiditySourceType>,
    tech_accounts: Vec<(AccountId, TechAccountId)>,
    endowed_assets: Vec<(
        AssetId,
        AccountId,
        AssetSymbol,
        AssetName,
        BalancePrecision,
        Balance,
        bool,
        Option<ContentSource>,
        Option<Description>,
    )>,
}

impl Default for ExtBuilder {
    fn default() -> Self {
        Self {
            dex_list: vec![(
                0_u32,
                DEXInfo {
                    base_asset_id: GetBaseAssetId::get(),
                    is_public: true,
                },
            )],
            initial_permission_owners: vec![
                (MINT, Scope::Unlimited, vec![alice()]),
                (BURN, Scope::Unlimited, vec![alice()]),
                (MANAGE_DEX, Scope::Unlimited, vec![alice()]),
            ],
            initial_permissions: vec![
                (alice(), Scope::Unlimited, vec![MINT, BURN]),
                (alice(), Scope::Limited(hash(&0_u32)), vec![MANAGE_DEX]),
                (
                    GetMbcReservesAccountId::get(),
                    Scope::Unlimited,
                    vec![MINT, BURN],
                ),
            ],
            source_types: vec![
                LiquiditySourceType::MulticollateralBondingCurvePool,
                LiquiditySourceType::XYKPool,
            ],
            tech_accounts: vec![
                (
                    GetMbcReservesAccountId::get(),
                    GetMbcReservesTechAccountId::get(),
                ),
                (
                    GetMbcRewardsAccountId::get(),
                    GetMbcRewardsTechAccountId::get(),
                ),
                (
                    GetLiquidityProxyAccountId::get(),
                    GetLiquidityProxyTechAccountId::get(),
                ),
            ],
            endowed_assets: vec![
                (
                    common::XOR.into(),
                    alice(),
                    AssetSymbol(b"XOR".to_vec()),
                    AssetName(b"SORA".to_vec()),
                    DEFAULT_BALANCE_PRECISION,
                    balance!(350000),
                    true,
                    None,
                    None,
                ),
                (
                    common::DOT.into(),
                    alice(),
                    AssetSymbol(b"DOT".to_vec()),
                    AssetName(b"DOT".to_vec()),
                    10,
                    balance!(0),
                    true,
                    None,
                    None,
                ),
                (
                    common::VAL.into(),
                    alice(),
                    AssetSymbol(b"VAL".to_vec()),
                    AssetName(b"VAL".to_vec()),
                    DEFAULT_BALANCE_PRECISION,
                    balance!(0),
                    true,
                    None,
                    None,
                ),
                (
                    common::USDT.into(),
                    alice(),
                    AssetSymbol(b"USDT".to_vec()),
                    AssetName(b"USDT".to_vec()),
                    DEFAULT_BALANCE_PRECISION,
                    balance!(0),
                    true,
                    None,
                    None,
                ),
                (
                    common::PSWAP.into(),
                    alice(),
                    AssetSymbol(b"PSWAP".to_vec()),
                    AssetName(b"PSWAP".to_vec()),
                    DEFAULT_BALANCE_PRECISION,
                    balance!(0),
                    true,
                    None,
                    None,
                ),
            ],
        }
    }
}

impl ExtBuilder {
    pub fn build(self) -> sp_io::TestExternalities {
        let mut t = frame_system::GenesisConfig::default()
            .build_storage::<Runtime>()
            .unwrap();

        let accounts = bonding_curve_distribution_accounts();
        let mut tech_accounts = self.tech_accounts.clone();
        for account in &accounts.accounts() {
            match account {
                DistributionAccount::Account(_) => continue,
                DistributionAccount::TechAccount(account_id) => {
                    tech_accounts.push((
                        Technical::tech_account_id_to_account_id(&account_id).unwrap(),
                        account_id.clone(),
                    ));
                }
            }
        }

        pallet_balances::GenesisConfig::<Runtime> {
            balances: vec![
                (alice(), 0),
                (
                    if let DistributionAccount::TechAccount(account_id) =
                        &accounts.val_holders.account
                    {
                        Technical::tech_account_id_to_account_id(account_id).unwrap()
                    } else {
                        panic!("not a tech account")
                    },
                    0,
                ),
                (GetMbcReservesAccountId::get(), 0),
                (GetMbcRewardsAccountId::get(), 0),
                (GetLiquidityProxyAccountId::get(), 0),
            ],
        }
        .assimilate_storage(&mut t)
        .unwrap();

        permissions::GenesisConfig::<Runtime> {
            initial_permission_owners: self.initial_permission_owners,
            initial_permissions: self.initial_permissions,
        }
        .assimilate_storage(&mut t)
        .unwrap();

        dex_manager::GenesisConfig::<Runtime> {
            dex_list: self.dex_list,
        }
        .assimilate_storage(&mut t)
        .unwrap();

        AssetsConfig {
            endowed_assets: self.endowed_assets,
        }
        .assimilate_storage(&mut t)
        .unwrap();

        technical::GenesisConfig::<Runtime> {
            register_tech_accounts: tech_accounts,
        }
        .assimilate_storage(&mut t)
        .unwrap();

        <dex_api::GenesisConfig as GenesisBuild<Runtime>>::assimilate_storage(
            &dex_api::GenesisConfig {
                source_types: self.source_types,
            },
            &mut t,
        )
        .unwrap();

        trading_pair::GenesisConfig::<Runtime> {
            trading_pairs: vec![
                (
                    0,
                    trading_pair::TradingPair::<Runtime> {
                        base_asset_id: XOR.into(),
                        target_asset_id: VAL.into(),
                    },
                ),
                (
                    0,
                    trading_pair::TradingPair::<Runtime> {
                        base_asset_id: XOR.into(),
                        target_asset_id: PSWAP.into(),
                    },
                ),
            ],
        }
        .assimilate_storage(&mut t)
        .unwrap();

        multicollateral_bonding_curve_pool::GenesisConfig::<Runtime> {
            distribution_accounts: accounts,
            reserves_account_id: GetMbcReservesTechAccountId::get(),
            reference_asset_id: USDT.into(),
            incentives_account_id: GetMbcRewardsAccountId::get(),
            initial_collateral_assets: vec![VAL.into()],
            free_reserves_account_id: GetMbcFreeReservesAccountId::get(),
        }
        .assimilate_storage(&mut t)
        .unwrap();

        t.into()
    }
}<|MERGE_RESOLUTION|>--- conflicted
+++ resolved
@@ -42,11 +42,8 @@
 
 use frame_support::traits::{Everything, GenesisBuild};
 use frame_support::{construct_runtime, parameter_types};
-<<<<<<< HEAD
+use frame_system::pallet_prelude::BlockNumberFor;
 use liquidity_proxy::LiquidityProxyTrait;
-=======
-use frame_system::pallet_prelude::BlockNumberFor;
->>>>>>> ff314775
 use multicollateral_bonding_curve_pool::{
     DistributionAccount, DistributionAccountData, DistributionAccounts,
 };
@@ -109,7 +106,6 @@
         NodeBlock = Block,
         UncheckedExtrinsic = UncheckedExtrinsic,
     {
-<<<<<<< HEAD
         System: frame_system::{Pallet, Call, Config, Storage, Event<T>},
         LiquidityProxy: liquidity_proxy::{Pallet, Call, Event<T>},
         Tokens: tokens::{Pallet, Call, Config<T>, Storage, Event<T>},
@@ -126,25 +122,7 @@
         MBCPool: multicollateral_bonding_curve_pool::{Pallet, Call, Storage, Event<T>},
         PswapDistribution: pswap_distribution::{Pallet, Call, Config<T>, Storage, Event<T>},
         VestedRewards: vested_rewards::{Pallet, Call, Storage, Event<T>},
-=======
-        System: frame_system::{Module, Call, Config, Storage, Event<T>},
-        LiquidityProxy: liquidity_proxy::{Module, Call, Event<T>},
-        Tokens: tokens::{Module, Call, Config<T>, Storage, Event<T>},
-        Currencies: currencies::{Module, Call, Storage, Event<T>},
-        Assets: assets::{Module, Call, Config<T>, Storage, Event<T>},
-        Balances: pallet_balances::{Module, Call, Storage, Event<T>},
-        DexManager: dex_manager::{Module, Call, Config<T>, Storage},
-        Technical: technical::{Module, Call, Config<T>, Storage, Event<T>},
-        Permissions: permissions::{Module, Call, Config<T>, Storage, Event<T>},
-        DexApi: dex_api::{Module, Call, Config, Storage, Event<T>},
-        TradingPair: trading_pair::{Module, Call, Config<T>, Storage, Event<T>},
-        PriceTools: price_tools::{Module, Storage, Event<T>},
-        PoolXYK: pool_xyk::{Module, Call, Storage, Event<T>},
-        MBCPool: multicollateral_bonding_curve_pool::{Module, Call, Storage, Event<T>},
-        PswapDistribution: pswap_distribution::{Module, Call, Config<T>, Storage, Event<T>},
-        VestedRewards: vested_rewards::{Module, Call, Storage, Event<T>},
-        CeresLiquidityLocker: ceres_liquidity_locker::{Module, Call, Storage, Event<T>},
->>>>>>> ff314775
+        CeresLiquidityLocker: ceres_liquidity_locker::{Pallet, Call, Storage, Event<T>},
     }
 }
 

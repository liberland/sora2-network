--- conflicted
+++ resolved
@@ -8,11 +8,7 @@
     curl \
     git binaryen \
     software-properties-common \
-<<<<<<< HEAD
-    llvm clang make && \
-=======
     llvm clang make cmake time rhash && \
->>>>>>> 952a6e27
     rm -rf /var/lib/apt/lists/*
 
 # Install docker

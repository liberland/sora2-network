//! # ERC20
//!
//! An application that implements bridged ERC20 token assets.
//!
//! ## Overview
//!
//! ETH balances are stored in the tightly-coupled [`asset`] runtime module. When an account holder
//! burns some of their balance, a `Transfer` event is emitted. An external relayer will listen for
//! this event and relay it to the other chain.
//!
//! ## Interface
//!
//! ### Dispatchable Calls
//!
//! - `burn`: Burn an ERC20 token balance.
#![cfg_attr(not(feature = "std"), no_std)]

pub const TRANSFER_MAX_GAS: u64 = 100_000;

extern crate alloc;

mod payload;
pub mod weights;

#[cfg(feature = "runtime-benchmarks")]
pub mod benchmarking;

#[cfg(test)]
mod mock;

#[cfg(test)]
mod tests;

use bridge_types::{H160, U256};
use frame_support::dispatch::{DispatchError, DispatchResult};
use frame_support::ensure;
use frame_support::traits::EnsureOrigin;
use frame_system::ensure_signed;
use sp_runtime::traits::StaticLookup;
use sp_std::prelude::*;

pub use weights::WeightInfo;

pub use pallet::*;

#[frame_support::pallet]
pub mod pallet {

    use crate::payload::*;

    use super::*;

    use assets::AssetIdOf;
    use bridge_types::traits::{AppRegistry, BridgeApp, MessageStatusNotifier, OutboundChannel};
    use bridge_types::types::{
        AdditionalEVMInboundData, AdditionalEVMOutboundData, AppKind, AssetKind, BridgeAppInfo,
        BridgeAssetInfo, CallOriginOutput,
    };
    use bridge_types::{EVMChainId, GenericAccount, GenericNetworkId, H256};
    use common::{AssetName, AssetSymbol, Balance};
    use frame_support::pallet_prelude::*;
    use frame_system::pallet_prelude::*;
    use frame_system::{ensure_root, RawOrigin};
    use traits::currency::MultiCurrency;

    type AccountIdOf<T> = <T as frame_system::Config>::AccountId;
    type BalanceOf<T> = <<T as assets::Config>::Currency as MultiCurrency<AccountIdOf<T>>>::Balance;

    #[pallet::pallet]
    #[pallet::generate_store(pub(super) trait Store)]
    #[pallet::without_storage_info]
    pub struct Pallet<T>(_);

    #[pallet::config]
    pub trait Config:
        frame_system::Config + assets::Config + permissions::Config + technical::Config
    {
        type RuntimeEvent: From<Event<Self>> + IsType<<Self as frame_system::Config>::RuntimeEvent>;

        type OutboundChannel: OutboundChannel<
            EVMChainId,
            Self::AccountId,
            AdditionalEVMOutboundData,
        >;

        type CallOrigin: EnsureOrigin<
<<<<<<< HEAD
            Self::Origin,
            Success = CallOriginOutput<EVMChainId, H256, AdditionalEVMInboundData>,
=======
            Self::RuntimeOrigin,
            Success = CallOriginOutput<EthNetworkId, H160, H256>,
>>>>>>> 6f4c8b4e
        >;

        type MessageStatusNotifier: MessageStatusNotifier<
            Self::AssetId,
            Self::AccountId,
            BalanceOf<Self>,
        >;

        type BridgeTechAccountId: Get<Self::TechAccountId>;

        type AppRegistry: AppRegistry<EVMChainId, H160>;

        type WeightInfo: WeightInfo;
    }

    #[pallet::hooks]
    impl<T: Config> Hooks<BlockNumberFor<T>> for Pallet<T> {}

    #[pallet::event]
    #[pallet::generate_deposit(pub(super) fn deposit_event)]
    pub enum Event<T: Config> {
        /// [network_id, asset_id, sender, recepient, amount]
        Burned(EVMChainId, AssetIdOf<T>, T::AccountId, H160, BalanceOf<T>),
        /// [network_id, asset_id, sender, recepient, amount]
        Minted(EVMChainId, AssetIdOf<T>, H160, T::AccountId, BalanceOf<T>),
        /// [network_id, sender, asset_id, amount]
        Refunded(EVMChainId, AccountIdOf<T>, AssetIdOf<T>, BalanceOf<T>),
    }

    #[pallet::storage]
    #[pallet::getter(fn app_address)]
    pub(super) type AppAddresses<T: Config> =
        StorageDoubleMap<_, Identity, EVMChainId, Identity, AssetKind, H160, OptionQuery>;

    #[pallet::storage]
    #[pallet::getter(fn asset_kind)]
    pub(super) type AssetKinds<T: Config> =
        StorageDoubleMap<_, Identity, EVMChainId, Identity, AssetIdOf<T>, AssetKind, OptionQuery>;

    #[pallet::storage]
    #[pallet::getter(fn token_address)]
    pub(super) type TokenAddresses<T: Config> =
        StorageDoubleMap<_, Identity, EVMChainId, Identity, AssetIdOf<T>, H160, OptionQuery>;

    #[pallet::storage]
    #[pallet::getter(fn asset_by_address)]
    pub(super) type AssetsByAddresses<T: Config> =
        StorageDoubleMap<_, Identity, EVMChainId, Identity, H160, AssetIdOf<T>, OptionQuery>;

    #[pallet::error]
    pub enum Error<T> {
        TokenIsNotRegistered,
        AppIsNotRegistered,
        NotEnoughFunds,
        InvalidNetwork,
        TokenAlreadyRegistered,
        AppAlreadyRegistered,
        /// Call encoding failed.
        CallEncodeFailed,
        /// Amount must be > 0
        WrongAmount,
        /// Wrong bridge request for refund
        WrongRequest,
        /// Wrong bridge request status, must be Failed
        WrongRequestStatus,
    }

    #[pallet::genesis_config]
    pub struct GenesisConfig<T: Config> {
        /// [network_id, contract, asset_kind]
        pub apps: Vec<(EVMChainId, H160, AssetKind)>,
        /// [network_id, asset_id, asset_contract, asset_kind]
        pub assets: Vec<(EVMChainId, AssetIdOf<T>, H160, AssetKind)>,
    }

    #[cfg(feature = "std")]
    impl<T: Config> Default for GenesisConfig<T> {
        fn default() -> Self {
            Self {
                apps: Default::default(),
                assets: Default::default(),
            }
        }
    }

    #[pallet::genesis_build]
    impl<T: Config> GenesisBuild<T> for GenesisConfig<T> {
        fn build(&self) {
            for (network_id, contract, asset_kind) in self.apps.iter() {
                AppAddresses::<T>::insert(network_id, asset_kind, contract);
            }
            for (network_id, asset_id, contract, asset_kind) in self.assets.iter() {
                Pallet::<T>::register_asset_inner(*network_id, *asset_id, *contract, *asset_kind)
                    .unwrap();
            }
        }
    }

    #[pallet::call]
    impl<T: Config> Pallet<T> {
        /*
        Internal calls to be used from Ethereum side.
        DON'T CHANGE ORDER
         */

        #[pallet::weight(<T as Config>::WeightInfo::mint())]
        pub fn mint(
            origin: OriginFor<T>,
            token: H160,
            sender: H160,
            recipient: <T::Lookup as StaticLookup>::Source,
            amount: U256,
        ) -> DispatchResult {
            let CallOriginOutput {
                network_id,
                message_id,
                timestamp,
                additional,
            } = T::CallOrigin::ensure_origin(origin.clone())?;
            let asset_id = AssetsByAddresses::<T>::get(network_id, token)
                // should never return this error, because called from Ethereum
                .ok_or(Error::<T>::TokenIsNotRegistered)?;
            let asset_kind = AssetKinds::<T>::get(network_id, &asset_id)
                .ok_or(Error::<T>::TokenIsNotRegistered)?;
            let app_address = AppAddresses::<T>::get(network_id, asset_kind)
                .ok_or(Error::<T>::AppIsNotRegistered)?;

            if additional.source != app_address {
                return Err(DispatchError::BadOrigin.into());
            }

            let bridge_account = Self::bridge_account()?;

            let amount: BalanceOf<T> = amount.as_u128().into();
            ensure!(amount > 0, Error::<T>::WrongAmount);
            let recipient = T::Lookup::lookup(recipient)?;
            match asset_kind {
                AssetKind::Thischain => {
                    assets::Pallet::<T>::transfer_from(
                        &asset_id,
                        &bridge_account,
                        &recipient,
                        amount,
                    )?;
                }
                AssetKind::Sidechain => {
                    assets::Pallet::<T>::mint_to(&asset_id, &bridge_account, &recipient, amount)?;
                }
            }
            T::MessageStatusNotifier::inbound_request(
                GenericNetworkId::EVM(network_id),
                message_id,
                GenericAccount::EVM(sender),
                recipient.clone(),
                asset_id,
                amount,
                timestamp,
            );
            Self::deposit_event(Event::Minted(
                network_id, asset_id, sender, recipient, amount,
            ));
            Ok(())
        }

        #[pallet::weight(<T as Config>::WeightInfo::register_asset_internal())]
        pub fn register_asset_internal(
            origin: OriginFor<T>,
            asset_id: AssetIdOf<T>,
            contract: H160,
        ) -> DispatchResult {
            let CallOriginOutput {
                network_id,
                additional,
                ..
            } = T::CallOrigin::ensure_origin(origin)?;
            let asset_kind = AppAddresses::<T>::iter_prefix(network_id)
                .find(|(_, address)| *address == additional.source)
                .ok_or(Error::<T>::AppIsNotRegistered)?
                .0;
            Self::register_asset_inner(network_id, asset_id, contract, asset_kind)?;
            Ok(())
        }

        /*
        Common exstrinsics
         */

        #[pallet::weight(<T as Config>::WeightInfo::burn())]
        pub fn burn(
            origin: OriginFor<T>,
            network_id: EVMChainId,
            asset_id: AssetIdOf<T>,
            recipient: H160,
            amount: BalanceOf<T>,
        ) -> DispatchResult {
            let who = ensure_signed(origin)?;

            Self::burn_inner(who, network_id, asset_id, recipient, amount)?;

            Ok(())
        }

        #[pallet::weight(<T as Config>::WeightInfo::register_erc20_asset())]

        pub fn register_erc20_asset(
            origin: OriginFor<T>,
            network_id: EVMChainId,
            address: H160,
            symbol: AssetSymbol,
            name: AssetName,
            decimals: u8,
        ) -> DispatchResult {
            ensure_root(origin)?;
            ensure!(
                !AssetsByAddresses::<T>::contains_key(network_id, address),
                Error::<T>::TokenAlreadyRegistered
            );
            let target = AppAddresses::<T>::get(network_id, AssetKind::Sidechain)
                .ok_or(Error::<T>::AppIsNotRegistered)?;
            let bridge_account = Self::bridge_account()?;

            let asset_id = assets::Pallet::<T>::register_from(
                &bridge_account,
                symbol,
                name,
                decimals,
                Balance::from(0u32),
                true,
                None,
                None,
            )?;

            Self::register_asset_inner(network_id, asset_id, address, AssetKind::Sidechain)?;

            let message = RegisterErc20AssetPayload { address };

            T::OutboundChannel::submit(
                network_id,
                &RawOrigin::Root,
                &message.encode().map_err(|_| Error::<T>::CallEncodeFailed)?,
                AdditionalEVMOutboundData {
                    target,
                    max_gas: 100000u64.into(),
                },
            )?;
            Ok(())
        }

        #[pallet::weight(<T as Config>::WeightInfo::register_erc20_asset())]
        pub fn register_existing_erc20_asset(
            origin: OriginFor<T>,
            network_id: EVMChainId,
            address: H160,
            asset_id: AssetIdOf<T>,
        ) -> DispatchResult {
            ensure_root(origin)?;
            ensure!(
                !AssetsByAddresses::<T>::contains_key(network_id, address),
                Error::<T>::TokenAlreadyRegistered
            );
            let target = AppAddresses::<T>::get(network_id, AssetKind::Sidechain)
                .ok_or(Error::<T>::AppIsNotRegistered)?;

            Self::register_asset_inner(network_id, asset_id, address, AssetKind::Sidechain)?;

            let message = RegisterErc20AssetPayload { address };

            T::OutboundChannel::submit(
                network_id,
                &RawOrigin::Root,
                &message.encode().map_err(|_| Error::<T>::CallEncodeFailed)?,
                AdditionalEVMOutboundData {
                    target,
                    max_gas: 100000u64.into(),
                },
            )?;
            Ok(())
        }

        #[pallet::weight(<T as Config>::WeightInfo::register_native_asset())]
        pub fn register_native_asset(
            origin: OriginFor<T>,
            network_id: EVMChainId,
            asset_id: AssetIdOf<T>,
        ) -> DispatchResult {
            ensure_root(origin)?;
            ensure!(
                !TokenAddresses::<T>::contains_key(network_id, asset_id),
                Error::<T>::TokenAlreadyRegistered
            );
            let target = AppAddresses::<T>::get(network_id, AssetKind::Thischain)
                .ok_or(Error::<T>::AppIsNotRegistered)?;
            let (asset_symbol, asset_name, ..) = assets::Pallet::<T>::get_asset_info(&asset_id);

            let message = RegisterNativeAssetPayload {
                asset_id: asset_id.into(),
                name: asset_name.0,
                symbol: asset_symbol.0,
            };

            T::OutboundChannel::submit(
                network_id,
                &RawOrigin::Root,
                &message.encode().map_err(|_| Error::<T>::CallEncodeFailed)?,
                AdditionalEVMOutboundData {
                    target,
                    max_gas: 2000000u64.into(),
                },
            )?;
            Ok(())
        }

        #[pallet::weight(<T as Config>::WeightInfo::register_native_app())]
        pub fn register_native_app(
            origin: OriginFor<T>,
            network_id: EVMChainId,
            contract: H160,
        ) -> DispatchResult {
            ensure_root(origin)?;
            ensure!(
                !AppAddresses::<T>::contains_key(network_id, AssetKind::Thischain),
                Error::<T>::AppAlreadyRegistered
            );
            AppAddresses::<T>::insert(network_id, AssetKind::Thischain, contract);
            T::AppRegistry::register_app(network_id, contract)?;
            Ok(())
        }

        #[pallet::weight(<T as Config>::WeightInfo::register_erc20_app())]
        pub fn register_erc20_app(
            origin: OriginFor<T>,
            network_id: EVMChainId,
            contract: H160,
        ) -> DispatchResult {
            ensure_root(origin)?;
            ensure!(
                !AppAddresses::<T>::contains_key(network_id, AssetKind::Sidechain),
                Error::<T>::AppAlreadyRegistered
            );
            AppAddresses::<T>::insert(network_id, AssetKind::Sidechain, contract);
            T::AppRegistry::register_app(network_id, contract)?;
            Ok(())
        }
    }

    impl<T: Config> Pallet<T> {
        pub fn register_asset_inner(
            network_id: EVMChainId,
            asset_id: AssetIdOf<T>,
            contract: H160,
            asset_kind: AssetKind,
        ) -> DispatchResult {
            ensure!(
                AppAddresses::<T>::contains_key(network_id, asset_kind),
                Error::<T>::AppIsNotRegistered
            );
            ensure!(
                !TokenAddresses::<T>::contains_key(network_id, asset_id),
                Error::<T>::TokenAlreadyRegistered
            );
            let bridge_account = Self::bridge_account()?;
            TokenAddresses::<T>::insert(network_id, asset_id, contract);
            AssetsByAddresses::<T>::insert(network_id, contract, asset_id);
            AssetKinds::<T>::insert(network_id, asset_id, asset_kind);

            // Err when permission already exists
            for permission_id in [permissions::BURN, permissions::MINT] {
                let _ = permissions::Pallet::<T>::assign_permission(
                    bridge_account.clone(),
                    &bridge_account,
                    permission_id,
                    permissions::Scope::Limited(common::hash(&asset_id)),
                );
            }
            Ok(())
        }

        fn bridge_account() -> Result<T::AccountId, DispatchError> {
            Ok(technical::Pallet::<T>::tech_account_id_to_account_id(
                &T::BridgeTechAccountId::get(),
            )?)
        }

        pub fn burn_inner(
            who: T::AccountId,
            network_id: EVMChainId,
            asset_id: AssetIdOf<T>,
            recipient: H160,
            amount: BalanceOf<T>,
        ) -> Result<H256, DispatchError> {
            ensure!(amount > 0, Error::<T>::WrongAmount);
            let asset_kind = AssetKinds::<T>::get(network_id, &asset_id)
                .ok_or(Error::<T>::TokenIsNotRegistered)?;
            let target = AppAddresses::<T>::get(network_id, asset_kind)
                .ok_or(Error::<T>::AppIsNotRegistered)?;
            let bridge_account = Self::bridge_account()?;

            match asset_kind {
                AssetKind::Sidechain => {
                    assets::Pallet::<T>::burn_from(&asset_id, &bridge_account, &who, amount)?;
                }
                AssetKind::Thischain => {
                    assets::Pallet::<T>::transfer_from(&asset_id, &who, &bridge_account, amount)?;
                }
            }

            let token_address = TokenAddresses::<T>::get(network_id, &asset_id)
                .ok_or(Error::<T>::TokenIsNotRegistered)?;

            let message = MintPayload {
                token: token_address,
                sender: who.clone(),
                recipient: recipient.clone(),
                amount: amount.into(),
            };

            let message_id = T::OutboundChannel::submit(
                network_id,
                &RawOrigin::Signed(who.clone()),
                &message.encode().map_err(|_| Error::<T>::CallEncodeFailed)?,
                AdditionalEVMOutboundData {
                    target,
                    max_gas: TRANSFER_MAX_GAS.into(),
                },
            )?;
            T::MessageStatusNotifier::outbound_request(
                GenericNetworkId::EVM(network_id),
                message_id,
                who.clone(),
                GenericAccount::EVM(recipient),
                asset_id,
                amount,
            );
            Self::deposit_event(Event::Burned(network_id, asset_id, who, recipient, amount));

            Ok(message_id)
        }

        pub fn refund_inner(
            network_id: EVMChainId,
            recipient: T::AccountId,
            asset_id: AssetIdOf<T>,
            amount: BalanceOf<T>,
        ) -> DispatchResult {
            ensure!(amount > 0, Error::<T>::WrongAmount);

            let asset_kind = AssetKinds::<T>::get(network_id, &asset_id)
                .ok_or(Error::<T>::TokenIsNotRegistered)?;
            let bridge_account = Self::bridge_account()?;
            match asset_kind {
                AssetKind::Thischain => {
                    assets::Pallet::<T>::transfer_from(
                        &asset_id,
                        &bridge_account,
                        &recipient,
                        amount,
                    )?;
                }
                AssetKind::Sidechain => {
                    assets::Pallet::<T>::mint_to(&asset_id, &bridge_account, &recipient, amount)?;
                }
            }

            Self::deposit_event(Event::Refunded(
                network_id,
                recipient.clone(),
                asset_id,
                amount,
            ));

            Ok(())
        }
    }

    impl<T: Config> BridgeApp<EVMChainId, T::AccountId, H160, T::AssetId, Balance> for Pallet<T> {
        fn is_asset_supported(network_id: EVMChainId, asset_id: T::AssetId) -> bool {
            TokenAddresses::<T>::get(network_id, asset_id).is_some()
        }

        fn transfer(
            network_id: EVMChainId,
            asset_id: T::AssetId,
            sender: T::AccountId,
            recipient: H160,
            amount: Balance,
        ) -> Result<H256, DispatchError> {
            Pallet::<T>::burn_inner(sender, network_id, asset_id, recipient, amount)
        }

        fn refund(
            network_id: EVMChainId,
            _message_id: H256,
            recipient: T::AccountId,
            asset_id: AssetIdOf<T>,
            amount: Balance,
        ) -> DispatchResult {
            Pallet::<T>::refund_inner(network_id, recipient, asset_id, amount)
        }

        fn list_supported_assets(network_id: EVMChainId) -> Vec<BridgeAssetInfo<T::AssetId>> {
            AssetKinds::<T>::iter_prefix(network_id)
                .map(|(asset_id, asset_kind)| {
                    let app_kind = match asset_kind {
                        AssetKind::Thischain => AppKind::SidechainApp,
                        AssetKind::Sidechain => AppKind::ERC20App,
                    };
                    TokenAddresses::<T>::get(network_id, &asset_id)
                        .map(|evm_address| {
                            Some(BridgeAssetInfo {
                                asset_id,
                                app_kind,
                                evm_address: Some(evm_address),
                            })
                        })
                        .unwrap_or_default()
                })
                .flatten()
                .collect()
        }

        fn list_apps(network_id: EVMChainId) -> Vec<BridgeAppInfo> {
            AppAddresses::<T>::iter_prefix(network_id)
                .map(|(asset_kind, evm_address)| {
                    let app_kind = match asset_kind {
                        AssetKind::Thischain => AppKind::SidechainApp,
                        AssetKind::Sidechain => AppKind::ERC20App,
                    };
                    BridgeAppInfo {
                        app_kind,
                        evm_address,
                    }
                })
                .collect()
        }
    }
}<|MERGE_RESOLUTION|>--- conflicted
+++ resolved
@@ -84,13 +84,8 @@
         >;
 
         type CallOrigin: EnsureOrigin<
-<<<<<<< HEAD
-            Self::Origin,
+            Self::RuntimeOrigin,
             Success = CallOriginOutput<EVMChainId, H256, AdditionalEVMInboundData>,
-=======
-            Self::RuntimeOrigin,
-            Success = CallOriginOutput<EthNetworkId, H160, H256>,
->>>>>>> 6f4c8b4e
         >;
 
         type MessageStatusNotifier: MessageStatusNotifier<

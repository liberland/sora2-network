use super::*;
use currencies::BasicCurrencyAdapter;

use bridge_types::traits::OutboundChannel;
use bridge_types::{H160, H256};
use common::mock::ExistentialDeposits;
use common::{Amount, AssetId32, AssetName, AssetSymbol, Balance, DEXId, FromGenericPair, XOR};
use frame_support::assert_noop;
use frame_support::dispatch::DispatchError;
use frame_support::traits::{Everything, GenesisBuild};
use frame_support::{assert_ok, parameter_types};
use frame_system::RawOrigin;
use sp_keyring::AccountKeyring as Keyring;
use sp_runtime::testing::Header;
use sp_runtime::traits::{BlakeTwo256, IdentifyAccount, IdentityLookup, Keccak256, Verify};
use sp_runtime::{AccountId32, MultiSignature};
use sp_std::convert::From;

use crate as bridge_outbound_channel;

type UncheckedExtrinsic = frame_system::mocking::MockUncheckedExtrinsic<Test>;
type Block = frame_system::mocking::MockBlock<Test>;

const BASE_NETWORK_ID: EthNetworkId = EthNetworkId::zero();

frame_support::construct_runtime!(
    pub enum Test where
        Block = Block,
        NodeBlock = Block,
        UncheckedExtrinsic = UncheckedExtrinsic,
    {
        System: frame_system::{Pallet, Call, Storage, Event<T>},
        Assets: assets::{Pallet, Call, Storage, Event<T>},
        Tokens: tokens::{Pallet, Call, Config<T>, Storage, Event<T>},
        Currencies: currencies::{Pallet, Call, Storage},
        Technical: technical::{Pallet, Call, Config<T>, Event<T>},
        Balances: pallet_balances::{Pallet, Call, Storage, Event<T>},
        Permissions: permissions::{Pallet, Call, Config<T>, Storage, Event<T>},
        BridgeOutboundChannel: bridge_outbound_channel::{Pallet, Call, Config<T>, Storage, Event<T>},
    }
);

pub type Signature = MultiSignature;
pub type AccountId = <<Signature as Verify>::Signer as IdentifyAccount>::AccountId;

parameter_types! {
    pub const BlockHashCount: u64 = 250;
}

impl frame_system::Config for Test {
    type BaseCallFilter = Everything;
    type BlockWeights = ();
    type BlockLength = ();
    type RuntimeOrigin = RuntimeOrigin;
    type RuntimeCall = RuntimeCall;
    type Index = u64;
    type BlockNumber = u64;
    type Hash = H256;
    type Hashing = BlakeTwo256;
    type AccountId = AccountId;
    type Lookup = IdentityLookup<Self::AccountId>;
    type Header = Header;
    type RuntimeEvent = RuntimeEvent;
    type BlockHashCount = BlockHashCount;
    type DbWeight = ();
    type Version = ();
    type PalletInfo = PalletInfo;
    type AccountData = pallet_balances::AccountData<Balance>;
    type OnNewAccount = ();
    type OnKilledAccount = ();
    type SystemWeightInfo = ();
    type SS58Prefix = ();
    type OnSetCode = ();
    type MaxConsumers = frame_support::traits::ConstU32<65536>;
}

impl common::Config for Test {
    type DEXId = common::DEXId;
    type LstId = common::LiquiditySourceType;
}

impl permissions::Config for Test {
    type RuntimeEvent = RuntimeEvent;
}

parameter_types! {
    pub const ExistentialDeposit: u128 = 0;
}

impl pallet_balances::Config for Test {
    type Balance = Balance;
    type RuntimeEvent = RuntimeEvent;
    type DustRemoval = ();
    type ExistentialDeposit = ExistentialDeposit;
    type AccountStore = System;
    type WeightInfo = ();
    type MaxLocks = ();
    type MaxReserves = ();
    type ReserveIdentifier = ();
}

impl tokens::Config for Test {
    type RuntimeEvent = RuntimeEvent;
    type Balance = Balance;
    type Amount = Amount;
    type CurrencyId = <Test as assets::Config>::AssetId;
    type WeightInfo = ();
    type ExistentialDeposits = ExistentialDeposits;
    type OnDust = ();
    type OnSlash = ();
    type OnDeposit = ();
    type OnTransfer = ();
    type MaxLocks = ();
    type MaxReserves = ();
    type ReserveIdentifier = ();
    type OnNewTokenAccount = ();
    type OnKilledTokenAccount = ();
    type DustRemovalWhitelist = Everything;
}

impl currencies::Config for Test {
    type MultiCurrency = Tokens;
    type NativeCurrency = BasicCurrencyAdapter<Test, Balances, Amount, u64>;
    type GetNativeCurrencyId = <Test as assets::Config>::GetBaseAssetId;
    type WeightInfo = ();
}
parameter_types! {
    pub const GetBaseAssetId: AssetId = XOR;
    pub GetTeamReservesAccountId: AccountId = AccountId32::from([0; 32]);
}

type AssetId = AssetId32<common::PredefinedAssetId>;

impl assets::Config for Test {
    type RuntimeEvent = RuntimeEvent;
    type ExtraAccountId = [u8; 32];
    type ExtraAssetRecordArg =
        common::AssetIdExtraAssetRecordArg<DEXId, common::LiquiditySourceType, [u8; 32]>;
    type AssetId = AssetId;
    type GetBaseAssetId = GetBaseAssetId;
    type Currency = currencies::Pallet<Test>;
    type GetTeamReservesAccountId = GetTeamReservesAccountId;
    type WeightInfo = ();
    type GetTotalBalance = ();
}

parameter_types! {
    pub const MaxMessagePayloadSize: u64 = 128;
    pub const MaxMessagesPerCommit: u64 = 5;
    pub const MaxTotalGasLimit: u64 = 5_000_000;
    pub GetTrustlessBridgeFeesTechAccountId: TechAccountId = {
        let tech_account_id = TechAccountId::from_generic_pair(
            bridge_types::types::TECH_ACCOUNT_PREFIX.to_vec(),
            bridge_types::types::TECH_ACCOUNT_FEES.to_vec(),
        );
        tech_account_id
    };
    pub GetTrustlessBridgeFeesAccountId: AccountId = {
        let tech_account_id = GetTrustlessBridgeFeesTechAccountId::get();
        let account_id =
            technical::Pallet::<Test>::tech_account_id_to_account_id(&tech_account_id)
                .expect("Failed to get ordinary account id for technical account id.");
        account_id
    };
}

impl bridge_outbound_channel::Config for Test {
    const INDEXING_PREFIX: &'static [u8] = b"commitment";
    type RuntimeEvent = RuntimeEvent;
    type Hashing = Keccak256;
    type MaxMessagePayloadSize = MaxMessagePayloadSize;
    type MaxMessagesPerCommit = MaxMessagesPerCommit;
    type MaxTotalGasLimit = MaxTotalGasLimit;
    type FeeCurrency = ();
    type FeeTechAccountId = GetTrustlessBridgeFeesTechAccountId;
    type MessageStatusNotifier = ();
    type WeightInfo = ();
}

pub type TechAccountId = common::TechAccountId<AccountId, TechAssetId, DEXId>;
pub type TechAssetId = common::TechAssetId<common::PredefinedAssetId>;

impl technical::Config for Test {
    type RuntimeEvent = RuntimeEvent;
    type TechAssetId = TechAssetId;
    type TechAccountId = TechAccountId;
    type Trigger = ();
    type Condition = ();
    type SwapAction = ();
}

pub fn new_tester() -> sp_io::TestExternalities {
    let mut storage = frame_system::GenesisConfig::default()
        .build_storage::<Test>()
        .unwrap();

    technical::GenesisConfig::<Test> {
        register_tech_accounts: vec![(
            GetTrustlessBridgeFeesAccountId::get(),
            GetTrustlessBridgeFeesTechAccountId::get(),
        )],
    }
    .assimilate_storage(&mut storage)
    .unwrap();

    let config: bridge_outbound_channel::GenesisConfig<Test> =
        bridge_outbound_channel::GenesisConfig {
            interval: 10u32.into(),
            fee: 100u32.into(),
        };
    config.assimilate_storage(&mut storage).unwrap();

    let bob: AccountId = Keyring::Bob.into();

    pallet_balances::GenesisConfig::<Test> {
        balances: vec![(bob.clone(), 1u32.into())],
    }
    .assimilate_storage(&mut storage)
    .unwrap();

    assets::GenesisConfig::<Test> {
        endowed_assets: vec![(
            XOR.into(),
            bob,
            AssetSymbol(b"XOR".to_vec()),
            AssetName(b"SORA".to_vec()),
            18,
            0,
            true,
            None,
            None,
        )],
    }
    .assimilate_storage(&mut storage)
    .unwrap();

    let mut ext: sp_io::TestExternalities = storage.into();

    ext.execute_with(|| System::set_block_number(1));
    ext
}

#[test]
fn test_submit() {
    new_tester().execute_with(|| {
        let target = H160::zero();
        let who: AccountId = Keyring::Bob.into();

        // Deposit enough money to cover fees
        Assets::mint_to(&XOR, &who, &who, 300u32.into()).unwrap();

        assert_ok!(BridgeOutboundChannel::submit(
            BASE_NETWORK_ID,
            &RawOrigin::Signed(who.clone()),
            target,
            100000.into(),
            &vec![0, 1, 2]
        ));
        assert_eq!(<ChannelNonces<Test>>::get(BASE_NETWORK_ID), 1);

        assert_ok!(BridgeOutboundChannel::submit(
            BASE_NETWORK_ID,
            &RawOrigin::Signed(who),
            target,
            100000.into(),
            &vec![0, 1, 2]
        ));
        assert_eq!(<ChannelNonces<Test>>::get(BASE_NETWORK_ID), 2);
    });
}

#[test]
#[ignore]
fn test_submit_fees_burned() {
    new_tester().execute_with(|| {
        let target = H160::zero();
        let who: AccountId = Keyring::Bob.into();

        // Deposit enough money to cover fees
        Assets::mint_to(&XOR, &who, &who, 300u32.into()).unwrap();
        let old_balance = Assets::total_balance(&XOR, &who).unwrap();

        assert_ok!(BridgeOutboundChannel::submit(
            BASE_NETWORK_ID,
            &RawOrigin::Signed(who.clone()),
            target,
            100000.into(),
            &vec![0, 1, 2]
        ));
        assert_eq!(
            Assets::total_balance(&XOR, &who).unwrap(),
            old_balance - 100
        );
    })
}

#[test]
#[ignore]
fn test_submit_not_enough_funds() {
    new_tester().execute_with(|| {
        let target = H160::zero();
        let who: AccountId = Keyring::Bob.into();

        Assets::mint_to(&XOR, &who, &who, 50u32.into()).unwrap();

        assert_noop!(
            BridgeOutboundChannel::submit(
                BASE_NETWORK_ID,
                &RawOrigin::Signed(who),
                target,
                100000.into(),
                &vec![0, 1, 2]
            ),
            pallet_balances::Error::<Test>::InsufficientBalance
        );
    })
}

#[test]
fn test_submit_exceeds_queue_limit() {
    new_tester().execute_with(|| {
        let target = H160::zero();
        let who: AccountId = Keyring::Bob.into();

        // Deposit enough money to cover fees
        Assets::mint_to(&XOR, &who, &who, 1000u32.into()).unwrap();

        let max_messages = MaxMessagesPerCommit::get();
        (0..max_messages).for_each(|_| {
            BridgeOutboundChannel::submit(
                BASE_NETWORK_ID,
                &RawOrigin::Signed(who.clone()),
                target,
                100000.into(),
                &vec![0, 1, 2],
            )
            .unwrap();
        });

        assert_noop!(
            BridgeOutboundChannel::submit(
                BASE_NETWORK_ID,
                &RawOrigin::Signed(who),
                target,
                100000.into(),
                &vec![0, 1, 2]
            ),
            Error::<Test>::QueueSizeLimitReached,
        );
    })
}

#[test]
fn test_set_fee_not_authorized() {
    new_tester().execute_with(|| {
        let bob: AccountId = Keyring::Bob.into();
<<<<<<< HEAD
        common::assert_noop_transactional!(
            BridgeOutboundChannel::set_fee(RuntimeOrigin::signed(bob), 1000u32.into()),
=======
        assert_noop!(
            BridgeOutboundChannel::set_fee(Origin::signed(bob), 1000u32.into()),
>>>>>>> e36aa5f6
            DispatchError::BadOrigin
        );
    });
}

#[test]
fn test_submit_exceeds_payload_limit() {
    new_tester().execute_with(|| {
        let target = H160::zero();
        let who: AccountId = Keyring::Bob.into();

        let max_payload_bytes = MaxMessagePayloadSize::get();
        let payload: Vec<u8> = (0..).take(max_payload_bytes as usize + 1).collect();

        assert_noop!(
            BridgeOutboundChannel::submit(
                BASE_NETWORK_ID,
                &RawOrigin::Signed(who),
                target,
                100000.into(),
                payload.as_slice()
            ),
            Error::<Test>::PayloadTooLarge,
        );
    })
}

#[test]
fn test_submit_fails_on_nonce_overflow() {
    new_tester().execute_with(|| {
        let target = H160::zero();
        let who: AccountId = Keyring::Bob.into();

        <ChannelNonces<Test>>::insert(BASE_NETWORK_ID, u64::MAX);
        assert_noop!(
            BridgeOutboundChannel::submit(
                BASE_NETWORK_ID,
                &RawOrigin::Signed(who),
                target,
                100000.into(),
                &vec![0, 1, 2]
            ),
            Error::<Test>::Overflow,
        );
    });
}<|MERGE_RESOLUTION|>--- conflicted
+++ resolved
@@ -354,13 +354,8 @@
 fn test_set_fee_not_authorized() {
     new_tester().execute_with(|| {
         let bob: AccountId = Keyring::Bob.into();
-<<<<<<< HEAD
-        common::assert_noop_transactional!(
+        assert_noop!(
             BridgeOutboundChannel::set_fee(RuntimeOrigin::signed(bob), 1000u32.into()),
-=======
-        assert_noop!(
-            BridgeOutboundChannel::set_fee(Origin::signed(bob), 1000u32.into()),
->>>>>>> e36aa5f6
             DispatchError::BadOrigin
         );
     });

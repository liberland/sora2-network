// This file is part of the SORA network and Polkaswap app.

// Copyright (c) 2020, 2021, Polka Biome Ltd. All rights reserved.
// SPDX-License-Identifier: BSD-4-Clause

// Redistribution and use in source and binary forms, with or without modification,
// are permitted provided that the following conditions are met:

// Redistributions of source code must retain the above copyright notice, this list
// of conditions and the following disclaimer.
// Redistributions in binary form must reproduce the above copyright notice, this
// list of conditions and the following disclaimer in the documentation and/or other
// materials provided with the distribution.
//
// All advertising materials mentioning features or use of this software must display
// the following acknowledgement: This product includes software developed by Polka Biome
// Ltd., SORA, and Polkaswap.
//
// Neither the name of the Polka Biome Ltd. nor the names of its contributors may be used
// to endorse or promote products derived from this software without specific prior written permission.

// THIS SOFTWARE IS PROVIDED BY Polka Biome Ltd. AS IS AND ANY EXPRESS OR IMPLIED WARRANTIES,
// INCLUDING, BUT NOT LIMITED TO, THE IMPLIED WARRANTIES OF MERCHANTABILITY AND FITNESS FOR
// A PARTICULAR PURPOSE ARE DISCLAIMED. IN NO EVENT SHALL Polka Biome Ltd. BE LIABLE FOR ANY
// DIRECT, INDIRECT, INCIDENTAL, SPECIAL, EXEMPLARY, OR CONSEQUENTIAL DAMAGES (INCLUDING,
// BUT NOT LIMITED TO, PROCUREMENT OF SUBSTITUTE GOODS OR SERVICES; LOSS OF USE, DATA, OR PROFITS;
// OR BUSINESS INTERRUPTION) HOWEVER CAUSED AND ON ANY THEORY OF LIABILITY, WHETHER IN CONTRACT,
// STRICT LIABILITY, OR TORT (INCLUDING NEGLIGENCE OR OTHERWISE) ARISING IN ANY WAY OUT OF THE
// USE OF THIS SOFTWARE, EVEN IF ADVISED OF THE POSSIBILITY OF SUCH DAMAGE.

use frame_support::dispatch::DispatchResult;
use frame_support::weights::Weight;
use frame_support::{dispatch, ensure};

use common::prelude::{Balance, FixedWrapper};

use crate::{to_balance, to_fixed_wrapper, TotalIssuances};

use crate::aliases::{AccountIdOf, AssetIdOf, TechAccountIdOf};
use crate::{Config, Error, Module, MIN_LIQUIDITY};

use crate::bounds::*;
use crate::operations::*;

impl<T: Config> common::SwapRulesValidation<AccountIdOf<T>, TechAccountIdOf<T>, T>
    for DepositLiquidityAction<AssetIdOf<T>, AccountIdOf<T>, TechAccountIdOf<T>>
{
    fn is_abstract_checking(&self) -> bool {
        (self.source.0).amount == Bounds::Dummy || (self.source.1).amount == Bounds::Dummy
    }

    fn prepare_and_validate(&mut self, source_opt: Option<&AccountIdOf<T>>) -> DispatchResult {
        let abstract_checking = source_opt.is_none() || common::SwapRulesValidation::<AccountIdOf<T>, TechAccountIdOf<T>, T>::is_abstract_checking(self);

        // Check that client account is same as source, because signature is checked for source.
        // Signature checking is used in extrinsics for example, and source is derived from origin.
        // TODO: In general case it is possible to use different client account, for example if
        // signature of source is legal for some source accounts.
        if !abstract_checking {
            let source = source_opt.unwrap();
            match &self.client_account {
                // Just use `client_account` as copy of source.
                None => {
                    self.client_account = Some(source.clone());
                }
                Some(ca) => {
                    if ca != source {
                        Err(Error::<T>::SourceAndClientAccountDoNotMatchAsEqual)?;
                    }
                }
            }

            // Dealing with receiver account, for example case then not swapping to self, but to
            // other account.
            match &self.receiver_account {
                // Just use `client_account` as same account, swapping to self.
                None => {
                    self.receiver_account = self.client_account.clone();
                }
                _ => (),
            }
        }

        let pool_account_repr_sys =
            technical::Module::<T>::tech_account_id_to_account_id(&self.pool_account)?;
        // Check that pool account is valid.
        Module::<T>::is_pool_account_valid_for(self.source.0.asset, &self.pool_account)?;

        // Balance of source account for asset pair.
        let (balance_bs, balance_ts) = if abstract_checking {
            (None, None)
        } else {
            let source = source_opt.unwrap();
            (
                Some(<assets::Module<T>>::free_balance(
                    &self.source.0.asset,
                    &source,
                )?),
                Some(<assets::Module<T>>::free_balance(
                    &self.source.1.asset,
                    &source,
                )?),
            )
        };

        if !abstract_checking && (balance_bs.unwrap() <= 0 || balance_ts.unwrap() <= 0) {
            Err(Error::<T>::AccountBalanceIsInvalid)?;
        }

        // Balance of pool account for asset pair basic asset.
        let balance_bp =
            <assets::Module<T>>::free_balance(&self.source.0.asset, &pool_account_repr_sys)?;
        // Balance of pool account for asset pair target asset.
        let balance_tp =
            <assets::Module<T>>::free_balance(&self.source.1.asset, &pool_account_repr_sys)?;

        let mut empty_pool = false;
        if balance_bp == 0 && balance_tp == 0 {
            empty_pool = true;
        } else if balance_bp == 0 {
            Err(Error::<T>::PoolIsInvalid)?;
        } else if balance_tp == 0 {
            Err(Error::<T>::PoolIsInvalid)?;
        }

        #[allow(unused_variables)]
        let mut init_x = 0;
        #[allow(unused_variables)]
        let mut init_y = 0;
        if !abstract_checking && empty_pool {
            // Convertation from `Bounds` to `Option` is used here, and it is posible that value
            // None value returned from conversion.
            init_x = Option::<Balance>::from((self.source.0).amount)
                .ok_or(Error::<T>::InitialLiqudityDepositRatioMustBeDefined)?;
            init_y = Option::<Balance>::from((self.source.1).amount)
                .ok_or(Error::<T>::InitialLiqudityDepositRatioMustBeDefined)?;
        }

        // FixedWrapper version of variables.
        let fxw_balance_bp = FixedWrapper::from(balance_bp);
        let fxw_balance_tp = FixedWrapper::from(balance_tp);

        // Product of pool pair amounts to get k value.
        let pool_k = {
            if empty_pool {
                if abstract_checking {
                    None
                } else {
                    let fxw_value =
                        to_fixed_wrapper!(init_x).multiply_and_sqrt(&to_fixed_wrapper!(init_y));
                    let value = to_balance!(fxw_value.clone());
                    Some(value)
                }
            } else {
                let fxw_value: FixedWrapper = fxw_balance_bp.multiply_and_sqrt(&fxw_balance_tp);
                let value = to_balance!(fxw_value.clone());
                Some(value)
            }
        };

        if !abstract_checking {
            if empty_pool {
                self.pool_tokens = pool_k.unwrap();
            } else {
                match (self.source.0.amount, self.source.1.amount) {
                    (
                        Bounds::RangeFromDesiredToMin(xdes, xmin),
                        Bounds::RangeFromDesiredToMin(ydes, ymin),
                    ) => {
                        ensure!(
                            xdes >= xmin && ydes >= ymin,
                            Error::<T>::RangeValuesIsInvalid
                        );

                        // Adding min liquidity to pretend that initial provider has locked amount,
                        // which actually is not reflected in total supply.
<<<<<<< HEAD
                        let total_iss = assets::Module::<T>::total_issuance(&repr_k_asset_id)?
=======
                        let total_iss = TotalIssuances::<T>::get(&pool_account_repr_sys)
                            .ok_or(Error::<T>::PoolIsInvalid)?;
                        let total_iss = total_iss
>>>>>>> f554ed09
                            .checked_add(MIN_LIQUIDITY)
                            .ok_or(Error::<T>::PoolTokenSupplyOverflow)?;

                        let (calc_xdes, calc_ydes, calc_marker) =
                            Module::<T>::calc_deposit_liquidity_1(
                                total_iss, balance_bp, balance_tp, xdes, ydes, xmin, ymin,
                            )?;

                        self.source.0.amount = Bounds::Calculated(calc_xdes);
                        self.source.1.amount = Bounds::Calculated(calc_ydes);
                        self.pool_tokens = calc_marker;
                    }
                    // Case then no amount is specified (or something needed is not specified),
                    // impossible to decide any amounts.
                    _ => {
                        Err(Error::<T>::ImpossibleToDecideDepositLiquidityAmounts)?;
                    }
                }
            }
        }

        // Recommended minimum liquidity, will be used if not specified or for checking if specified.
        let recom_min_liquidity = MIN_LIQUIDITY;
        // Set recommended or check that `min_liquidity` is correct.
        match self.min_liquidity {
            // Just set it here if it not specified, this is usual case.
            None => {
                self.min_liquidity = Some(recom_min_liquidity);
            }
            // Case with source user `min_liquidity` is set, checking that it is not smaller.
            Some(min_liquidity) => {
                if min_liquidity < recom_min_liquidity {
                    Err(Error::<T>::PairSwapActionMinimumLiquidityIsSmallerThanRecommended)?
                }
            }
        }

        //TODO: for abstract_checking, check that is enough liquidity in pool.
        if !abstract_checking {
            // Get required values, now it is always Some, it is safe to unwrap().
            let min_liquidity = self.min_liquidity.unwrap();
            let base_amount = (self.source.0).amount.unwrap();
            let target_amount = (self.source.1).amount.unwrap();
            // Checking by minimum liquidity.
            if min_liquidity > pool_k.unwrap() && self.pool_tokens < min_liquidity - pool_k.unwrap()
            {
                Err(Error::<T>::DestinationAmountOfLiquidityIsNotLargeEnough)?;
            }
            // Checking that balances if correct and large enough for amounts.
            if balance_bs.unwrap() < base_amount {
                Err(Error::<T>::SourceBaseAmountIsNotLargeEnough)?;
            }
            if balance_ts.unwrap() < target_amount {
                Err(Error::<T>::TargetBaseAmountIsNotLargeEnough)?;
            }
        }

        if empty_pool {
            // Previous checks guarantee that unwrap and subtraction are safe.
            self.pool_tokens -= self.min_liquidity.unwrap();
        }

        Ok(())
    }
    fn instant_auto_claim_used(&self) -> bool {
        true
    }
    fn triggered_auto_claim_used(&self) -> bool {
        false
    }
    fn is_able_to_claim(&self) -> bool {
        true
    }
}

impl<T: Config> common::SwapAction<AccountIdOf<T>, TechAccountIdOf<T>, T>
    for DepositLiquidityAction<AssetIdOf<T>, AccountIdOf<T>, TechAccountIdOf<T>>
{
    fn reserve(&self, source: &AccountIdOf<T>) -> dispatch::DispatchResult {
        ensure!(
            Some(source) == self.client_account.as_ref(),
            Error::<T>::SourceAndClientAccountDoNotMatchAsEqual
        );
        let pool_account_repr_sys =
            technical::Module::<T>::tech_account_id_to_account_id(&self.pool_account)?;
        technical::Module::<T>::transfer_in(
            &(self.source.0).asset,
            &source,
            &self.pool_account,
            (self.source.0).amount.unwrap(),
        )?;
        technical::Module::<T>::transfer_in(
            &(self.source.1).asset,
            &source,
            &self.pool_account,
            (self.source.1).amount.unwrap(),
        )?;
        Module::<T>::mint(
            &pool_account_repr_sys,
            self.receiver_account.as_ref().unwrap(),
            self.pool_tokens,
        )?;
        let balance_a =
            <assets::Module<T>>::free_balance(&self.source.0.asset, &pool_account_repr_sys)?;
        let balance_b =
            <assets::Module<T>>::free_balance(&self.source.1.asset, &pool_account_repr_sys)?;
        Module::<T>::update_reserves(
            &self.source.0.asset,
            &self.source.1.asset,
            (&balance_a, &balance_b),
        );
        Ok(())
    }
    fn claim(&self, _source: &AccountIdOf<T>) -> bool {
        true
    }
    fn weight(&self) -> Weight {
        unimplemented!()
    }
    fn cancel(&self, _source: &AccountIdOf<T>) {
        unimplemented!()
    }
}<|MERGE_RESOLUTION|>--- conflicted
+++ resolved
@@ -174,13 +174,9 @@
 
                         // Adding min liquidity to pretend that initial provider has locked amount,
                         // which actually is not reflected in total supply.
-<<<<<<< HEAD
-                        let total_iss = assets::Module::<T>::total_issuance(&repr_k_asset_id)?
-=======
                         let total_iss = TotalIssuances::<T>::get(&pool_account_repr_sys)
                             .ok_or(Error::<T>::PoolIsInvalid)?;
                         let total_iss = total_iss
->>>>>>> f554ed09
                             .checked_add(MIN_LIQUIDITY)
                             .ok_or(Error::<T>::PoolTokenSupplyOverflow)?;
 

// This file is part of the SORA network and Polkaswap app.

// Copyright (c) 2020, 2021, Polka Biome Ltd. All rights reserved.
// SPDX-License-Identifier: BSD-4-Clause

// Redistribution and use in source and binary forms, with or without modification,
// are permitted provided that the following conditions are met:

// Redistributions of source code must retain the above copyright notice, this list
// of conditions and the following disclaimer.
// Redistributions in binary form must reproduce the above copyright notice, this
// list of conditions and the following disclaimer in the documentation and/or other
// materials provided with the distribution.
//
// All advertising materials mentioning features or use of this software must display
// the following acknowledgement: This product includes software developed by Polka Biome
// Ltd., SORA, and Polkaswap.
//
// Neither the name of the Polka Biome Ltd. nor the names of its contributors may be used
// to endorse or promote products derived from this software without specific prior written permission.

// THIS SOFTWARE IS PROVIDED BY Polka Biome Ltd. AS IS AND ANY EXPRESS OR IMPLIED WARRANTIES,
// INCLUDING, BUT NOT LIMITED TO, THE IMPLIED WARRANTIES OF MERCHANTABILITY AND FITNESS FOR
// A PARTICULAR PURPOSE ARE DISCLAIMED. IN NO EVENT SHALL Polka Biome Ltd. BE LIABLE FOR ANY
// DIRECT, INDIRECT, INCIDENTAL, SPECIAL, EXEMPLARY, OR CONSEQUENTIAL DAMAGES (INCLUDING,
// BUT NOT LIMITED TO, PROCUREMENT OF SUBSTITUTE GOODS OR SERVICES; LOSS OF USE, DATA, OR PROFITS;
// OR BUSINESS INTERRUPTION) HOWEVER CAUSED AND ON ANY THEORY OF LIABILITY, WHETHER IN CONTRACT,
// STRICT LIABILITY, OR TORT (INCLUDING NEGLIGENCE OR OTHERWISE) ARISING IN ANY WAY OUT OF THE
// USE OF THIS SOFTWARE, EVEN IF ADVISED OF THE POSSIBILITY OF SUCH DAMAGE.

use crate::offchain::SignatureParams;
use crate::requests::{Assets, RequestStatus};
use crate::util::{get_bridge_account, Decoder};
use crate::{
    types, AssetIdOf, AssetKind, BridgeNetworkId, BridgeSignatureVersion, BridgeSignatureVersions,
    BridgeStatus, BridgeTimepoint, Config, Error, EthAddress, OffchainRequest, OutgoingRequest,
    Pallet, RequestStatuses, MAX_PEERS, MIN_PEERS,
};
use alloc::collections::BTreeSet;
use alloc::string::String;
use codec::{Decode, Encode};
use common::prelude::Balance;
#[cfg(feature = "std")]
use common::utils::string_serialization;
use common::{AssetName, AssetSymbol, VAL, XOR};
use ethabi::{FixedBytes, Token};
#[allow(unused_imports)]
use frame_support::debug;
use frame_support::dispatch::DispatchError;
use frame_support::sp_runtime::app_crypto::sp_core;
use frame_support::traits::Get;

use frame_support::{ensure, RuntimeDebug};
use frame_system::RawOrigin;
#[cfg(feature = "std")]
use serde::{Deserialize, Serialize};
use sp_core::{H256, U256};
use sp_std::convert::TryInto;
use sp_std::prelude::*;

/// Outgoing request for transferring the given asset from Thischain to Sidechain.
#[derive(Clone, Encode, Decode, PartialEq, Eq, RuntimeDebug, scale_info::TypeInfo)]
#[cfg_attr(feature = "std", derive(Serialize, Deserialize))]
#[scale_info(skip_type_params(T))]
pub struct OutgoingTransfer<T: Config> {
    pub from: T::AccountId,
    pub to: EthAddress,
    pub asset_id: AssetIdOf<T>,
    #[cfg_attr(feature = "std", serde(with = "string_serialization"))]
    pub amount: Balance,
    pub nonce: T::Index,
    pub network_id: BridgeNetworkId<T>,
    pub timepoint: BridgeTimepoint<T>,
}

impl<T: Config> OutgoingTransfer<T> {
    pub fn sidechain_amount(&self) -> Result<(u128, Balance), Error<T>> {
        let sidechain_precision =
            crate::SidechainAssetPrecision::<T>::get(self.network_id, &self.asset_id);
        let thischain_precision = assets::Pallet::<T>::get_asset_info(&self.asset_id).2;
        Pallet::<T>::convert_precision(thischain_precision, sidechain_precision, self.amount)
    }

    pub fn to_eth_abi(&self, tx_hash: H256) -> Result<OutgoingTransferEncoded, Error<T>> {
        // TODO: Incorrect type (Address != AccountId).
        let from = EthAddress::from_slice(&self.from.encode()[..20]);
        let to = self.to;
        let currency_id;
        let amount;
        if let Some(token_address) =
            Pallet::<T>::registered_sidechain_token(self.network_id, &self.asset_id)
        {
            currency_id = CurrencyIdEncoded::TokenAddress(token_address);
            let converted_amount = self.sidechain_amount().map(|x| x.0)?;
            amount = U256::from(converted_amount);
        } else {
            let x = <T::AssetId as Into<H256>>::into(self.asset_id);
            currency_id = CurrencyIdEncoded::AssetId(H256(x.0));
            amount = U256::from(self.amount);
        }
        let tx_hash = H256(tx_hash.0);
        let mut network_id: H256 = H256::default();
        U256::from(
            <T::NetworkId as TryInto<u128>>::try_into(self.network_id)
                .ok()
                .expect("NetworkId can be always converted to u128; qed"),
        )
        .to_big_endian(&mut network_id.0);
        let is_old_contract = self.network_id == T::GetEthNetworkId::get()
            && (self.asset_id == XOR.into() || self.asset_id == VAL.into());
        let raw = if is_old_contract {
            ethabi::encode_packed(&[
                currency_id.to_token(),
                Token::Uint(types::U256(amount.0)),
                Token::Address(types::H160(to.0)),
                Token::FixedBytes(tx_hash.0.to_vec()),
                Token::Address(types::H160(from.0)),
            ])
        } else {
            let signature_version = BridgeSignatureVersions::<T>::get(self.network_id);
            match signature_version {
                BridgeSignatureVersion::V1 => ethabi::encode_packed(&[
                    currency_id.to_token(),
                    Token::Uint(types::U256(amount.0)),
                    Token::Address(types::H160(to.0)),
                    Token::Address(types::H160(from.0)),
                    Token::FixedBytes(tx_hash.0.to_vec()),
                    Token::FixedBytes(network_id.0.to_vec()),
                ]),
                BridgeSignatureVersion::V2 => ethabi::encode_packed(&[
                    Token::Address(
                        crate::BridgeContractAddress::<T>::get(self.network_id)
                            .0
                            .into(),
                    ),
                    currency_id.to_token(),
                    Token::Uint(types::U256(amount.0)),
                    Token::Address(types::H160(to.0)),
                    Token::Address(types::H160(from.0)),
                    Token::FixedBytes(tx_hash.0.to_vec()),
                    Token::FixedBytes(network_id.0.to_vec()),
                ]),
<<<<<<< HEAD
=======
                BridgeSignatureVersion::V3 => {
                    let kind = crate::RegisteredAsset::<T>::get(self.network_id, &self.asset_id)
                        .ok_or(Error::<T>::UnsupportedToken)?;
                    let prefix = if kind.is_owned() {
                        "transferOwned"
                    } else {
                        "transfer"
                    };
                    ethabi::encode(&[
                        Token::String(prefix.into()),
                        Token::Address(
                            crate::BridgeContractAddress::<T>::get(self.network_id)
                                .0
                                .into(),
                        ),
                        currency_id.to_token(),
                        Token::Uint(types::U256(amount.0)),
                        Token::Address(types::H160(to.0)),
                        Token::Address(types::H160(from.0)),
                        Token::FixedBytes(tx_hash.0.to_vec()),
                        Token::FixedBytes(network_id.0.to_vec()),
                    ])
                }
>>>>>>> 568d7eee
            }
        };
        Ok(OutgoingTransferEncoded {
            from,
            to,
            currency_id,
            amount,
            tx_hash,
            network_id,
            raw,
        })
    }

    /// Checks that the given asset can be transferred through the bridge.
    pub fn validate(&self) -> Result<(), DispatchError> {
        if let Some(kind) = crate::RegisteredAsset::<T>::get(self.network_id, &self.asset_id) {
            if !kind.is_owned() {
                let dust = self.sidechain_amount().map(|x| x.1)?;
                ensure!(dust == 0, Error::<T>::NonZeroDust);
            }
        } else {
            frame_support::fail!(Error::<T>::UnsupportedToken)
        }
        Ok(())
    }

    /// Transfers the given `amount` of `asset_id` to the bridge account and reserve it.
    pub fn prepare(&self) -> Result<(), DispatchError> {
        let bridge_account = get_bridge_account::<T>(self.network_id);
        common::with_transaction(|| {
            Assets::<T>::transfer_from(&self.asset_id, &self.from, &bridge_account, self.amount)?;
            Assets::<T>::reserve(&self.asset_id, &bridge_account, self.amount)
        })
    }

    pub fn cancel(&self) -> Result<(), DispatchError> {
        let bridge_account = get_bridge_account::<T>(self.network_id);
        common::with_transaction(|| {
            let remainder = Assets::<T>::unreserve(&self.asset_id, &bridge_account, self.amount)?;
            ensure!(remainder == 0, Error::<T>::FailedToUnreserve);
            Assets::<T>::transfer_from(&self.asset_id, &bridge_account, &self.from, self.amount)
        })
    }

    /// Validates the request again, then, if the asset is originated in Sidechain, it gets burned.
    pub fn finalize(&self) -> Result<(), DispatchError> {
        self.validate()?;
        let bridge_acc = get_bridge_account::<T>(self.network_id);
        common::with_transaction(|| {
            let remainder = Assets::<T>::unreserve(&self.asset_id, &bridge_acc, self.amount)?;
            ensure!(remainder == 0, Error::<T>::FailedToUnreserve);
            let asset_kind: AssetKind =
                crate::Pallet::<T>::registered_asset(self.network_id, &self.asset_id)
                    .ok_or(Error::<T>::UnknownAssetId)?;
            if !asset_kind.is_owned() {
                // The burn shouldn't fail, because we've just unreserved the needed amount of the asset,
                // the only case it can fail is if the bridge account doesn't have `BURN` permission,
                // but this permission is always granted when adding sidechain asset to bridge
                // (see `Pallet::register_sidechain_asset`).
                Assets::<T>::burn_from(&self.asset_id, &bridge_acc, &bridge_acc, self.amount)?;
            }
            Ok(())
        })
    }
}

/// Thischain or Sidechain asset id.
#[derive(Clone, PartialEq, Eq, Encode, Decode, RuntimeDebug, scale_info::TypeInfo)]
#[cfg_attr(feature = "std", derive(Serialize, Deserialize))]
pub enum CurrencyIdEncoded {
    AssetId(H256),
    TokenAddress(EthAddress),
}

impl CurrencyIdEncoded {
    pub fn to_token(&self) -> Token {
        match self {
            CurrencyIdEncoded::AssetId(asset_id) => Token::FixedBytes(asset_id.encode()),
            CurrencyIdEncoded::TokenAddress(address) => Token::Address(types::H160(address.0)),
        }
    }
}

/// Sidechain-compatible version of `OutgoingTransfer`.
#[derive(Clone, PartialEq, Eq, Encode, Decode, RuntimeDebug, scale_info::TypeInfo)]
#[cfg_attr(feature = "std", derive(Serialize, Deserialize))]
pub struct OutgoingTransferEncoded {
    pub currency_id: CurrencyIdEncoded,
    pub amount: U256,
    pub to: EthAddress,
    pub from: EthAddress,
    pub tx_hash: H256,
    pub network_id: H256,
    /// EABI-encoded data to be signed.
    pub raw: Vec<u8>,
}

impl OutgoingTransferEncoded {
    pub fn input_tokens(&self, signatures: Option<Vec<SignatureParams>>) -> Vec<Token> {
        let mut tokens = vec![
            self.currency_id.to_token(),
            Token::Uint(types::U256(self.amount.0)),
            Token::Address(types::H160(self.to.0)),
            Token::Address(types::H160(self.from.0)),
            Token::FixedBytes(self.tx_hash.0.to_vec()),
        ];

        if let Some(sigs) = signatures {
            let sig_tokens = signature_params_to_tokens(sigs);
            tokens.extend(sig_tokens);
        }
        tokens
    }
}

/// Outgoing request for adding a Thischain asset.
// TODO: lock the adding token to prevent double-adding.
#[derive(Clone, Encode, Decode, PartialEq, Eq, RuntimeDebug, scale_info::TypeInfo)]
#[cfg_attr(feature = "std", derive(Serialize, Deserialize))]
#[scale_info(skip_type_params(T))]
pub struct OutgoingAddAsset<T: Config> {
    pub author: T::AccountId,
    pub asset_id: AssetIdOf<T>,
    pub nonce: T::Index,
    pub network_id: BridgeNetworkId<T>,
    pub timepoint: BridgeTimepoint<T>,
}

impl<T: Config> OutgoingAddAsset<T> {
    pub fn to_eth_abi(&self, tx_hash: H256) -> Result<OutgoingAddAssetEncoded, Error<T>> {
        let hash = H256(tx_hash.0);
        let (symbol, name, precision, ..) = Assets::<T>::get_asset_info(&self.asset_id);
        let symbol: String = String::from_utf8_lossy(&symbol.0).into();
        let name: String = String::from_utf8_lossy(&name.0).into();
        let asset_id_code = <AssetIdOf<T> as Into<H256>>::into(self.asset_id);
        let sidechain_asset_id = asset_id_code.0.to_vec();
        let mut network_id: H256 = H256::default();
        U256::from(
            <T::NetworkId as TryInto<u128>>::try_into(self.network_id)
                .ok()
                .expect("NetworkId can be always converted to u128; qed"),
        )
        .to_big_endian(&mut network_id.0);
        let signature_version = BridgeSignatureVersions::<T>::get(self.network_id);
        let raw = match signature_version {
            BridgeSignatureVersion::V1 => ethabi::encode_packed(&[
                Token::String(name.clone()),
                Token::String(symbol.clone()),
                Token::UintSized(precision.into(), 8),
                Token::FixedBytes(sidechain_asset_id.clone()),
                Token::FixedBytes(tx_hash.0.to_vec()),
                Token::FixedBytes(network_id.0.to_vec()),
            ]),
            BridgeSignatureVersion::V2 => ethabi::encode_packed(&[
                Token::Address(
                    crate::BridgeContractAddress::<T>::get(self.network_id)
                        .0
                        .into(),
                ),
                Token::String(name.clone()),
                Token::String(symbol.clone()),
                Token::UintSized(precision.into(), 8),
                Token::FixedBytes(sidechain_asset_id.clone()),
                Token::FixedBytes(tx_hash.0.to_vec()),
                Token::FixedBytes(network_id.0.to_vec()),
            ]),
<<<<<<< HEAD
=======
            BridgeSignatureVersion::V3 => ethabi::encode(&[
                Token::String("addAsset".into()),
                Token::Address(
                    crate::BridgeContractAddress::<T>::get(self.network_id)
                        .0
                        .into(),
                ),
                Token::String(name.clone()),
                Token::String(symbol.clone()),
                Token::UintSized(precision.into(), 8),
                Token::FixedBytes(sidechain_asset_id.clone()),
                Token::FixedBytes(tx_hash.0.to_vec()),
                Token::FixedBytes(network_id.0.to_vec()),
            ]),
>>>>>>> 568d7eee
        };

        Ok(OutgoingAddAssetEncoded {
            name,
            symbol,
            decimal: precision,
            sidechain_asset_id,
            hash,
            network_id,
            raw,
        })
    }

    /// Checks that the asset isn't registered yet.
    pub fn validate(&self) -> Result<(), DispatchError> {
        Assets::<T>::ensure_asset_exists(&self.asset_id)?;
        ensure!(
            crate::RegisteredAsset::<T>::get(self.network_id, &self.asset_id).is_none(),
            Error::<T>::TokenIsAlreadyAdded
        );
        Ok(())
    }

    pub fn prepare(&self, _validated_state: ()) -> Result<(), DispatchError> {
        Ok(())
    }

    /// Calls `validate` again and registers the asset.
    pub fn finalize(&self) -> Result<(), DispatchError> {
        self.validate()?;
        crate::RegisteredAsset::<T>::insert(self.network_id, &self.asset_id, AssetKind::Thischain);
        Ok(())
    }

    pub fn cancel(&self) -> Result<(), DispatchError> {
        Ok(())
    }
}

/// Sidechain-compatible version of `OutgoingAddAsset`.
#[derive(Clone, PartialEq, Eq, Encode, Decode, RuntimeDebug, scale_info::TypeInfo)]
#[cfg_attr(feature = "std", derive(Serialize, Deserialize))]
pub struct OutgoingAddAssetEncoded {
    pub symbol: String,
    pub name: String,
    pub decimal: u8,
    pub sidechain_asset_id: FixedBytes,
    pub hash: H256,
    pub network_id: H256,
    /// EABI-encoded data to be signed.
    pub raw: Vec<u8>,
}

impl OutgoingAddAssetEncoded {
    pub fn input_tokens(&self, signatures: Option<Vec<SignatureParams>>) -> Vec<Token> {
        let mut tokens = vec![
            Token::String(self.symbol.clone()),
            Token::String(self.name.clone()),
            Token::Uint(self.decimal.into()),
            Token::FixedBytes(self.sidechain_asset_id.clone()),
        ];
        if let Some(sigs) = signatures {
            let sig_tokens = signature_params_to_tokens(sigs);
            tokens.extend(sig_tokens);
        }
        tokens
    }
}

/// Outgoing request for adding a Sidechain token.
#[derive(Clone, Encode, Decode, PartialEq, Eq, RuntimeDebug, scale_info::TypeInfo)]
#[cfg_attr(feature = "std", derive(Serialize, Deserialize))]
#[scale_info(skip_type_params(T))]
pub struct OutgoingAddToken<T: Config> {
    pub author: T::AccountId,
    pub token_address: EthAddress,
    pub symbol: String,
    pub name: String,
    pub decimals: u8,
    pub nonce: T::Index,
    pub network_id: BridgeNetworkId<T>,
    pub timepoint: BridgeTimepoint<T>,
}

#[derive(Default)]
pub struct Encoder {
    tokens: Vec<Token>,
}

impl Encoder {
    pub fn new() -> Self {
        Encoder::default()
    }

    pub fn write_address(&mut self, val: &EthAddress) {
        self.tokens.push(Token::Address(types::H160(val.0)));
    }

    pub fn write_string(&mut self, val: String) {
        self.tokens.push(Token::String(val));
    }

    pub fn write_u8(&mut self, val: u8) {
        self.tokens.push(Token::Uint(types::U256::from(val)));
    }

    pub fn into_inner(self) -> Vec<Token> {
        self.tokens
    }
}

/// Converts signature params to Sidechain-compatible tokens.
pub fn signature_params_to_tokens(sig_params: Vec<SignatureParams>) -> Vec<Token> {
    let mut vs = Vec::new();
    let mut rs = Vec::new();
    let mut ss = Vec::new();
    for sig_param in sig_params {
        vs.push(Token::Uint(types::U256::from(sig_param.v)));
        rs.push(Token::FixedBytes(sig_param.r.to_vec()));
        ss.push(Token::FixedBytes(sig_param.s.to_vec()));
    }
    vec![Token::Array(vs), Token::Array(rs), Token::Array(ss)]
}

impl<T: Config> OutgoingAddToken<T> {
    pub fn to_eth_abi(&self, tx_hash: H256) -> Result<OutgoingAddTokenEncoded, Error<T>> {
        let hash = H256(tx_hash.0);
        let token_address = self.token_address;
        let symbol = self.symbol.clone();
        let name = self.name.clone();
        let decimals = self.decimals;
        let mut network_id: H256 = H256::default();
        U256::from(
            <T::NetworkId as TryInto<u128>>::try_into(self.network_id)
                .ok()
                .expect("NetworkId can be always converted to u128; qed"),
        )
        .to_big_endian(&mut network_id.0);
        let signature_version = BridgeSignatureVersions::<T>::get(self.network_id);
        let raw = match signature_version {
            BridgeSignatureVersion::V1 => ethabi::encode_packed(&[
                Token::Address(types::H160(token_address.0)),
                Token::String(symbol.clone()),
                Token::String(name.clone()),
                Token::UintSized(decimals.into(), 8),
                Token::FixedBytes(tx_hash.0.to_vec()),
                Token::FixedBytes(network_id.0.to_vec()),
            ]),
            BridgeSignatureVersion::V2 => ethabi::encode_packed(&[
                Token::Address(
                    crate::BridgeContractAddress::<T>::get(self.network_id)
                        .0
                        .into(),
                ),
                Token::Address(types::H160(token_address.0)),
                Token::String(symbol.clone()),
                Token::String(name.clone()),
                Token::UintSized(decimals.into(), 8),
                Token::FixedBytes(tx_hash.0.to_vec()),
                Token::FixedBytes(network_id.0.to_vec()),
            ]),
<<<<<<< HEAD
=======
            BridgeSignatureVersion::V3 => ethabi::encode(&[
                Token::String("addToken".into()),
                Token::Address(
                    crate::BridgeContractAddress::<T>::get(self.network_id)
                        .0
                        .into(),
                ),
                Token::Address(types::H160(token_address.0)),
                Token::String(symbol.clone()),
                Token::String(name.clone()),
                Token::UintSized(decimals.into(), 8),
                Token::FixedBytes(tx_hash.0.to_vec()),
                Token::FixedBytes(network_id.0.to_vec()),
            ]),
>>>>>>> 568d7eee
        };
        Ok(OutgoingAddTokenEncoded {
            token_address,
            symbol,
            name,
            decimals,
            hash,
            network_id,
            raw,
        })
    }

    /// Checks that the asset isn't registered yet and the given symbol is valid.
    pub fn validate(&self) -> Result<(AssetSymbol, AssetName), DispatchError> {
        ensure!(
            self.decimals <= common::DEFAULT_BALANCE_PRECISION,
            Error::<T>::UnsupportedAssetPrecision
        );
        ensure!(
            crate::RegisteredSidechainAsset::<T>::get(self.network_id, &self.token_address)
                .is_none(),
            Error::<T>::SidechainAssetIsAlreadyRegistered
        );
        let symbol = AssetSymbol(self.symbol.as_bytes().to_vec());
        ensure!(&symbol.is_valid(), assets::Error::<T>::InvalidAssetSymbol);

        let name = AssetName(self.name.as_bytes().to_vec());
        ensure!(&name.is_valid(), assets::Error::<T>::InvalidAssetName);

        Ok((symbol, name))
    }

    pub fn prepare(&self, _validated_state: ()) -> Result<(), DispatchError> {
        Ok(())
    }

    /// Calls `validate` again and registers the sidechain asset.
    pub fn finalize(&self) -> Result<(), DispatchError> {
        let (symbol, name) = self.validate()?;
        common::with_transaction(|| {
            crate::Pallet::<T>::register_sidechain_asset(
                self.token_address,
                self.decimals,
                symbol,
                name,
                self.network_id,
            )
        })?;
        Ok(())
    }

    pub fn cancel(&self) -> Result<(), DispatchError> {
        Ok(())
    }
}

/// Sidechain-compatible version of `OutgoingAddToken`.
#[derive(Clone, PartialEq, Eq, Encode, Decode, RuntimeDebug, scale_info::TypeInfo)]
#[cfg_attr(feature = "std", derive(Serialize, Deserialize))]
pub struct OutgoingAddTokenEncoded {
    pub token_address: EthAddress,
    pub symbol: String,
    pub name: String,
    pub decimals: u8,
    pub hash: H256,
    pub network_id: H256,
    /// EABI-encoded data to be signed.
    pub raw: Vec<u8>,
}

impl OutgoingAddTokenEncoded {
    pub fn input_tokens(&self, signatures: Option<Vec<SignatureParams>>) -> Vec<Token> {
        let mut tokens = vec![
            Token::Address(types::H160(self.token_address.0)),
            Token::String(self.symbol.clone()),
            Token::String(self.name.clone()),
            Token::Uint(self.decimals.into()),
        ];
        if let Some(sigs) = signatures {
            let sig_tokens = signature_params_to_tokens(sigs);
            tokens.extend(sig_tokens);
        }
        tokens
    }
}

/// Outgoing request for adding a peer.
#[derive(Clone, Encode, Decode, PartialEq, Eq, RuntimeDebug, scale_info::TypeInfo)]
#[cfg_attr(feature = "std", derive(Serialize, Deserialize))]
#[scale_info(skip_type_params(T))]
pub struct OutgoingAddPeer<T: Config> {
    pub author: T::AccountId,
    pub peer_address: EthAddress,
    pub peer_account_id: T::AccountId,
    pub nonce: T::Index,
    pub network_id: BridgeNetworkId<T>,
    pub timepoint: BridgeTimepoint<T>,
}

impl<T: Config> OutgoingAddPeer<T> {
    pub fn to_eth_abi(&self, tx_hash: H256) -> Result<OutgoingAddPeerEncoded, Error<T>> {
        let tx_hash = H256(tx_hash.0);
        let peer_address = self.peer_address;
        let mut network_id: H256 = H256::default();
        U256::from(
            <T::NetworkId as TryInto<u128>>::try_into(self.network_id)
                .ok()
                .expect("NetworkId can be always converted to u128; qed"),
        )
        .to_big_endian(&mut network_id.0);
        let signature_version = BridgeSignatureVersions::<T>::get(self.network_id);
        let raw = match signature_version {
            BridgeSignatureVersion::V1 => ethabi::encode_packed(&[
                Token::Address(types::H160(peer_address.0)),
                Token::FixedBytes(tx_hash.0.to_vec()),
                Token::FixedBytes(network_id.0.to_vec()),
            ]),
            BridgeSignatureVersion::V2 => ethabi::encode_packed(&[
                Token::Address(
                    crate::BridgeContractAddress::<T>::get(self.network_id)
                        .0
                        .into(),
                ),
                Token::String("addPeer".into()),
                Token::Address(types::H160(peer_address.0)),
                Token::FixedBytes(tx_hash.0.to_vec()),
                Token::FixedBytes(network_id.0.to_vec()),
            ]),
<<<<<<< HEAD
=======
            BridgeSignatureVersion::V3 => ethabi::encode(&[
                Token::String("addPeer".into()),
                Token::Address(
                    crate::BridgeContractAddress::<T>::get(self.network_id)
                        .0
                        .into(),
                ),
                Token::Address(types::H160(peer_address.0)),
                Token::FixedBytes(tx_hash.0.to_vec()),
                Token::FixedBytes(network_id.0.to_vec()),
            ]),
>>>>>>> 568d7eee
        };
        Ok(OutgoingAddPeerEncoded {
            peer_address,
            tx_hash,
            network_id,
            raw,
        })
    }

    /// Checks that the current number of peers is not greater than `MAX_PEERS` and the given peer
    /// is not presented in the current peer set,
    pub fn validate(&self) -> Result<BTreeSet<T::AccountId>, DispatchError> {
        let peers = crate::Peers::<T>::get(self.network_id);
        ensure!(peers.len() <= MAX_PEERS, Error::<T>::CantAddMorePeers);
        ensure!(
            !peers.contains(&self.peer_account_id),
            Error::<T>::PeerIsAlreadyAdded
        );
        Ok(peers)
    }

    /// Checks that the current pending peer value is none and inserts the given one.
    pub fn prepare(&self, _validated_state: ()) -> Result<(), DispatchError> {
        let pending_peer = crate::PendingPeer::<T>::get(self.network_id);
        ensure!(pending_peer.is_none(), Error::<T>::TooManyPendingPeers);
        frame_system::Pallet::<T>::inc_consumers(&self.peer_account_id)
            .map_err(|_| Error::<T>::IncRefError)?;
        crate::PendingPeer::<T>::insert(self.network_id, self.peer_account_id.clone());
        Ok(())
    }

    /// Calls `validate` again and inserts the peer account ids on Thischain and Sidechain to
    /// have an association.
    pub fn finalize(&self) -> Result<(), DispatchError> {
        let _peers = self.validate()?;
        crate::PeerAccountId::<T>::insert(
            self.network_id,
            self.peer_address,
            self.peer_account_id.clone(),
        );
        crate::PeerAddress::<T>::insert(self.network_id, &self.peer_account_id, self.peer_address);
        Ok(())
    }

    /// Cleans the current pending peer value.
    pub fn cancel(&self) -> Result<(), DispatchError> {
        if let Some(account_id) = crate::PendingPeer::<T>::take(self.network_id) {
            frame_system::Pallet::<T>::dec_consumers(&account_id);
        }
        Ok(())
    }
}

// TODO: add reference for a corresponding `OutgoingAddPeer` and check its existence.
/// Old contracts-compatible `add peer` request. Will be removed in the future.
#[derive(Clone, Encode, Decode, PartialEq, Eq, RuntimeDebug, scale_info::TypeInfo)]
#[cfg_attr(feature = "std", derive(Serialize, Deserialize))]
#[scale_info(skip_type_params(T))]
pub struct OutgoingAddPeerCompat<T: Config> {
    pub author: T::AccountId,
    pub peer_address: EthAddress,
    pub peer_account_id: T::AccountId,
    pub nonce: T::Index,
    pub network_id: BridgeNetworkId<T>,
    pub timepoint: BridgeTimepoint<T>,
}

impl<T: Config> OutgoingAddPeerCompat<T> {
    pub fn to_eth_abi(&self, tx_hash: H256) -> Result<OutgoingAddPeerEncoded, Error<T>> {
        let tx_hash = H256(tx_hash.0);
        let peer_address = self.peer_address;
        let mut network_id: H256 = H256::default();
        U256::from(
            <T::NetworkId as TryInto<u128>>::try_into(self.network_id)
                .ok()
                .expect("NetworkId can be always converted to u128; qed"),
        )
        .to_big_endian(&mut network_id.0);
        let raw = ethabi::encode(&[
            Token::Address(types::H160(peer_address.0)),
            Token::FixedBytes(tx_hash.0.to_vec()),
        ]);
        Ok(OutgoingAddPeerEncoded {
            peer_address,
            tx_hash,
            network_id,
            raw,
        })
    }

    pub fn validate(&self) -> Result<BTreeSet<T::AccountId>, DispatchError> {
        let peers = crate::Peers::<T>::get(self.network_id);
        ensure!(peers.len() <= MAX_PEERS, Error::<T>::CantAddMorePeers);
        ensure!(
            !peers.contains(&self.peer_account_id),
            Error::<T>::PeerIsAlreadyAdded
        );
        let pending_peer = crate::PendingPeer::<T>::get(self.network_id);
        // Previous `OutgoingAddPeer` should set the pending peer.
        ensure!(
            pending_peer.as_ref() == Some(&self.peer_account_id),
            Error::<T>::NoPendingPeer
        );
        Ok(peers)
    }

    pub fn prepare(&self, _validated_state: ()) -> Result<(), DispatchError> {
        Ok(())
    }

    pub fn finalize(&self) -> Result<(), DispatchError> {
        Ok(())
    }

    pub fn cancel(&self) -> Result<(), DispatchError> {
        Ok(())
    }
}

/// Outgoing request for removing a peer.
#[derive(Clone, Encode, Decode, PartialEq, Eq, RuntimeDebug, scale_info::TypeInfo)]
#[cfg_attr(feature = "std", derive(Serialize, Deserialize))]
#[scale_info(skip_type_params(T))]
pub struct OutgoingRemovePeer<T: Config> {
    pub author: T::AccountId,
    pub peer_account_id: T::AccountId,
    pub peer_address: EthAddress,
    pub nonce: T::Index,
    pub network_id: BridgeNetworkId<T>,
    pub timepoint: BridgeTimepoint<T>,
    pub compat_hash: Option<H256>,
}

impl<T: Config> OutgoingRemovePeer<T> {
    pub fn to_eth_abi(&self, tx_hash: H256) -> Result<OutgoingRemovePeerEncoded, Error<T>> {
        let tx_hash = H256(tx_hash.0);
        let peer_address = self.peer_address;
        let mut network_id: H256 = H256::default();
        U256::from(
            <T::NetworkId as TryInto<u128>>::try_into(self.network_id)
                .ok()
                .expect("NetworkId can be always converted to u128; qed"),
        )
        .to_big_endian(&mut network_id.0);
        let signature_version = BridgeSignatureVersions::<T>::get(self.network_id);
        let raw = match signature_version {
            BridgeSignatureVersion::V1 => ethabi::encode_packed(&[
                Token::Address(types::H160(peer_address.0)),
                Token::FixedBytes(tx_hash.0.to_vec()),
                Token::FixedBytes(network_id.0.to_vec()),
            ]),
            BridgeSignatureVersion::V2 => ethabi::encode_packed(&[
                Token::Address(
                    crate::BridgeContractAddress::<T>::get(self.network_id)
                        .0
                        .into(),
                ),
                Token::String("removePeer".into()),
                Token::Address(types::H160(peer_address.0)),
                Token::FixedBytes(tx_hash.0.to_vec()),
                Token::FixedBytes(network_id.0.to_vec()),
            ]),
<<<<<<< HEAD
=======
            BridgeSignatureVersion::V3 => ethabi::encode(&[
                Token::String("removePeer".into()),
                Token::Address(
                    crate::BridgeContractAddress::<T>::get(self.network_id)
                        .0
                        .into(),
                ),
                Token::Address(types::H160(peer_address.0)),
                Token::FixedBytes(tx_hash.0.to_vec()),
                Token::FixedBytes(network_id.0.to_vec()),
            ]),
>>>>>>> 568d7eee
        };
        Ok(OutgoingRemovePeerEncoded {
            peer_address,
            tx_hash,
            network_id,
            raw,
        })
    }

    /// Checks that the current number of peers is not less than `MIN_PEERS` and the given peer
    /// is presented in the current peer set,
    pub fn validate(&self) -> Result<BTreeSet<T::AccountId>, DispatchError> {
        let peers = crate::Peers::<T>::get(self.network_id);
        ensure!(peers.len() >= MIN_PEERS, Error::<T>::CantRemoveMorePeers);
        ensure!(
            peers.contains(&self.peer_account_id),
            Error::<T>::UnknownPeerId
        );
        Ok(peers)
    }

    /// Checks that the current pending peer value is none and inserts the given one.
    pub fn prepare(&self, _validated_state: ()) -> Result<(), DispatchError> {
        let pending_peer = crate::PendingPeer::<T>::get(self.network_id);
        ensure!(pending_peer.is_none(), Error::<T>::TooManyPendingPeers);
        frame_system::Pallet::<T>::inc_consumers(&self.peer_account_id)
            .map_err(|_| Error::<T>::IncRefError)?;
        crate::PendingPeer::<T>::insert(self.network_id, self.peer_account_id.clone());
        Ok(())
    }

    /// Calls `validate` again and removes the peer from the peer set and from the multisig bridge
    /// account.
    pub fn finalize(&self) -> Result<(), DispatchError> {
        let mut peers = self.validate()?;
        bridge_multisig::Pallet::<T>::remove_signatory(
            RawOrigin::Signed(get_bridge_account::<T>(self.network_id)).into(),
            self.peer_account_id.clone(),
        )
        .map_err(|e| e.error)?;
        peers.remove(&self.peer_account_id);
        crate::Peers::<T>::insert(self.network_id, peers);
        // TODO: check it's not conflicting with compat request
        crate::PeerAccountId::<T>::take(self.network_id, self.peer_address);
        crate::PeerAddress::<T>::take(self.network_id, &self.peer_account_id);
        Ok(())
    }

    /// Cleans the current pending peer value.
    pub fn cancel(&self) -> Result<(), DispatchError> {
        if let Some(account_id) = crate::PendingPeer::<T>::take(self.network_id) {
            frame_system::Pallet::<T>::dec_consumers(&account_id);
        }
        Ok(())
    }

    pub fn should_be_skipped(&self) -> bool {
        if let Some(compat_hash) = self.compat_hash {
            // RemovePeerCompat request need to be processed first
            matches!(
                RequestStatuses::<T>::get(self.network_id, &compat_hash),
                Some(RequestStatus::Pending)
            )
        } else {
            false
        }
    }
}

// TODO: add reference for a corresponding `OutgoingRemovePeer` and check its existence.
/// Old contracts-compatible `add peer` request. Will be removed in the future.
#[derive(Clone, Encode, Decode, PartialEq, Eq, RuntimeDebug, scale_info::TypeInfo)]
#[cfg_attr(feature = "std", derive(Serialize, Deserialize))]
#[scale_info(skip_type_params(T))]
pub struct OutgoingRemovePeerCompat<T: Config> {
    pub author: T::AccountId,
    pub peer_account_id: T::AccountId,
    pub peer_address: EthAddress,
    pub nonce: T::Index,
    pub network_id: BridgeNetworkId<T>,
    pub timepoint: BridgeTimepoint<T>,
}

impl<T: Config> OutgoingRemovePeerCompat<T> {
    pub fn to_eth_abi(&self, tx_hash: H256) -> Result<OutgoingRemovePeerEncoded, Error<T>> {
        let tx_hash = H256(tx_hash.0);
        let peer_address = self.peer_address;
        let mut network_id: H256 = H256::default();
        U256::from(
            <T::NetworkId as TryInto<u128>>::try_into(self.network_id)
                .ok()
                .expect("NetworkId can be always converted to u128; qed"),
        )
        .to_big_endian(&mut network_id.0);
        let raw = ethabi::encode_packed(&[
            Token::Address(types::H160(peer_address.0)),
            Token::FixedBytes(tx_hash.0.to_vec()),
        ]);
        Ok(OutgoingRemovePeerEncoded {
            peer_address,
            tx_hash,
            network_id,
            raw,
        })
    }

    pub fn validate(&self) -> Result<BTreeSet<T::AccountId>, DispatchError> {
        let peers = crate::Peers::<T>::get(self.network_id);
        ensure!(peers.len() >= MIN_PEERS, Error::<T>::CantRemoveMorePeers);
        ensure!(
            peers.contains(&self.peer_account_id),
            Error::<T>::UnknownPeerId
        );
        Ok(peers)
    }

    pub fn prepare(&self, _validated_state: ()) -> Result<(), DispatchError> {
        Ok(())
    }

    pub fn finalize(&self) -> Result<(), DispatchError> {
        Ok(())
    }

    pub fn cancel(&self) -> Result<(), DispatchError> {
        Ok(())
    }
}

/// Sidechain-compatible version of `OutgoingAddPeer`.
#[derive(Clone, PartialEq, Eq, Encode, Decode, RuntimeDebug, scale_info::TypeInfo)]
#[cfg_attr(feature = "std", derive(Serialize, Deserialize))]
pub struct OutgoingAddPeerEncoded {
    pub peer_address: EthAddress,
    pub tx_hash: H256,
    pub network_id: H256,
    /// EABI-encoded data to be signed.
    pub raw: Vec<u8>,
}

impl OutgoingAddPeerEncoded {
    pub fn input_tokens(&self, signatures: Option<Vec<SignatureParams>>) -> Vec<Token> {
        let mut tokens = vec![
            Token::Address(types::H160(self.peer_address.0)),
            Token::FixedBytes(self.tx_hash.0.to_vec()),
        ];
        if let Some(sigs) = signatures {
            let sig_tokens = signature_params_to_tokens(sigs);
            tokens.extend(sig_tokens);
        }
        tokens
    }
}

/// Sidechain-compatible version of `OutgoingRemovePeer`.
#[derive(Clone, PartialEq, Eq, Encode, Decode, RuntimeDebug, scale_info::TypeInfo)]
#[cfg_attr(feature = "std", derive(Serialize, Deserialize))]
pub struct OutgoingRemovePeerEncoded {
    pub peer_address: EthAddress,
    pub tx_hash: H256,
    pub network_id: H256,
    /// EABI-encoded data to be signed.
    pub raw: Vec<u8>,
}

impl OutgoingRemovePeerEncoded {
    pub fn input_tokens(&self, signatures: Option<Vec<SignatureParams>>) -> Vec<Token> {
        let mut tokens = vec![
            Token::Address(types::H160(self.peer_address.0)),
            Token::FixedBytes(self.tx_hash.0.to_vec()),
        ];
        if let Some(sigs) = signatures {
            let sig_tokens = signature_params_to_tokens(sigs);
            tokens.extend(sig_tokens);
        }
        tokens
    }
}

/// Outgoing request for preparing bridge for migration.
///
/// The migration is executed in 2 phases:
/// 1. Prepare both chains for migration. After the preparation, Thischain stops collecting
/// signatures for outgoing requests, but accepts all incoming requests. This phase is used to
/// get pending incoming requests to finish and to have both chains as much synchronised
/// as possible.
/// 2. Migrate the bridge. At this stage a new Sidechain contract should be deployed and Thischain
/// should be switched to it, so the old contract can't be used anymore.
#[derive(Clone, Encode, Decode, PartialEq, Eq, RuntimeDebug, scale_info::TypeInfo)]
#[cfg_attr(feature = "std", derive(Serialize, Deserialize))]
#[scale_info(skip_type_params(T))]
pub struct OutgoingPrepareForMigration<T: Config> {
    pub author: T::AccountId,
    pub nonce: T::Index,
    pub network_id: BridgeNetworkId<T>,
    pub timepoint: BridgeTimepoint<T>,
}

impl<T: Config> OutgoingPrepareForMigration<T> {
    pub fn to_eth_abi(
        &self,
        tx_hash: H256,
    ) -> Result<OutgoingPrepareForMigrationEncoded, Error<T>> {
        let tx_hash = H256(tx_hash.0);
        let mut network_id: H256 = H256::default();
        U256::from(
            <T::NetworkId as TryInto<u128>>::try_into(self.network_id)
                .ok()
                .expect("NetworkId can be always converted to u128; qed"),
        )
        .to_big_endian(&mut network_id.0);
        let contract_address: EthAddress = crate::BridgeContractAddress::<T>::get(&self.network_id);
        let signature_version = BridgeSignatureVersions::<T>::get(self.network_id);
        let raw = match signature_version {
            BridgeSignatureVersion::V1 => ethabi::encode_packed(&[
                Token::Address(types::EthAddress::from(contract_address.0)),
                Token::FixedBytes(tx_hash.0.to_vec()),
                Token::FixedBytes(network_id.0.to_vec()),
            ]),
            BridgeSignatureVersion::V2 => ethabi::encode_packed(&[
                Token::String("prepareMigration".into()),
                Token::Address(types::EthAddress::from(contract_address.0)),
                Token::FixedBytes(tx_hash.0.to_vec()),
                Token::FixedBytes(network_id.0.to_vec()),
            ]),
<<<<<<< HEAD
=======
            BridgeSignatureVersion::V3 => ethabi::encode(&[
                Token::String("prepareMigration".into()),
                Token::Address(types::EthAddress::from(contract_address.0)),
                Token::FixedBytes(tx_hash.0.to_vec()),
                Token::FixedBytes(network_id.0.to_vec()),
            ]),
>>>>>>> 568d7eee
        };
        Ok(OutgoingPrepareForMigrationEncoded {
            this_contract_address: contract_address,
            tx_hash,
            network_id,
            raw,
        })
    }

    pub fn validate(&self) -> Result<(), DispatchError> {
        Ok(())
    }

    pub fn prepare(&self, _validated_state: ()) -> Result<(), DispatchError> {
        Ok(())
    }

    pub fn cancel(&self) -> Result<(), DispatchError> {
        Ok(())
    }

    pub fn finalize(&self) -> Result<(), DispatchError> {
        Ok(())
    }
}

/// Sidechain-compatible version of `OutgoingPrepareForMigration`.
#[derive(Clone, PartialEq, Eq, Encode, Decode, RuntimeDebug, scale_info::TypeInfo)]
#[cfg_attr(feature = "std", derive(Serialize, Deserialize))]
pub struct OutgoingPrepareForMigrationEncoded {
    pub this_contract_address: EthAddress,
    pub tx_hash: H256,
    pub network_id: H256,
    /// EABI-encoded data to be signed.
    pub raw: Vec<u8>,
}

impl OutgoingPrepareForMigrationEncoded {
    pub fn input_tokens(&self, signatures: Option<Vec<SignatureParams>>) -> Vec<Token> {
        let mut tokens = vec![
            Token::Address(types::EthAddress::from(self.this_contract_address.0)),
            Token::FixedBytes(self.tx_hash.0.to_vec()),
        ];
        if let Some(sigs) = signatures {
            let sig_tokens = signature_params_to_tokens(sigs);
            tokens.extend(sig_tokens);
        }
        tokens
    }
}

/// Outgoing request for migrating the bridge. For the full migration process description see
/// `OutgoingPrepareForMigration` request.
#[derive(Clone, Encode, Decode, PartialEq, Eq, RuntimeDebug, scale_info::TypeInfo)]
#[cfg_attr(feature = "std", derive(Serialize, Deserialize))]
#[scale_info(skip_type_params(T))]
pub struct OutgoingMigrate<T: Config> {
    pub author: T::AccountId,
    pub new_contract_address: EthAddress,
    pub erc20_native_tokens: Vec<EthAddress>,
    pub nonce: T::Index,
    pub network_id: BridgeNetworkId<T>,
    pub timepoint: BridgeTimepoint<T>,
    pub new_signature_version: BridgeSignatureVersion,
}

impl<T: Config> OutgoingMigrate<T> {
    pub fn to_eth_abi(&self, tx_hash: H256) -> Result<OutgoingMigrateEncoded, Error<T>> {
        let tx_hash = H256(tx_hash.0);
        let mut network_id: H256 = H256::default();
        U256::from(
            <T::NetworkId as TryInto<u128>>::try_into(self.network_id)
                .ok()
                .expect("NetworkId can be always converted to u128; qed"),
        )
        .to_big_endian(&mut network_id.0);
        let contract_address: EthAddress = crate::BridgeContractAddress::<T>::get(&self.network_id);
        let signature_version = BridgeSignatureVersions::<T>::get(self.network_id);
        let raw = match signature_version {
            BridgeSignatureVersion::V1 | BridgeSignatureVersion::V2 => ethabi::encode_packed(&[
                Token::Address(types::EthAddress::from(contract_address.0)),
                Token::Address(types::EthAddress::from(self.new_contract_address.0)),
                Token::FixedBytes(tx_hash.0.to_vec()),
                Token::Array(
                    self.erc20_native_tokens
                        .iter()
                        .map(|addr| Token::Address(types::EthAddress::from(addr.0)))
                        .collect(),
                ),
                Token::FixedBytes(network_id.0.to_vec()),
            ]),
            BridgeSignatureVersion::V3 => ethabi::encode(&[
                Token::String("migrate".into()),
                Token::Address(types::EthAddress::from(contract_address.0)),
                Token::Address(types::EthAddress::from(self.new_contract_address.0)),
                Token::FixedBytes(tx_hash.0.to_vec()),
                Token::Array(
                    self.erc20_native_tokens
                        .iter()
                        .map(|addr| Token::Address(types::EthAddress::from(addr.0)))
                        .collect(),
                ),
                Token::FixedBytes(network_id.0.to_vec()),
            ]),
        };
        Ok(OutgoingMigrateEncoded {
            this_contract_address: contract_address,
            tx_hash,
            new_contract_address: self.new_contract_address,
            erc20_native_tokens: self.erc20_native_tokens.clone(),
            network_id,
            raw,
        })
    }

    pub fn validate(&self) -> Result<(), DispatchError> {
        ensure!(
            crate::BridgeStatuses::<T>::get(self.network_id).ok_or(Error::<T>::UnknownNetwork)?
                == BridgeStatus::Migrating,
            Error::<T>::ContractIsNotInMigrationStage
        );
        Ok(())
    }

    pub fn prepare(&self, _validated_state: ()) -> Result<(), DispatchError> {
        Ok(())
    }

    pub fn cancel(&self) -> Result<(), DispatchError> {
        Ok(())
    }

    pub fn finalize(&self) -> Result<(), DispatchError> {
        self.validate()?;
        crate::PendingBridgeSignatureVersions::<T>::insert(
            self.network_id,
            self.new_signature_version,
        );
        Ok(())
    }
}

/// Sidechain-compatible version of `OutgoingMigrate`.
#[derive(Clone, PartialEq, Eq, Encode, Decode, RuntimeDebug, scale_info::TypeInfo)]
#[cfg_attr(feature = "std", derive(Serialize, Deserialize))]
pub struct OutgoingMigrateEncoded {
    pub this_contract_address: EthAddress,
    pub tx_hash: H256,
    pub new_contract_address: EthAddress,
    pub erc20_native_tokens: Vec<EthAddress>,
    pub network_id: H256,
    /// EABI-encoded data to be signed.
    pub raw: Vec<u8>,
}

impl OutgoingMigrateEncoded {
    pub fn input_tokens(&self, signatures: Option<Vec<SignatureParams>>) -> Vec<Token> {
        let mut tokens = vec![Token::FixedBytes(self.tx_hash.0.to_vec())];
        if let Some(sigs) = signatures {
            let sig_tokens = signature_params_to_tokens(sigs);
            tokens.extend(sig_tokens);
        }
        tokens
    }
}

/// A helper structure used to add or remove peer on Ethereum network.
///
/// On Ethereum network there are 3 bridge contracts: Main, XOR and VAL. Each of them has a set of
/// peers' public keys that's need to be almost the same at any time (+- 1 signatory). To
/// synchronize them, we use this structure, that contains the current readiness state of each
/// contract. We add or remove peer only when all of them is in `true` state
/// (see `EthPeersSync::is_ready`).
#[derive(Clone, Default, PartialEq, Eq, Encode, Decode, RuntimeDebug, scale_info::TypeInfo)]
#[cfg_attr(feature = "std", derive(Serialize, Deserialize))]
pub struct EthPeersSync {
    is_bridge_ready: bool,
    is_xor_ready: bool,
    is_val_ready: bool,
}

impl EthPeersSync {
    pub fn is_ready(&self) -> bool {
        self.is_bridge_ready && self.is_xor_ready && self.is_val_ready
    }

    pub fn bridge_ready(&mut self) {
        self.is_bridge_ready = true;
    }

    pub fn xor_ready(&mut self) {
        self.is_xor_ready = true;
    }

    pub fn val_ready(&mut self) {
        self.is_val_ready = true;
    }

    pub fn reset(&mut self) {
        self.is_val_ready = false;
        self.is_xor_ready = false;
        self.is_bridge_ready = false;
    }
}

/// Parses a `tx_hash` argument of a contract call. `tx_hash` is usually a hash of a Thischain's
/// outgoing request (`OutgoingRequest`).
pub fn parse_hash_from_call<T: Config>(
    tokens: Vec<Token>,
    tx_hash_arg_pos: usize,
) -> Result<H256, Error<T>> {
    tokens
        .get(tx_hash_arg_pos)
        .cloned()
        .and_then(Decoder::<T>::parse_h256)
        .ok_or_else(|| Error::<T>::FailedToParseTxHashInCall.into())
}

macro_rules! impl_from_for_outgoing_requests {
    ($($req:ty, $var:ident);+ $(;)?) => {$(
        impl<T: Config> From<$req> for OutgoingRequest<T> {
            fn from(v: $req) -> Self {
                Self::$var(v)
            }
        }

        impl<T: Config> From<$req> for OffchainRequest<T> {
            fn from(v: $req) -> Self {
                Self::outgoing(v.into())
            }
        }
    )+};
}

impl_from_for_outgoing_requests! {
    OutgoingTransfer<T>, Transfer;
    OutgoingAddAsset<T>, AddAsset;
    OutgoingAddToken<T>, AddToken;
    OutgoingAddPeer<T>, AddPeer;
    OutgoingAddPeerCompat<T>, AddPeerCompat;
    OutgoingRemovePeer<T>, RemovePeer;
    OutgoingRemovePeerCompat<T>, RemovePeerCompat;
    OutgoingPrepareForMigration<T>, PrepareForMigration;
    OutgoingMigrate<T>, Migrate;
}<|MERGE_RESOLUTION|>--- conflicted
+++ resolved
@@ -140,8 +140,6 @@
                     Token::FixedBytes(tx_hash.0.to_vec()),
                     Token::FixedBytes(network_id.0.to_vec()),
                 ]),
-<<<<<<< HEAD
-=======
                 BridgeSignatureVersion::V3 => {
                     let kind = crate::RegisteredAsset::<T>::get(self.network_id, &self.asset_id)
                         .ok_or(Error::<T>::UnsupportedToken)?;
@@ -165,7 +163,6 @@
                         Token::FixedBytes(network_id.0.to_vec()),
                     ])
                 }
->>>>>>> 568d7eee
             }
         };
         Ok(OutgoingTransferEncoded {
@@ -332,8 +329,6 @@
                 Token::FixedBytes(tx_hash.0.to_vec()),
                 Token::FixedBytes(network_id.0.to_vec()),
             ]),
-<<<<<<< HEAD
-=======
             BridgeSignatureVersion::V3 => ethabi::encode(&[
                 Token::String("addAsset".into()),
                 Token::Address(
@@ -348,7 +343,6 @@
                 Token::FixedBytes(tx_hash.0.to_vec()),
                 Token::FixedBytes(network_id.0.to_vec()),
             ]),
->>>>>>> 568d7eee
         };
 
         Ok(OutgoingAddAssetEncoded {
@@ -510,8 +504,6 @@
                 Token::FixedBytes(tx_hash.0.to_vec()),
                 Token::FixedBytes(network_id.0.to_vec()),
             ]),
-<<<<<<< HEAD
-=======
             BridgeSignatureVersion::V3 => ethabi::encode(&[
                 Token::String("addToken".into()),
                 Token::Address(
@@ -526,7 +518,6 @@
                 Token::FixedBytes(tx_hash.0.to_vec()),
                 Token::FixedBytes(network_id.0.to_vec()),
             ]),
->>>>>>> 568d7eee
         };
         Ok(OutgoingAddTokenEncoded {
             token_address,
@@ -655,8 +646,6 @@
                 Token::FixedBytes(tx_hash.0.to_vec()),
                 Token::FixedBytes(network_id.0.to_vec()),
             ]),
-<<<<<<< HEAD
-=======
             BridgeSignatureVersion::V3 => ethabi::encode(&[
                 Token::String("addPeer".into()),
                 Token::Address(
@@ -668,7 +657,6 @@
                 Token::FixedBytes(tx_hash.0.to_vec()),
                 Token::FixedBytes(network_id.0.to_vec()),
             ]),
->>>>>>> 568d7eee
         };
         Ok(OutgoingAddPeerEncoded {
             peer_address,
@@ -831,8 +819,6 @@
                 Token::FixedBytes(tx_hash.0.to_vec()),
                 Token::FixedBytes(network_id.0.to_vec()),
             ]),
-<<<<<<< HEAD
-=======
             BridgeSignatureVersion::V3 => ethabi::encode(&[
                 Token::String("removePeer".into()),
                 Token::Address(
@@ -844,7 +830,6 @@
                 Token::FixedBytes(tx_hash.0.to_vec()),
                 Token::FixedBytes(network_id.0.to_vec()),
             ]),
->>>>>>> 568d7eee
         };
         Ok(OutgoingRemovePeerEncoded {
             peer_address,
@@ -1070,15 +1055,12 @@
                 Token::FixedBytes(tx_hash.0.to_vec()),
                 Token::FixedBytes(network_id.0.to_vec()),
             ]),
-<<<<<<< HEAD
-=======
             BridgeSignatureVersion::V3 => ethabi::encode(&[
                 Token::String("prepareMigration".into()),
                 Token::Address(types::EthAddress::from(contract_address.0)),
                 Token::FixedBytes(tx_hash.0.to_vec()),
                 Token::FixedBytes(network_id.0.to_vec()),
             ]),
->>>>>>> 568d7eee
         };
         Ok(OutgoingPrepareForMigrationEncoded {
             this_contract_address: contract_address,

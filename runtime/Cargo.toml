--- conflicted
+++ resolved
@@ -52,13 +52,9 @@
 liquidity-proxy-benchmarking = { path = "../pallets/liquidity-proxy/benchmarking", default-features = false, optional = true }
 pool-xyk-benchmarking = { path = "../pallets/pool-xyk/benchmarking", default-features = false, optional = true }
 dex-api-benchmarking = { path = "../pallets/dex-api/benchmarking", default-features = false, optional = true }
-<<<<<<< HEAD
-vested-rewards = { path = "../pallets/vested-rewards", default-features = false}
-xst = { path = "../pallets/xst", default-features = false }
-=======
 vested-rewards = { path = "../pallets/vested-rewards", default-features = false }
 price-tools = { path = "../pallets/price-tools", default-features = false }
->>>>>>> da5f536e
+xst = { path = "../pallets/xst", default-features = false }
 
 # Substrate dependencies
 frame-benchmarking = { default-features = false, optional = true, version = '3' }
@@ -186,11 +182,8 @@
     'pswap-distribution/std',
     'pswap-distribution-runtime-api/std',
     'vested-rewards/std',
-<<<<<<< HEAD
     'xst/std',
-=======
     'price-tools/std',
->>>>>>> da5f536e
 ]
 
 private-net = ["faucet"]

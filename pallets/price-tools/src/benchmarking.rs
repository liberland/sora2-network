--- conflicted
+++ resolved
@@ -34,19 +34,30 @@
 
 use super::*;
 
-use codec::Encode;
+use codec::{Decode, Encode};
 use frame_benchmarking::benchmarks;
+use frame_system::RawOrigin;
+use hex_literal::hex;
+use orml_traits::MultiCurrency;
 use sp_core::H256;
 use sp_io::hashing::blake2_256;
 use sp_std::prelude::*;
 
-<<<<<<< HEAD
-=======
 use common::prelude::SwapAmount;
 use common::{AssetName, AssetSymbol, DEXId, LiquiditySource, XOR};
 
->>>>>>> 83dcd39e
 use crate::Pallet as PriceTools;
+use assets::Pallet as Assets;
+use pool_xyk::Pallet as XYKPool;
+use trading_pair::Pallet as TradingPair;
+
+pub const DEX: DEXId = DEXId::Polkaswap;
+
+// Support Functions
+fn alice<T: Config>() -> T::AccountId {
+    let bytes = hex!("d43593c715fdd31c61141abd04a99fd6822c8558854ccde39a5684e7a56da27d");
+    T::AccountId::decode(&mut &bytes[..]).unwrap_or_default()
+}
 
 fn create_asset<T: Config>(prefix: Vec<u8>, index: u128) -> T::AssetId {
     let entropy: [u8; 32] = (prefix, index).using_encoded(blake2_256);
@@ -54,10 +65,13 @@
 }
 
 fn prepare_secondary_market<T: Config>(n: u32) {
+    let caller = alice::<T>();
+    let caller_origin: <T as frame_system::Config>::Origin =
+        RawOrigin::Signed(caller.clone()).into();
+    T::Currency::deposit(XOR.into(), &caller, balance!(1)).unwrap();
+
     for i in 0..n {
         let asset = create_asset::<T>(b"asset".to_vec(), i.into());
-<<<<<<< HEAD
-=======
         T::Currency::deposit(XOR.into(), &caller, balance!(100)).unwrap();
         Assets::<T>::register_asset_id(
             caller.clone(),
@@ -84,23 +98,42 @@
         )
         .unwrap();
 
->>>>>>> 83dcd39e
         PriceTools::<T>::register_asset(&asset).unwrap();
-        for m in 1..crate::AVG_BLOCK_SPAN {
-            crate::PriceInfos::<T>::mutate(asset, |val| {
-                let val = val.as_mut().unwrap();
-                let price = balance!(m + i);
-                val.spot_prices.push_back(price);
-                val.needs_update = false;
-                val.last_spot_price = price;
-            });
+    }
+    for _ in 1..=crate::AVG_BLOCK_SPAN {
+        for i in 0..n {
+            let asset = create_asset::<T>(b"asset".to_vec(), i.into());
+            T::Currency::deposit(XOR.into(), &caller, balance!(1)).unwrap();
+            XYKPool::<T>::exchange(
+                &caller.clone(),
+                &caller.clone(),
+                &DEX.into(),
+                &XOR.into(),
+                &asset,
+                SwapAmount::WithDesiredInput {
+                    desired_amount_in: balance!(1),
+                    min_amount_out: balance!(0),
+                },
+            )
+            .unwrap();
         }
+        PriceTools::<T>::average_prices_calculation_routine();
+        // after last recalculation there is no exchange, such that price state is considered unmodified
+    }
+}
+
+fn force_reserves_changed<T: Config>(m: u32) {
+    for i in 0..m {
+        let asset = create_asset::<T>(b"asset".to_vec(), i.into());
+        PriceTools::<T>::reserves_changed(&asset);
     }
 }
 
 benchmarks! {
     on_initialize {
         let n in 0 .. 10 => prepare_secondary_market::<T>(n);
+        let m in 0 .. 10 => force_reserves_changed::<T>(m);
+        let asset = create_asset::<T>(b"asset".to_vec(), 0);
         let mut infos_before = Vec::new();
         for i in 0..n {
             let asset = create_asset::<T>(b"asset".to_vec(), i.into());
@@ -113,8 +146,7 @@
     verify {
         for i in 0..n {
             let asset = create_asset::<T>(b"asset".to_vec(), i.into());
-            assert_ne!(infos_before.get(i as usize).unwrap(),
-                &crate::PriceInfos::<T>::get(&asset).unwrap().average_price);
+            assert!(infos_before.get(i as usize).unwrap() != &crate::PriceInfos::<T>::get(&asset).unwrap().average_price);
         }
     }
 }

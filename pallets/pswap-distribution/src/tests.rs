use crate::mock::*;
use crate::{Error, Module};
use common::{balance, fixed};
use frame_support::assert_noop;
use traits::MultiCurrency;

type PswapDistrModule = Module<Runtime>;

#[test]
fn subscribe_with_default_frequency_should_pass() {
    let mut ext = ExtBuilder::uninitialized().build();
    ext.execute_with(|| {
        PswapDistrModule::subscribe(fees_account_a(), DEX_A_ID, PoolTokenAId::get(), None)
            .expect("Failed to subscribe account.");
        assert_eq!(
            PswapDistrModule::subscribed_accounts(fees_account_a()),
            Some((
                DEX_A_ID,
                PoolTokenAId::get(),
                GetDefaultSubscriptionFrequency::get(),
                0
            ))
        );
    })
}

#[test]
fn subscribe_with_zero_frequency_should_fail() {
    let mut ext = ExtBuilder::uninitialized().build();
    ext.execute_with(|| {
        assert_noop!(
            PswapDistrModule::subscribe(fees_account_a(), DEX_A_ID, PoolTokenAId::get(), Some(0)),
            Error::<Runtime>::InvalidFrequency
        );
    })
}

#[test]
fn subscribe_with_existing_account_should_fail() {
    let mut ext = ExtBuilder::default().build();
    ext.execute_with(|| {
        assert_noop!(
            PswapDistrModule::subscribe(fees_account_a(), DEX_A_ID, PoolTokenAId::get(), None),
            Error::<Runtime>::SubscriptionActive
        );
    })
}

#[test]
fn unsubscribe_with_inexistent_account_should_fail() {
    let mut ext = ExtBuilder::default().build();
    ext.execute_with(|| {
        let result = PswapDistrModule::unsubscribe(alice());
        assert_noop!(result, Error::<Runtime>::UnknownSubscription);
    });
}

#[test]
fn distribute_existing_pswap_should_pass() {
    let mut ext = ExtBuilder::default().build();
    ext.execute_with(|| {
        let tech_account_id = GetPswapDistributionAccountId::get();
        PswapDistrModule::distribute_incentive(
            &fees_account_a(),
            &DEX_A_ID,
            &PoolTokenAId::get(),
            &tech_account_id,
        )
        .expect("Error is not expected during distribution");

        PswapDistrModule::claim_incentive(Origin::signed(liquidity_provider_a()))
            .expect("Failed to claim.");
        PswapDistrModule::claim_incentive(Origin::signed(liquidity_provider_b()))
            .expect("Failed to claim.");
        PswapDistrModule::claim_incentive(Origin::signed(liquidity_provider_c()))
            .expect("Failed to claim.");
        let balance_a = Tokens::free_balance(GetIncentiveAssetId::get(), &liquidity_provider_a());
        let balance_b = Tokens::free_balance(GetIncentiveAssetId::get(), &liquidity_provider_b());
        let balance_c = Tokens::free_balance(GetIncentiveAssetId::get(), &liquidity_provider_c());
        assert_eq!(balance_a, balance!(2.7));
        assert_eq!(balance_b, balance!(1.8));
        assert_eq!(balance_c, balance!(0.9));
    })
}

#[test]
fn distribute_with_zero_balance_should_pass() {
    let mut ext = ExtBuilder::default().build();
    ext.execute_with(|| {
        let tech_account_id = GetPswapDistributionAccountId::get();
        PswapDistrModule::distribute_incentive(
            &fees_account_b(),
            &DEX_A_ID,
            &PoolTokenBId::get(),
            &tech_account_id,
        )
        .expect("Error is not expected during distribution");

        assert_noop!(
            PswapDistrModule::claim_incentive(Origin::signed(liquidity_provider_a())),
            Error::<Runtime>::ZeroClaimableIncentives
        );
        assert_noop!(
            PswapDistrModule::claim_incentive(Origin::signed(liquidity_provider_b())),
            Error::<Runtime>::ZeroClaimableIncentives
        );
        assert_noop!(
            PswapDistrModule::claim_incentive(Origin::signed(liquidity_provider_c())),
            Error::<Runtime>::ZeroClaimableIncentives
        );

        let balance_a = Tokens::free_balance(GetIncentiveAssetId::get(), &liquidity_provider_a());
        let balance_b = Tokens::free_balance(GetIncentiveAssetId::get(), &liquidity_provider_b());
        let balance_c = Tokens::free_balance(GetIncentiveAssetId::get(), &liquidity_provider_c());
        assert_eq!(balance_a, 0);
        assert_eq!(balance_b, 0);
        assert_eq!(balance_c, 0);
    })
}

#[test]
fn incentive_distribution_routine_should_pass() {
    let mut ext = ExtBuilder::default().build();
    ext.execute_with(|| {
        let parliament =
            Tokens::free_balance(GetIncentiveAssetId::get(), &GetParliamentAccountId::get());
        assert_eq!(parliament, balance!(0));

        for i in 0u64..5 {
            PswapDistrModule::incentive_distribution_routine(i);
        }

<<<<<<< HEAD
        let balance_a = Tokens::free_balance(GetIncentiveAssetId::get(), &liquidity_provider_a());
        let balance_b = Tokens::free_balance(GetIncentiveAssetId::get(), &liquidity_provider_b());
        let balance_c = Tokens::free_balance(GetIncentiveAssetId::get(), &liquidity_provider_c());
=======
        let balance_a = Tokens::free_balance(GetIncentiveAssetId::get(), &LIQUIDITY_PROVIDER_A);
        let balance_b = Tokens::free_balance(GetIncentiveAssetId::get(), &LIQUIDITY_PROVIDER_B);
        let balance_c = Tokens::free_balance(GetIncentiveAssetId::get(), &LIQUIDITY_PROVIDER_C);
        let parliament =
            Tokens::free_balance(GetIncentiveAssetId::get(), &GetParliamentAccountId::get());
>>>>>>> cd26d016
        assert_eq!(balance_a, 0);
        assert_eq!(balance_b, 0);
        assert_eq!(balance_c, 0);
        assert_eq!(parliament, balance!(0.6));

        PswapDistrModule::claim_incentive(Origin::signed(liquidity_provider_a()))
            .expect("Failed to claim.");
<<<<<<< HEAD
        let balance_a = Tokens::free_balance(GetIncentiveAssetId::get(), &liquidity_provider_a());
        let balance_b = Tokens::free_balance(GetIncentiveAssetId::get(), &liquidity_provider_b());
        let balance_c = Tokens::free_balance(GetIncentiveAssetId::get(), &liquidity_provider_c());
=======
        let balance_a = Tokens::free_balance(GetIncentiveAssetId::get(), &LIQUIDITY_PROVIDER_A);
        let balance_b = Tokens::free_balance(GetIncentiveAssetId::get(), &LIQUIDITY_PROVIDER_B);
        let balance_c = Tokens::free_balance(GetIncentiveAssetId::get(), &LIQUIDITY_PROVIDER_C);
        let parliament =
            Tokens::free_balance(GetIncentiveAssetId::get(), &GetParliamentAccountId::get());
>>>>>>> cd26d016
        assert_eq!(balance_a, balance!(2.7));
        assert_eq!(balance_b, 0);
        assert_eq!(balance_c, 0);
        assert_eq!(parliament, balance!(0.6));

        PswapDistrModule::claim_incentive(Origin::signed(liquidity_provider_b()))
            .expect("Failed to claim.");
<<<<<<< HEAD
        let balance_a = Tokens::free_balance(GetIncentiveAssetId::get(), &liquidity_provider_a());
        let balance_b = Tokens::free_balance(GetIncentiveAssetId::get(), &liquidity_provider_b());
        let balance_c = Tokens::free_balance(GetIncentiveAssetId::get(), &liquidity_provider_c());
=======
        let balance_a = Tokens::free_balance(GetIncentiveAssetId::get(), &LIQUIDITY_PROVIDER_A);
        let balance_b = Tokens::free_balance(GetIncentiveAssetId::get(), &LIQUIDITY_PROVIDER_B);
        let balance_c = Tokens::free_balance(GetIncentiveAssetId::get(), &LIQUIDITY_PROVIDER_C);
        let parliament =
            Tokens::free_balance(GetIncentiveAssetId::get(), &GetParliamentAccountId::get());
>>>>>>> cd26d016
        assert_eq!(balance_a, balance!(2.7));
        assert_eq!(balance_b, balance!(1.8));
        assert_eq!(balance_c, 0);
        assert_eq!(parliament, balance!(0.6));

        PswapDistrModule::claim_incentive(Origin::signed(liquidity_provider_c()))
            .expect("Failed to claim.");
<<<<<<< HEAD
        let balance_a = Tokens::free_balance(GetIncentiveAssetId::get(), &liquidity_provider_a());
        let balance_b = Tokens::free_balance(GetIncentiveAssetId::get(), &liquidity_provider_b());
        let balance_c = Tokens::free_balance(GetIncentiveAssetId::get(), &liquidity_provider_c());
=======
        let balance_a = Tokens::free_balance(GetIncentiveAssetId::get(), &LIQUIDITY_PROVIDER_A);
        let balance_b = Tokens::free_balance(GetIncentiveAssetId::get(), &LIQUIDITY_PROVIDER_B);
        let balance_c = Tokens::free_balance(GetIncentiveAssetId::get(), &LIQUIDITY_PROVIDER_C);
        let parliament =
            Tokens::free_balance(GetIncentiveAssetId::get(), &GetParliamentAccountId::get());
>>>>>>> cd26d016
        assert_eq!(balance_a, balance!(2.7));
        assert_eq!(balance_b, balance!(1.8));
        assert_eq!(balance_c, balance!(0.9));
        assert_eq!(parliament, balance!(0.6));

        for i in 5u64..10 {
            PswapDistrModule::incentive_distribution_routine(i);
        }

<<<<<<< HEAD
        let balance_a = Tokens::free_balance(GetIncentiveAssetId::get(), &liquidity_provider_a());
        let balance_b = Tokens::free_balance(GetIncentiveAssetId::get(), &liquidity_provider_b());
        let balance_c = Tokens::free_balance(GetIncentiveAssetId::get(), &liquidity_provider_c());
=======
        let balance_a = Tokens::free_balance(GetIncentiveAssetId::get(), &LIQUIDITY_PROVIDER_A);
        let balance_b = Tokens::free_balance(GetIncentiveAssetId::get(), &LIQUIDITY_PROVIDER_B);
        let balance_c = Tokens::free_balance(GetIncentiveAssetId::get(), &LIQUIDITY_PROVIDER_C);
        let parliament =
            Tokens::free_balance(GetIncentiveAssetId::get(), &GetParliamentAccountId::get());
>>>>>>> cd26d016
        assert_eq!(balance_a, balance!(2.7));
        assert_eq!(balance_b, balance!(1.8));
        assert_eq!(balance_c, balance!(0.9));
        assert_eq!(parliament, balance!(0.6));

        let total = balance_a + balance_b + balance_c + parliament;
        assert_eq!(total, balance!(6));
        assert_eq!(total / parliament, 10);
    })
}

#[test]
fn increasing_burn_rate_should_pass() {
    let mut ext = ExtBuilder::default().build();
    ext.execute_with(|| {
        assert_eq!(PswapDistrModule::burn_rate(), fixed!(0.1));
        for i in 0u64..3 {
            PswapDistrModule::burn_rate_update_routine(i);
        }
        assert_eq!(PswapDistrModule::burn_rate(), fixed!(0.2));
        for i in 3u64..6 {
            PswapDistrModule::burn_rate_update_routine(i);
        }
        assert_eq!(PswapDistrModule::burn_rate(), fixed!(0.3));
        for i in 6u64..9 {
            PswapDistrModule::burn_rate_update_routine(i);
        }
        assert_eq!(PswapDistrModule::burn_rate(), fixed!(0.4));
        // Observe flatline
        for i in 9u64..12 {
            PswapDistrModule::burn_rate_update_routine(i);
        }
        assert_eq!(PswapDistrModule::burn_rate(), fixed!(0.4));
        for i in 9u64..1000 {
            PswapDistrModule::burn_rate_update_routine(i);
        }
        assert_eq!(PswapDistrModule::burn_rate(), fixed!(0.4));
    })
}

#[test]
fn claim_until_zero_should_pass() {
    let mut ext = ExtBuilder::with_accounts(vec![
        (liquidity_provider_a(), PoolTokenAId::get(), balance!(3)),
        (liquidity_provider_b(), PoolTokenAId::get(), balance!(2)),
        (liquidity_provider_c(), PoolTokenAId::get(), balance!(1)),
    ])
    .build();
    ext.execute_with(|| {
        let tech_account_id = GetPswapDistributionAccountId::get();

        // start with empty fees account, claiming should fail
        PswapDistrModule::distribute_incentive(
            &fees_account_a(),
            &DEX_A_ID,
            &PoolTokenAId::get(),
            &tech_account_id,
        )
        .expect("Error is not expected during distribution");
        assert_noop!(
            PswapDistrModule::claim_incentive(Origin::signed(liquidity_provider_a())),
            Error::<Runtime>::ZeroClaimableIncentives
        );
        let balance_a = Tokens::free_balance(GetIncentiveAssetId::get(), &liquidity_provider_a());
        let balance_b = Tokens::free_balance(GetIncentiveAssetId::get(), &liquidity_provider_b());
        let balance_c = Tokens::free_balance(GetIncentiveAssetId::get(), &liquidity_provider_c());
        let balance_d = Tokens::free_balance(GetIncentiveAssetId::get(), &tech_account_id);
        assert_eq!(balance_a, 0);
        assert_eq!(balance_b, 0);
        assert_eq!(balance_c, 0);
        assert_eq!(balance_d, 0);

        // new pswap was derived from exchange, it should be claimable after distribution
        Assets::mint(
            Origin::signed(tech_account_id.clone()),
            GetIncentiveAssetId::get(),
            fees_account_a(),
            balance!(60),
        )
        .expect("Minting tokens is not expected to fail.");
        PswapDistrModule::distribute_incentive(
            &fees_account_a(),
            &DEX_A_ID,
            &PoolTokenAId::get(),
            &tech_account_id,
        )
        .expect("Error is not expected during distribution");
        PswapDistrModule::claim_incentive(Origin::signed(liquidity_provider_a()))
            .expect("Claiming is not expected to fail.");
        PswapDistrModule::claim_incentive(Origin::signed(liquidity_provider_b()))
            .expect("Claiming is not expected to fail.");
        PswapDistrModule::claim_incentive(Origin::signed(liquidity_provider_c()))
            .expect("Claiming is not expected to fail.");
        let balance_a = Tokens::free_balance(GetIncentiveAssetId::get(), &liquidity_provider_a());
        let balance_b = Tokens::free_balance(GetIncentiveAssetId::get(), &liquidity_provider_b());
        let balance_c = Tokens::free_balance(GetIncentiveAssetId::get(), &liquidity_provider_c());
        let balance_d = Tokens::free_balance(GetIncentiveAssetId::get(), &tech_account_id);
        assert_eq!(balance_a, balance!(27));
        assert_eq!(balance_b, balance!(18));
        assert_eq!(balance_c, balance!(9));
        assert_eq!(balance_d, 0);

        // again period of no incentives, should return error for non claimable
        PswapDistrModule::distribute_incentive(
            &fees_account_a(),
            &DEX_A_ID,
            &PoolTokenAId::get(),
            &tech_account_id,
        )
        .expect("Error is not expected during distribution");
        assert_noop!(
            PswapDistrModule::claim_incentive(Origin::signed(liquidity_provider_a())),
            Error::<Runtime>::ZeroClaimableIncentives
        );
        assert_noop!(
            PswapDistrModule::claim_incentive(Origin::signed(liquidity_provider_b())),
            Error::<Runtime>::ZeroClaimableIncentives
        );
        assert_noop!(
            PswapDistrModule::claim_incentive(Origin::signed(liquidity_provider_c())),
            Error::<Runtime>::ZeroClaimableIncentives
        );
        let balance_a = Tokens::free_balance(GetIncentiveAssetId::get(), &liquidity_provider_a());
        let balance_b = Tokens::free_balance(GetIncentiveAssetId::get(), &liquidity_provider_b());
        let balance_c = Tokens::free_balance(GetIncentiveAssetId::get(), &liquidity_provider_c());
        let balance_d = Tokens::free_balance(GetIncentiveAssetId::get(), &tech_account_id);
        assert_eq!(balance_a, balance!(27));
        assert_eq!(balance_b, balance!(18));
        assert_eq!(balance_c, balance!(9));
        assert_eq!(balance_d, 0);

        // new pswap was derived from exchange, it should be claimable after distribution, now only one account claims it
        Assets::mint(
            Origin::signed(tech_account_id.clone()),
            GetIncentiveAssetId::get(),
            fees_account_a(),
            balance!(600),
        )
        .expect("Minting tokens is not expected to fail.");
        PswapDistrModule::distribute_incentive(
            &fees_account_a(),
            &DEX_A_ID,
            &PoolTokenAId::get(),
            &tech_account_id,
        )
        .expect("Error is not expected during distribution");
        PswapDistrModule::claim_incentive(Origin::signed(liquidity_provider_b()))
            .expect("Claiming is not expected to fail.");
        let balance_a = Tokens::free_balance(GetIncentiveAssetId::get(), &liquidity_provider_a());
        let balance_b = Tokens::free_balance(GetIncentiveAssetId::get(), &liquidity_provider_b());
        let balance_c = Tokens::free_balance(GetIncentiveAssetId::get(), &liquidity_provider_c());
        let balance_d = Tokens::free_balance(GetIncentiveAssetId::get(), &tech_account_id);
        assert_eq!(balance_a, balance!(27));
        assert_eq!(balance_b, balance!(198));
        assert_eq!(balance_c, balance!(9));
        assert_eq!(balance_d, balance!(360));

        // final pswap arrival, should be consistent for previously claimed and unclaimed
        Assets::mint(
            Origin::signed(tech_account_id.clone()),
            GetIncentiveAssetId::get(),
            fees_account_a(),
            balance!(6000),
        )
        .expect("Minting tokens is not expected to fail.");
        PswapDistrModule::distribute_incentive(
            &fees_account_a(),
            &DEX_A_ID,
            &PoolTokenAId::get(),
            &tech_account_id,
        )
        .expect("Error is not expected during distribution");
        PswapDistrModule::claim_incentive(Origin::signed(liquidity_provider_a()))
            .expect("Claiming is not expected to fail.");
        PswapDistrModule::claim_incentive(Origin::signed(liquidity_provider_b()))
            .expect("Claiming is not expected to fail.");
        PswapDistrModule::claim_incentive(Origin::signed(liquidity_provider_c()))
            .expect("Claiming is not expected to fail.");
        let balance_a = Tokens::free_balance(GetIncentiveAssetId::get(), &liquidity_provider_a());
        let balance_b = Tokens::free_balance(GetIncentiveAssetId::get(), &liquidity_provider_b());
        let balance_c = Tokens::free_balance(GetIncentiveAssetId::get(), &liquidity_provider_c());
        let balance_d = Tokens::free_balance(GetIncentiveAssetId::get(), &tech_account_id);
        assert_eq!(balance_a, balance!(2996.999999999999990010));
        assert_eq!(balance_b, balance!(1998.000000000000008999));
        assert_eq!(balance_c, balance!(999.000000000000000991));
        assert_eq!(balance_d, 0);
        assert_eq!(
            balance_a + balance_b + balance_c + balance_d,
            balance!(5994)
        );
    })
}

#[test]
fn external_transfer_to_tech_account_after_distribution() {
    let mut ext = ExtBuilder::default().build();
    ext.execute_with(|| {
        let tech_account_id = GetPswapDistributionAccountId::get();

        // initial distribution happens normally
        PswapDistrModule::distribute_incentive(
            &fees_account_a(),
            &DEX_A_ID,
            &PoolTokenAId::get(),
            &tech_account_id,
        )
        .expect("Error is not expected during distribution");

        let balance_tech = Tokens::free_balance(GetIncentiveAssetId::get(), &tech_account_id);
        assert_eq!(balance_tech, balance!(5.4));

        // before clre claimable value will be increased
        Assets::mint(
            Origin::signed(tech_account_id.clone()),
            GetIncentiveAssetId::get(),
            tech_account_id.clone(),
            balance!(11111.111111111111111111),
        )
        .expect("Minting tokens is not expected to fail.");

        PswapDistrModule::claim_incentive(Origin::signed(liquidity_provider_a()))
            .expect("Failed to claim.");
        PswapDistrModule::claim_incentive(Origin::signed(liquidity_provider_b()))
            .expect("Failed to claim.");
        PswapDistrModule::claim_incentive(Origin::signed(liquidity_provider_c()))
            .expect("Failed to claim.");

        let balance_a = Tokens::free_balance(GetIncentiveAssetId::get(), &liquidity_provider_a());
        let balance_b = Tokens::free_balance(GetIncentiveAssetId::get(), &liquidity_provider_b());
        let balance_c = Tokens::free_balance(GetIncentiveAssetId::get(), &liquidity_provider_c());
        let balance_tech = Tokens::free_balance(GetIncentiveAssetId::get(), &tech_account_id);
        // externally added incentive is evenly distributed amoung current unclaimed balances
        assert_eq!(balance_a, balance!(5558.255555555561844801));
        assert_eq!(balance_b, balance!(3705.503703703700268335));
        assert_eq!(balance_c, balance!(1852.751851851848997975));
        assert_eq!(
            balance_a + balance_b + balance_c,
            balance!(11116.511111111111111111)
        );
        assert_eq!(balance_tech, 0);
    })
}

#[test]
fn jump_start_with_unowned_incentive_should_pass() {
    let mut ext = ExtBuilder::with_accounts(vec![
        (fees_account_a(), common::PSWAP.into(), balance!(6)),
        (liquidity_provider_a(), PoolTokenAId::get(), balance!(3)),
        (liquidity_provider_b(), PoolTokenAId::get(), balance!(2)),
        (liquidity_provider_c(), PoolTokenAId::get(), balance!(1)),
    ])
    .build();
    ext.execute_with(|| {
        let tech_account_id = GetPswapDistributionAccountId::get();

        // initially no liquidity providers have received incentives yet, thus shares are not calculated for them yet,
        // however some incentive is transferred to claimable reserve
        Assets::mint(
            Origin::signed(tech_account_id.clone()),
            GetIncentiveAssetId::get(),
            tech_account_id.clone(),
            balance!(11111.111111111111111111),
        )
        .expect("Minting tokens is not expected to fail.");

        // no one can claim it as shares are not calculated for this transfer
        assert_noop!(
            PswapDistrModule::claim_incentive(Origin::signed(liquidity_provider_a())),
            Error::<Runtime>::ZeroClaimableIncentives
        );
        assert_noop!(
            PswapDistrModule::claim_incentive(Origin::signed(liquidity_provider_b())),
            Error::<Runtime>::ZeroClaimableIncentives
        );
        assert_noop!(
            PswapDistrModule::claim_incentive(Origin::signed(liquidity_provider_c())),
            Error::<Runtime>::ZeroClaimableIncentives
        );

        // now liquidity providers receive their incentive, and claim it
        PswapDistrModule::distribute_incentive(
            &fees_account_a(),
            &DEX_A_ID,
            &PoolTokenAId::get(),
            &tech_account_id,
        )
        .expect("Error is not expected during distribution");
        PswapDistrModule::claim_incentive(Origin::signed(liquidity_provider_a()))
            .expect("Failed to claim.");
        PswapDistrModule::claim_incentive(Origin::signed(liquidity_provider_b()))
            .expect("Failed to claim.");
        PswapDistrModule::claim_incentive(Origin::signed(liquidity_provider_c()))
            .expect("Failed to claim.");
        let balance_a = Tokens::free_balance(GetIncentiveAssetId::get(), &liquidity_provider_a());
        let balance_b = Tokens::free_balance(GetIncentiveAssetId::get(), &liquidity_provider_b());
        let balance_c = Tokens::free_balance(GetIncentiveAssetId::get(), &liquidity_provider_c());
        let balance_d = Tokens::free_balance(GetIncentiveAssetId::get(), &tech_account_id);

        // one of claimers collects unowned incentive, special correction is applied so precision loss is avoided on following claims
        assert_eq!(balance_a, balance!(2.70000000000000000));
        assert_eq!(balance_b, balance!(1.800000000000000000));
        assert_eq!(balance_c, balance!(11112.011111111111111111));

        assert_eq!(balance_d, balance!(0.000000000000000000));
    })
}

#[test]
fn increasing_volumes_should_pass() {
    let mut ext = ExtBuilder::with_accounts(vec![
        (liquidity_provider_a(), PoolTokenAId::get(), balance!(3)),
        (liquidity_provider_b(), PoolTokenAId::get(), balance!(2)),
        (liquidity_provider_c(), PoolTokenAId::get(), balance!(1)),
    ])
    .build();
    ext.execute_with(|| {
        let tech_account_id = GetPswapDistributionAccountId::get();

        let mut decimals_factor = 1;

        for _ in 0..=27u32 {
            Assets::mint(
                Origin::signed(tech_account_id.clone()),
                GetIncentiveAssetId::get(),
                fees_account_a(),
                10 * decimals_factor,
            )
            .expect("Minting tokens is not expected to fail.");
            PswapDistrModule::distribute_incentive(
                &fees_account_a(),
                &DEX_A_ID,
                &PoolTokenAId::get(),
                &tech_account_id,
            )
            .expect("Error is not expected during distribution");
            PswapDistrModule::claim_incentive(Origin::signed(liquidity_provider_a()))
                .expect("Claiming is not expected to fail.");
            PswapDistrModule::claim_incentive(Origin::signed(liquidity_provider_b()))
                .expect("Claiming is not expected to fail.");
            PswapDistrModule::claim_incentive(Origin::signed(liquidity_provider_c()))
                .expect("Claiming is not expected to fail.");
            decimals_factor *= 10;
        }

        let balance_a = Tokens::free_balance(GetIncentiveAssetId::get(), &liquidity_provider_a());
        let balance_b = Tokens::free_balance(GetIncentiveAssetId::get(), &liquidity_provider_b());
        let balance_c = Tokens::free_balance(GetIncentiveAssetId::get(), &liquidity_provider_c());
        let balance_d = Tokens::free_balance(GetIncentiveAssetId::get(), &tech_account_id);
        assert_eq!(balance_a, balance!(5000000000.000000000004504507));
        assert_eq!(balance_b, balance!(3333333333.333333333336336335));
        assert_eq!(balance_c, balance!(1666666666.666666666659159157));
        assert_eq!(
            balance_a + balance_b + balance_c,
            balance!(9999999999.999999999999999999)
        );
        assert_eq!(balance_d, 0);
    })
}

#[test]
fn multiple_pools_should_pass() {
    let mut ext = ExtBuilder::with_accounts(vec![
        (fees_account_a(), common::PSWAP.into(), balance!(20)),
        (fees_account_b(), common::PSWAP.into(), balance!(2)),
        (liquidity_provider_a(), PoolTokenAId::get(), balance!(1)),
        (liquidity_provider_b(), PoolTokenBId::get(), balance!(5)),
        (liquidity_provider_c(), PoolTokenBId::get(), balance!(5)),
    ])
    .build();
    ext.execute_with(|| {
        let tech_account_id = GetPswapDistributionAccountId::get();

        for i in 0u64..5 {
            PswapDistrModule::incentive_distribution_routine(i);
        }

        PswapDistrModule::claim_incentive(Origin::signed(liquidity_provider_a()))
            .expect("Claiming is not expected to fail.");
        PswapDistrModule::claim_incentive(Origin::signed(liquidity_provider_b()))
            .expect("Claiming is not expected to fail.");
        PswapDistrModule::claim_incentive(Origin::signed(liquidity_provider_c()))
            .expect("Claiming is not expected to fail.");

        let balance_a = Tokens::free_balance(GetIncentiveAssetId::get(), &liquidity_provider_a());
        let balance_b = Tokens::free_balance(GetIncentiveAssetId::get(), &liquidity_provider_b());
        let balance_c = Tokens::free_balance(GetIncentiveAssetId::get(), &liquidity_provider_c());
        let balance_d = Tokens::free_balance(GetIncentiveAssetId::get(), &tech_account_id);
        assert_eq!(balance_a, balance!(18.000000000000000017));
        assert_eq!(balance_b, balance!(0.899999999999999991));
        assert_eq!(balance_c, balance!(0.899999999999999992));
        assert_eq!(balance_d, 0);
        assert_eq!(
            balance_a + balance_b + balance_c + balance_c,
            balance!(20.699999999999999992)
        )
    })
}

#[test]
fn mixed_multiple_pools_should_pass() {
    let mut ext = ExtBuilder::with_accounts(vec![
        (fees_account_a(), common::PSWAP.into(), balance!(20)),
        (fees_account_b(), common::PSWAP.into(), balance!(4)),
        (liquidity_provider_a(), PoolTokenAId::get(), balance!(1)),
        (liquidity_provider_a(), PoolTokenBId::get(), balance!(5)),
        (liquidity_provider_b(), PoolTokenBId::get(), balance!(5)),
        (liquidity_provider_c(), PoolTokenAId::get(), balance!(1)),
        (liquidity_provider_c(), PoolTokenBId::get(), balance!(10)),
    ])
    .build();
    ext.execute_with(|| {
        let tech_account_id = GetPswapDistributionAccountId::get();

        for i in 0u64..5 {
            PswapDistrModule::incentive_distribution_routine(i);
        }

        PswapDistrModule::claim_incentive(Origin::signed(liquidity_provider_a()))
            .expect("Claiming is not expected to fail.");
        PswapDistrModule::claim_incentive(Origin::signed(liquidity_provider_b()))
            .expect("Claiming is not expected to fail.");
        PswapDistrModule::claim_incentive(Origin::signed(liquidity_provider_c()))
            .expect("Claiming is not expected to fail.");

        let balance_a = Tokens::free_balance(GetIncentiveAssetId::get(), &liquidity_provider_a());
        let balance_b = Tokens::free_balance(GetIncentiveAssetId::get(), &liquidity_provider_b());
        let balance_c = Tokens::free_balance(GetIncentiveAssetId::get(), &liquidity_provider_c());
        let balance_d = Tokens::free_balance(GetIncentiveAssetId::get(), &tech_account_id);
        assert_eq!(balance_a, balance!(9.900000000000000009)); // 9 from A, 0.9 from B
        assert_eq!(balance_b, balance!(0.899999999999999999)); // 0.9 from B
        assert_eq!(balance_c, balance!(10.799999999999999992)); // 9 from A, 1.8 from B
        assert_eq!(balance_d, 0);
        assert_eq!(
            balance_a + balance_b + balance_c + balance_d,
            balance!(21.6) // (initial) 24 - (parliament) 10%
        );
    })
}

#[test]
fn calculating_distribution_should_pass() {
    let mut ext = ExtBuilder::default().build();
    ext.execute_with(|| {
        // zero amount
        let distribution = PswapDistrModule::calculate_pswap_distribution(balance!(0)).unwrap();
        assert_eq!(distribution.liquidity_providers, balance!(0));
        assert_eq!(distribution.vesting, balance!(0));
        assert_eq!(distribution.parliament, balance!(0));

        // indivisible small amount
        let distribution = PswapDistrModule::calculate_pswap_distribution(1u128).unwrap();
        assert_eq!(
            distribution.liquidity_providers + distribution.vesting + distribution.parliament,
            1u128
        );

        // divisible small amount
        let distribution = PswapDistrModule::calculate_pswap_distribution(100u128).unwrap();
        assert_eq!(distribution.liquidity_providers, 90u128);
        assert_eq!(distribution.vesting, 0u128);
        assert_eq!(distribution.parliament, 10u128);

        // regular amount
        let distribution = PswapDistrModule::calculate_pswap_distribution(balance!(100)).unwrap();
        assert_eq!(distribution.liquidity_providers, balance!(90));
        assert_eq!(distribution.vesting, balance!(0));
        assert_eq!(distribution.parliament, balance!(10));

        for i in 0u64..6 {
            PswapDistrModule::burn_rate_update_routine(i);
        }
        // burn rate should increase to 0.3 after this

        // zero amount
        let distribution = PswapDistrModule::calculate_pswap_distribution(balance!(0)).unwrap();
        assert_eq!(distribution.liquidity_providers, balance!(0));
        assert_eq!(distribution.vesting, balance!(0));
        assert_eq!(distribution.parliament, balance!(0));

        // indivisible small amount
        let distribution = PswapDistrModule::calculate_pswap_distribution(1u128).unwrap();
        assert_eq!(
            distribution.liquidity_providers + distribution.vesting + distribution.parliament,
            1u128
        );

        // divisible small amount
        let distribution = PswapDistrModule::calculate_pswap_distribution(100u128).unwrap();
        assert_eq!(distribution.liquidity_providers, 70u128);
        assert_eq!(distribution.vesting, 20u128);
        assert_eq!(distribution.parliament, 10u128);

        // regular amount
        let distribution = PswapDistrModule::calculate_pswap_distribution(balance!(100)).unwrap();
        assert_eq!(distribution.liquidity_providers, balance!(70));
        assert_eq!(distribution.vesting, balance!(20));
        assert_eq!(distribution.parliament, balance!(10));

        // large value, balance is limited to i128 max because of Fixed type calculation
        let balance_max = 170141183460469231731687303715884105727u128;
        let distribution = PswapDistrModule::calculate_pswap_distribution(balance_max).unwrap();
        assert_eq!(
            distribution.liquidity_providers,
            119098828422328462212181112601118874008u128
        );
        assert_eq!(
            distribution.vesting,
            34028236692093846346337460743176821147u128
        );
        assert_eq!(
            distribution.parliament,
            17014118346046923173168730371588410572u128
        );
        assert_eq!(
            distribution.liquidity_providers + distribution.parliament + distribution.vesting,
            balance_max
        );
    })
}<|MERGE_RESOLUTION|>--- conflicted
+++ resolved
@@ -130,17 +130,11 @@
             PswapDistrModule::incentive_distribution_routine(i);
         }
 
-<<<<<<< HEAD
-        let balance_a = Tokens::free_balance(GetIncentiveAssetId::get(), &liquidity_provider_a());
-        let balance_b = Tokens::free_balance(GetIncentiveAssetId::get(), &liquidity_provider_b());
-        let balance_c = Tokens::free_balance(GetIncentiveAssetId::get(), &liquidity_provider_c());
-=======
-        let balance_a = Tokens::free_balance(GetIncentiveAssetId::get(), &LIQUIDITY_PROVIDER_A);
-        let balance_b = Tokens::free_balance(GetIncentiveAssetId::get(), &LIQUIDITY_PROVIDER_B);
-        let balance_c = Tokens::free_balance(GetIncentiveAssetId::get(), &LIQUIDITY_PROVIDER_C);
+        let balance_a = Tokens::free_balance(GetIncentiveAssetId::get(), &liquidity_provider_a());
+        let balance_b = Tokens::free_balance(GetIncentiveAssetId::get(), &liquidity_provider_b());
+        let balance_c = Tokens::free_balance(GetIncentiveAssetId::get(), &liquidity_provider_c());
         let parliament =
             Tokens::free_balance(GetIncentiveAssetId::get(), &GetParliamentAccountId::get());
->>>>>>> cd26d016
         assert_eq!(balance_a, 0);
         assert_eq!(balance_b, 0);
         assert_eq!(balance_c, 0);
@@ -148,17 +142,11 @@
 
         PswapDistrModule::claim_incentive(Origin::signed(liquidity_provider_a()))
             .expect("Failed to claim.");
-<<<<<<< HEAD
-        let balance_a = Tokens::free_balance(GetIncentiveAssetId::get(), &liquidity_provider_a());
-        let balance_b = Tokens::free_balance(GetIncentiveAssetId::get(), &liquidity_provider_b());
-        let balance_c = Tokens::free_balance(GetIncentiveAssetId::get(), &liquidity_provider_c());
-=======
-        let balance_a = Tokens::free_balance(GetIncentiveAssetId::get(), &LIQUIDITY_PROVIDER_A);
-        let balance_b = Tokens::free_balance(GetIncentiveAssetId::get(), &LIQUIDITY_PROVIDER_B);
-        let balance_c = Tokens::free_balance(GetIncentiveAssetId::get(), &LIQUIDITY_PROVIDER_C);
+        let balance_a = Tokens::free_balance(GetIncentiveAssetId::get(), &liquidity_provider_a());
+        let balance_b = Tokens::free_balance(GetIncentiveAssetId::get(), &liquidity_provider_b());
+        let balance_c = Tokens::free_balance(GetIncentiveAssetId::get(), &liquidity_provider_c());
         let parliament =
             Tokens::free_balance(GetIncentiveAssetId::get(), &GetParliamentAccountId::get());
->>>>>>> cd26d016
         assert_eq!(balance_a, balance!(2.7));
         assert_eq!(balance_b, 0);
         assert_eq!(balance_c, 0);
@@ -166,17 +154,11 @@
 
         PswapDistrModule::claim_incentive(Origin::signed(liquidity_provider_b()))
             .expect("Failed to claim.");
-<<<<<<< HEAD
-        let balance_a = Tokens::free_balance(GetIncentiveAssetId::get(), &liquidity_provider_a());
-        let balance_b = Tokens::free_balance(GetIncentiveAssetId::get(), &liquidity_provider_b());
-        let balance_c = Tokens::free_balance(GetIncentiveAssetId::get(), &liquidity_provider_c());
-=======
-        let balance_a = Tokens::free_balance(GetIncentiveAssetId::get(), &LIQUIDITY_PROVIDER_A);
-        let balance_b = Tokens::free_balance(GetIncentiveAssetId::get(), &LIQUIDITY_PROVIDER_B);
-        let balance_c = Tokens::free_balance(GetIncentiveAssetId::get(), &LIQUIDITY_PROVIDER_C);
+        let balance_a = Tokens::free_balance(GetIncentiveAssetId::get(), &liquidity_provider_a());
+        let balance_b = Tokens::free_balance(GetIncentiveAssetId::get(), &liquidity_provider_b());
+        let balance_c = Tokens::free_balance(GetIncentiveAssetId::get(), &liquidity_provider_c());
         let parliament =
             Tokens::free_balance(GetIncentiveAssetId::get(), &GetParliamentAccountId::get());
->>>>>>> cd26d016
         assert_eq!(balance_a, balance!(2.7));
         assert_eq!(balance_b, balance!(1.8));
         assert_eq!(balance_c, 0);
@@ -184,17 +166,11 @@
 
         PswapDistrModule::claim_incentive(Origin::signed(liquidity_provider_c()))
             .expect("Failed to claim.");
-<<<<<<< HEAD
-        let balance_a = Tokens::free_balance(GetIncentiveAssetId::get(), &liquidity_provider_a());
-        let balance_b = Tokens::free_balance(GetIncentiveAssetId::get(), &liquidity_provider_b());
-        let balance_c = Tokens::free_balance(GetIncentiveAssetId::get(), &liquidity_provider_c());
-=======
-        let balance_a = Tokens::free_balance(GetIncentiveAssetId::get(), &LIQUIDITY_PROVIDER_A);
-        let balance_b = Tokens::free_balance(GetIncentiveAssetId::get(), &LIQUIDITY_PROVIDER_B);
-        let balance_c = Tokens::free_balance(GetIncentiveAssetId::get(), &LIQUIDITY_PROVIDER_C);
+        let balance_a = Tokens::free_balance(GetIncentiveAssetId::get(), &liquidity_provider_a());
+        let balance_b = Tokens::free_balance(GetIncentiveAssetId::get(), &liquidity_provider_b());
+        let balance_c = Tokens::free_balance(GetIncentiveAssetId::get(), &liquidity_provider_c());
         let parliament =
             Tokens::free_balance(GetIncentiveAssetId::get(), &GetParliamentAccountId::get());
->>>>>>> cd26d016
         assert_eq!(balance_a, balance!(2.7));
         assert_eq!(balance_b, balance!(1.8));
         assert_eq!(balance_c, balance!(0.9));
@@ -204,17 +180,11 @@
             PswapDistrModule::incentive_distribution_routine(i);
         }
 
-<<<<<<< HEAD
-        let balance_a = Tokens::free_balance(GetIncentiveAssetId::get(), &liquidity_provider_a());
-        let balance_b = Tokens::free_balance(GetIncentiveAssetId::get(), &liquidity_provider_b());
-        let balance_c = Tokens::free_balance(GetIncentiveAssetId::get(), &liquidity_provider_c());
-=======
-        let balance_a = Tokens::free_balance(GetIncentiveAssetId::get(), &LIQUIDITY_PROVIDER_A);
-        let balance_b = Tokens::free_balance(GetIncentiveAssetId::get(), &LIQUIDITY_PROVIDER_B);
-        let balance_c = Tokens::free_balance(GetIncentiveAssetId::get(), &LIQUIDITY_PROVIDER_C);
+        let balance_a = Tokens::free_balance(GetIncentiveAssetId::get(), &liquidity_provider_a());
+        let balance_b = Tokens::free_balance(GetIncentiveAssetId::get(), &liquidity_provider_b());
+        let balance_c = Tokens::free_balance(GetIncentiveAssetId::get(), &liquidity_provider_c());
         let parliament =
             Tokens::free_balance(GetIncentiveAssetId::get(), &GetParliamentAccountId::get());
->>>>>>> cd26d016
         assert_eq!(balance_a, balance!(2.7));
         assert_eq!(balance_b, balance!(1.8));
         assert_eq!(balance_c, balance!(0.9));

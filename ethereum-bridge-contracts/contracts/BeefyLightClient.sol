--- conflicted
+++ resolved
@@ -92,17 +92,12 @@
 
     ValidatorRegistry public validatorRegistry;
     SimplifiedMMRVerification public mmrVerification;
-<<<<<<< HEAD
-    bytes32 public latestMMRRoot;
-=======
-    uint256 public currentId;
 
     // Ring buffer of latest MMR Roots
     mapping(uint256 => bytes32) public latestMMRRoots;
     uint32 public latestMMRRootIndex = 0;
     uint32 public constant MMR_ROOT_HISTORY_SIZE = 30;
 
->>>>>>> d203306d
     uint64 public latestBeefyBlock;
     bytes32 public latestRandomSeed;
 
@@ -361,25 +356,6 @@
         Commitment calldata commitment,
         ValidatorProof calldata proof
     ) internal view {
-<<<<<<< HEAD
-=======
-        ValidationData storage data = validationData[id];
-
-        // Encode and hash the commitment
-        bytes32 commitmentHash = createCommitmentHash(commitment);
-        require(
-            commitmentHash == data.commitmentHash,
-            "Error: Wrong commitment, hash is not equal to the one posted in newSignatureCommitment()"
-        );
-
-
-        // Verify that sender is the same as in `newSignatureCommitment`
-        require(
-            msg.sender == data.senderAddress,
-            "Error: Sender address does not match original validation data"
-        );
-
->>>>>>> d203306d
         uint256 numberOfValidators = validatorRegistry.numOfValidators();
         uint256 requiredNumOfSignatures = requiredNumberOfSignatures(
             numberOfValidators
@@ -398,6 +374,9 @@
         );
 
         verifyValidatorProofLengths(requiredNumOfSignatures, proof);
+
+        // Encode and hash the commitment
+        bytes32 commitmentHash = createCommitmentHash(commitment);
 
         verifyValidatorProofSignatures(
             randomBitfield,

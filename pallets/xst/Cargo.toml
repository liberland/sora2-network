[package]
edition = '2018'
authors = ['Polka Biome Ltd. <jihoon@tutanota.de>']
license = "BSD-4-Clause"
homepage = 'https://sora.org'
repository = 'https://github.com/sora-xor/sora2-network'
name = 'xst'
version = '1.0.0'

[package.metadata.docs.rs]
targets = ['x86_64-unknown-linux-gnu']

[dependencies]
codec = { package = "parity-scale-codec", version = "2", default-features = false, features = ["derive"] }
currencies = { version = "0.4", package = "orml-currencies", default-features = false }
frame-support = { version = "3", default-features = false }
frame-system = { version = "3", default-features = false }
frame-benchmarking = { version = "3", default-features = false, optional = true }
hex-literal = "0.3.4"
orml-traits = { version = "0.4", package = "orml-traits", default-features = false }
serde = { version = "1.0.101", default-features = false, optional = true, features = ["derive"] }
sp-arithmetic = { version = "3", default-features = false }
sp-runtime = { version = "3", default-features = false }
sp-std = { version = "3", default-features = false }
tokens = { version = "0.4", package = "orml-tokens", default-features = false }
assets = { path = "../assets", default-features = false }
common = { path = "../../common", default-features = false }
dex-api = { path = "../dex-api", default-features = false }
liquidity-proxy = { path = "../liquidity-proxy", default-features = false }
permissions = { path = "../permissions", default-features = false }
pswap-distribution = { path = "../pswap-distribution", default-features = false }
technical = { path = "../technical", default-features = false }
trading-pair = { path = "../trading-pair", default-features = false }
pool-xyk = { path = "../pool-xyk", default-features = false }

[dev-dependencies]
<<<<<<< HEAD
ceres-liquidity-locker = { path = "../ceres-liquidity-locker", default-features = false }
hex-literal = "0.3.1"
=======
>>>>>>> fb66a0c4
pallet-balances = { version = "3", default-features = false }
sp-core = { version = "3", default-features = false }
sp-io = { version = "3", default-features = false }
common = { path = "../../common", features = ["test"] }
dex-manager = { path = "../dex-manager" }
mock-liquidity-source = { path = "../mock-liquidity-source" }
technical = { path = "../technical" }
trading-pair = { path = "../trading-pair" }

[features]
default = ['std']
std = [
    'codec/std',
    'currencies/std',
    'frame-support/std',
    'frame-system/std',
    'orml-traits/std',
    'orml-traits/std',
    'serde',
    'sp-arithmetic/std',
    'sp-runtime/std',
    'sp-std/std',
    'tokens/std',
    'pool-xyk/std',
]
runtime-benchmarks = [
    "frame-benchmarking",
    "frame-system/runtime-benchmarks",
    "frame-support/runtime-benchmarks",
]<|MERGE_RESOLUTION|>--- conflicted
+++ resolved
@@ -34,11 +34,8 @@
 pool-xyk = { path = "../pool-xyk", default-features = false }
 
 [dev-dependencies]
-<<<<<<< HEAD
 ceres-liquidity-locker = { path = "../ceres-liquidity-locker", default-features = false }
 hex-literal = "0.3.1"
-=======
->>>>>>> fb66a0c4
 pallet-balances = { version = "3", default-features = false }
 sp-core = { version = "3", default-features = false }
 sp-io = { version = "3", default-features = false }

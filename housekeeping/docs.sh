#!/bin/bash
set +e
apt-get update && apt-get --no-install-recommends install git clang make cmake -y
rustup default nightly-2022-05-12
rustup target add wasm32-unknown-unknown --toolchain nightly-2022-05-12
rustup component add rustfmt
git config --global user.email ${GH_EMAIL}
git config --global user.name ${GH_USER}
git config --global github.token ${GH_TOKEN}
cd /home/
git clone https://${GH_USER}:${GH_TOKEN}@${GH_REPOSITORY}
cd sora2-network
git checkout ${GH_BRANCH}
rm -rf docs
git fetch
git pull origin master
<<<<<<< HEAD
cargo doc --no-deps --workspace --exclude relayer
=======
RUSTDOCFLAGS="--html-in-header misc/docs-katex-header.html" cargo doc --no-deps --workspace --exclude relayer
>>>>>>> e5a34a64
cargo fmt
mkdir docs
echo "<meta http-equiv=\"refresh\" content=\"0; url=assets\">" > target/doc/index.html
mv target/doc/* docs/
git add docs
git commit -sm 'Publish doc'
git push origin ${GH_BRANCH}<|MERGE_RESOLUTION|>--- conflicted
+++ resolved
@@ -14,11 +14,7 @@
 rm -rf docs
 git fetch
 git pull origin master
-<<<<<<< HEAD
-cargo doc --no-deps --workspace --exclude relayer
-=======
 RUSTDOCFLAGS="--html-in-header misc/docs-katex-header.html" cargo doc --no-deps --workspace --exclude relayer
->>>>>>> e5a34a64
 cargo fmt
 mkdir docs
 echo "<meta http-equiv=\"refresh\" content=\"0; url=assets\">" > target/doc/index.html

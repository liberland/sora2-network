use crate::{self as ceres_staking};
use common::mock::ExistentialDeposits;
use common::prelude::Balance;
pub use common::TechAssetId as Tas;
pub use common::TechPurpose::*;
use common::{
    balance, AssetId32, AssetName, AssetSymbol, BalancePrecision, ContentSource, DEXId,
    Description, CERES_ASSET_ID,
};
use currencies::BasicCurrencyAdapter;
use frame_support::traits::{Everything, GenesisBuild, Hooks};
use frame_support::weights::Weight;
use frame_support::{construct_runtime, parameter_types};
use frame_system;
use frame_system::pallet_prelude::BlockNumberFor;
use sp_core::H256;
use sp_runtime::testing::Header;
use sp_runtime::traits::{BlakeTwo256, IdentityLookup, Zero};
use sp_runtime::Perbill;

type UncheckedExtrinsic = frame_system::mocking::MockUncheckedExtrinsic<Runtime>;
type Block = frame_system::mocking::MockBlock<Runtime>;
pub const BLOCKS_PER_DAY: BlockNumberFor<Runtime> = 14_440;

construct_runtime! {
    pub enum Runtime where
        Block = Block,
        NodeBlock = Block,
        UncheckedExtrinsic = UncheckedExtrinsic,
    {
<<<<<<< HEAD
        System: frame_system::{Pallet, Call, Config, Storage, Event<T>},
        Assets: assets::{Pallet, Call, Config<T>, Storage, Event<T>},
        Tokens: tokens::{Pallet, Call, Config<T>, Storage, Event<T>},
        Currencies: currencies::{Pallet, Call, Storage, Event<T>},
        Balances: pallet_balances::{Pallet, Call, Storage, Event<T>},
        Permissions: permissions::{Pallet, Call, Config<T>, Storage, Event<T>},
        CeresStaking: ceres_staking::{Pallet, Call, Storage, Event<T>},
=======
        System: frame_system::{Module, Call, Config, Storage, Event<T>},
        Assets: assets::{Module, Call, Config<T>, Storage, Event<T>},
        Tokens: tokens::{Module, Call, Config<T>, Storage, Event<T>},
        Currencies: currencies::{Module, Call, Storage, Event<T>},
        Balances: pallet_balances::{Module, Call, Storage, Event<T>},
        Permissions: permissions::{Module, Call, Config<T>, Storage, Event<T>},
        Technical: technical::{Module, Call, Config<T>, Storage, Event<T>},
        CeresStaking: ceres_staking::{Module, Call, Storage, Event<T>},
>>>>>>> 2beac78d
    }
}

pub type AccountId = u128;
pub type BlockNumber = u64;
pub type Amount = i128;
pub type AssetId = AssetId32<common::PredefinedAssetId>;
pub type TechAssetId = common::TechAssetId<common::PredefinedAssetId>;
pub type TechAccountId = common::TechAccountId<AccountId, TechAssetId, DEXId>;

pub const ALICE: AccountId = 1;
pub const BOB: AccountId = 2;

parameter_types! {
    pub const BlockHashCount: u64 = 250;
    pub const MaximumBlockWeight: Weight = 1024;
    pub const MaximumBlockLength: u32 = 2 * 1024;
    pub const AvailableBlockRatio: Perbill = Perbill::from_percent(75);
}

impl frame_system::Config for Runtime {
    type BaseCallFilter = Everything;
    type BlockWeights = ();
    type BlockLength = ();
    type Origin = Origin;
    type Call = Call;
    type Index = u64;
    type BlockNumber = u64;
    type Hash = H256;
    type Hashing = BlakeTwo256;
    type AccountId = AccountId;
    type Lookup = IdentityLookup<Self::AccountId>;
    type Header = Header;
    type Event = Event;
    type BlockHashCount = BlockHashCount;
    type DbWeight = ();
    type Version = ();
    type PalletInfo = PalletInfo;
    type AccountData = pallet_balances::AccountData<Balance>;
    type OnNewAccount = ();
    type OnKilledAccount = ();
    type SystemWeightInfo = ();
    type SS58Prefix = ();
    type OnSetCode = ();
    type MaxConsumers = frame_support::traits::ConstU32<65536>;
}

parameter_types! {
    pub const CeresPerDay: Balance = balance!(6.66666666667);
    pub const CeresAssetId: AssetId = CERES_ASSET_ID;
    pub const MaximumCeresInStakingPool: Balance = balance!(7200);
}

impl crate::Config for Runtime {
    const BLOCKS_PER_ONE_DAY: BlockNumberFor<Self> = BLOCKS_PER_DAY;
    type Event = Event;
    type CeresPerDay = CeresPerDay;
    type CeresAssetId = CeresAssetId;
    type MaximumCeresInStakingPool = MaximumCeresInStakingPool;
    type WeightInfo = ();
}

parameter_types! {
    pub const GetBaseAssetId: AssetId = CERES_ASSET_ID;
    pub const GetTeamReservesAccountId: AccountId = 3000u128;
}

impl assets::Config for Runtime {
    type Event = Event;
    type ExtraAccountId = AccountId;
    type ExtraAssetRecordArg =
        common::AssetIdExtraAssetRecordArg<common::DEXId, common::LiquiditySourceType, AccountId>;
    type AssetId = AssetId;
    type GetBaseAssetId = GetBaseAssetId;
    type Currency = currencies::Pallet<Runtime>;
    type GetTeamReservesAccountId = GetTeamReservesAccountId;
    type GetTotalBalance = ();
    type WeightInfo = ();
}

impl common::Config for Runtime {
    type DEXId = common::DEXId;
    type LstId = common::LiquiditySourceType;
}

impl permissions::Config for Runtime {
    type Event = Event;
}

impl technical::Config for Runtime {
    type Event = Event;
    type TechAssetId = TechAssetId;
    type TechAccountId = TechAccountId;
    type Trigger = ();
    type Condition = ();
    type SwapAction = ();
}

impl tokens::Config for Runtime {
    type Event = Event;
    type Balance = Balance;
    type Amount = Amount;
    type CurrencyId = AssetId;
    type WeightInfo = ();
    type ExistentialDeposits = ExistentialDeposits;
    type OnDust = ();
    type MaxLocks = ();
    type DustRemovalWhitelist = Everything;
}

impl currencies::Config for Runtime {
    type Event = Event;
    type MultiCurrency = Tokens;
    type NativeCurrency = BasicCurrencyAdapter<Runtime, Balances, Amount, BlockNumber>;
    type GetNativeCurrencyId = <Runtime as assets::Config>::GetBaseAssetId;
    type WeightInfo = ();
}

parameter_types! {
    pub const ExistentialDeposit: u128 = 0;
    pub const TransferFee: u128 = 0;
    pub const CreationFee: u128 = 0;
    pub const TransactionByteFee: u128 = 1;
}

impl pallet_balances::Config for Runtime {
    type Balance = Balance;
    type DustRemoval = ();
    type Event = Event;
    type ExistentialDeposit = ExistentialDeposit;
    type AccountStore = System;
    type WeightInfo = ();
    type MaxLocks = ();
    type MaxReserves = ();
    type ReserveIdentifier = ();
}

pub struct ExtBuilder {
    pub endowed_assets: Vec<(
        AssetId,
        AccountId,
        AssetSymbol,
        AssetName,
        BalancePrecision,
        Balance,
        bool,
        Option<ContentSource>,
        Option<Description>,
    )>,
    pub endowed_accounts: Vec<(AccountId, AssetId, Balance)>,
}

impl Default for ExtBuilder {
    fn default() -> Self {
        Self {
            endowed_assets: vec![(
                CERES_ASSET_ID,
                ALICE,
                AssetSymbol(b"CERES".to_vec()),
                AssetName(b"Ceres".to_vec()),
                18,
                Balance::zero(),
                true,
                None,
                None,
            )],
            endowed_accounts: vec![
                (ALICE, CERES_ASSET_ID, balance!(7300)),
                (BOB, CERES_ASSET_ID, balance!(100)),
            ],
        }
    }
}

impl ExtBuilder {
    #[allow(dead_code)]
    pub fn empty() -> Self {
        ExtBuilder {
            endowed_assets: vec![],
            endowed_accounts: vec![],
        }
    }

    pub fn build(self) -> sp_io::TestExternalities {
        let mut t = SystemConfig::default().build_storage::<Runtime>().unwrap();

        pallet_balances::GenesisConfig::<Runtime> {
            balances: self
                .endowed_accounts
                .iter()
                .map(|(acc, _, balance)| (*acc, *balance))
                .collect(),
        }
        .assimilate_storage(&mut t)
        .unwrap();

        PermissionsConfig {
            initial_permission_owners: vec![],
            initial_permissions: vec![],
        }
        .assimilate_storage(&mut t)
        .unwrap();

        assets::GenesisConfig::<Runtime> {
            endowed_assets: self.endowed_assets,
        }
        .assimilate_storage(&mut t)
        .unwrap();

        TokensConfig {
            balances: self.endowed_accounts,
        }
        .assimilate_storage(&mut t)
        .unwrap();

        t.into()
    }
}

pub fn run_to_block(n: u64) {
    while System::block_number() < n {
        System::on_finalize(System::block_number());
        System::set_block_number(System::block_number() + 1);
        System::on_initialize(System::block_number());
        CeresStaking::on_initialize(System::block_number());
    }
}<|MERGE_RESOLUTION|>--- conflicted
+++ resolved
@@ -28,24 +28,14 @@
         NodeBlock = Block,
         UncheckedExtrinsic = UncheckedExtrinsic,
     {
-<<<<<<< HEAD
         System: frame_system::{Pallet, Call, Config, Storage, Event<T>},
         Assets: assets::{Pallet, Call, Config<T>, Storage, Event<T>},
         Tokens: tokens::{Pallet, Call, Config<T>, Storage, Event<T>},
-        Currencies: currencies::{Pallet, Call, Storage, Event<T>},
+        Currencies: currencies::{Pallet, Call, Storage},
         Balances: pallet_balances::{Pallet, Call, Storage, Event<T>},
         Permissions: permissions::{Pallet, Call, Config<T>, Storage, Event<T>},
+        Technical: technical::{Pallet, Call, Config<T>, Storage, Event<T>},
         CeresStaking: ceres_staking::{Pallet, Call, Storage, Event<T>},
-=======
-        System: frame_system::{Module, Call, Config, Storage, Event<T>},
-        Assets: assets::{Module, Call, Config<T>, Storage, Event<T>},
-        Tokens: tokens::{Module, Call, Config<T>, Storage, Event<T>},
-        Currencies: currencies::{Module, Call, Storage, Event<T>},
-        Balances: pallet_balances::{Module, Call, Storage, Event<T>},
-        Permissions: permissions::{Module, Call, Config<T>, Storage, Event<T>},
-        Technical: technical::{Module, Call, Config<T>, Storage, Event<T>},
-        CeresStaking: ceres_staking::{Module, Call, Storage, Event<T>},
->>>>>>> 2beac78d
     }
 }
 
@@ -153,11 +143,12 @@
     type ExistentialDeposits = ExistentialDeposits;
     type OnDust = ();
     type MaxLocks = ();
+    type MaxReserves = ();
+    type ReserveIdentifier = ();
     type DustRemovalWhitelist = Everything;
 }
 
 impl currencies::Config for Runtime {
-    type Event = Event;
     type MultiCurrency = Tokens;
     type NativeCurrency = BasicCurrencyAdapter<Runtime, Balances, Amount, BlockNumber>;
     type GetNativeCurrencyId = <Runtime as assets::Config>::GetBaseAssetId;

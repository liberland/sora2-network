--- conflicted
+++ resolved
@@ -17,22 +17,13 @@
 codec = { package = "parity-scale-codec", version = "2", default-features = false, features = ["derive", "chain-error"] }
 hex-literal = "0.3.1"
 log = { version = "0.4.14" }
-<<<<<<< HEAD
 serde = { features = ['derive'], optional = true, version = '1.0.101' }
 
 bridge-multisig = { git = "https://github.com/soramitsu/sora2-frame-pallets.git", branch = "v3.2.2", package = "pallet-multisig", default-features = false }
 
 assets = { path = "../pallets/assets", default-features = false }
 assets-runtime-api = { path = "../pallets/assets/runtime-api", default-features = false}
-bonding-curve-pool = { path = "../pallets/bonding-curve-pool", default-features = false }
 common = { path = "../common", default-features = false }
-=======
-serde = { features = ["derive"], optional = true, version = "1.0.101" }
-common = { path = "../common", default-features = false }
-faucet = { path = "../pallets/faucet", default-features = false, optional = true }
-assets = { path = "../pallets/assets", default-features = false }
-multicollateral-bonding-curve-pool = { path = "../pallets/multicollateral-bonding-curve-pool", default-features = false }
->>>>>>> 58893edf
 dex-api = { path = "../pallets/dex-api", default-features = false }
 dex-api-benchmarking = { path = "../pallets/dex-api/benchmarking", default-features = false, optional = true }
 dex-manager = { path = "../pallets/dex-manager", default-features = false }
@@ -63,13 +54,9 @@
 trading-pair = { path = "../pallets/trading-pair", default-features = false}
 trading-pair-runtime-api = { path = "../pallets/trading-pair/runtime-api", default-features = false}
 vested-rewards = { path = "../pallets/vested-rewards", default-features = false }
-<<<<<<< HEAD
 xor-fee = { path = "../pallets/xor-fee", default-features = false}
-=======
-price-tools = { path = "../pallets/price-tools", default-features = false }
+xor-fee-benchmarking = { path = "../pallets/xor-fee/benchmarking", default-features = false, optional = true }
 xst = { path = "../pallets/xst", default-features = false }
->>>>>>> 58893edf
-xor-fee-benchmarking = { path = "../pallets/xor-fee/benchmarking", default-features = false, optional = true }
 
 # Substrate dependencies
 frame-benchmarking = { default-features = false, optional = true, version = "3" }
@@ -129,13 +116,31 @@
 default = ["std"]
 
 std = [
+    "assets-runtime-api/std",
+    "assets/std",
+    "bridge-multisig/std",
     "codec/std",
-    "serde",
+    "common/std",
+    "dex-api/std",
+    "dex-manager-runtime-api/std",
+    "dex-manager/std",
+    "dex-runtime-api/std",
+    "eth-bridge-runtime-api/std",
+    "eth-bridge/std",
+    "farming/std",
+    "faucet?/std",
     "frame-executive/std",
     "frame-support/std",
+    "frame-system-rpc-runtime-api/std",
     "frame-system/std",
-    "frame-system-rpc-runtime-api/std",
+    "iroha-migration-runtime-api/std",
+    "iroha-migration/std",
+    "liquidity-proxy-runtime-api/std",
+    "liquidity-proxy/std",
+    "mock-liquidity-source/std",
+    "multicollateral-bonding-curve-pool/std",
     "pallet-aura/std",
+    "pallet-authorship/std",
     "pallet-babe/std",
     "pallet-balances/std",
     "pallet-collective/std",
@@ -148,13 +153,22 @@
     "pallet-offences/std",
     "pallet-randomness-collective-flip/std",
     "pallet-scheduler/std",
+    "pallet-session/std",
+    "pallet-staking/std",
     "pallet-sudo/std",
     "pallet-timestamp/std",
+    "pallet-transaction-payment-rpc-runtime-api/std",
     "pallet-transaction-payment/std",
-    "pallet-transaction-payment-rpc-runtime-api/std",
-    "pallet-session/std",
-    "pallet-staking/std",
     "pallet-utility/std",
+    "permissions/std",
+    "pool-xyk/std",
+    "price-tools/std",
+    "pswap-distribution-runtime-api/std",
+    "pswap-distribution/std",
+    "referral-system/std",
+    "rewards-runtime-api/std",
+    "rewards/std",
+    "serde",
     "sp-api/std",
     "sp-block-builder/std",
     "sp-consensus-aura/std",
@@ -164,43 +178,16 @@
     "sp-offchain/std",
     "sp-runtime/std",
     "sp-session/std",
+    "sp-staking/std",
     "sp-std/std",
     "sp-transaction-pool/std",
     "sp-version/std",
-    "sp-staking/std",
-    "pallet-authorship/std",
-    "common/std",
-    "assets/std",
-    "multicollateral-bonding-curve-pool/std",
-    "dex-api/std",
-    "dex-manager/std",
-    "eth-bridge/std",
-    "eth-bridge-runtime-api/std",
-    "farming/std",
-    "faucet?/std",
-    "iroha-migration/std",
-    "iroha-migration-runtime-api/std",
-    "liquidity-proxy/std",
-    "mock-liquidity-source/std",
-    "bridge-multisig/std",
-    "permissions/std",
-    "pool-xyk/std",
-    "referral-system/std",
-    "rewards/std",
-    "rewards-runtime-api/std",
     "technical/std",
+    "trading-pair-runtime-api/std",
     "trading-pair/std",
+    "vested-rewards/std",
     "xor-fee/std",
-    "dex-runtime-api/std",
-    "dex-manager-runtime-api/std",
-    "trading-pair-runtime-api/std",
-    "assets-runtime-api/std",
-    "liquidity-proxy-runtime-api/std",
-    "pswap-distribution/std",
-    "pswap-distribution-runtime-api/std",
-    "vested-rewards/std",
     "xst/std",
-    "price-tools/std",
 ]
 
 private-net = ["faucet"]

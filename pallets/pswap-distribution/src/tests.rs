// This file is part of the SORA network and Polkaswap app.

// Copyright (c) 2020, 2021, Polka Biome Ltd. All rights reserved.
// SPDX-License-Identifier: BSD-4-Clause

// Redistribution and use in source and binary forms, with or without modification,
// are permitted provided that the following conditions are met:

// Redistributions of source code must retain the above copyright notice, this list
// of conditions and the following disclaimer.
// Redistributions in binary form must reproduce the above copyright notice, this
// list of conditions and the following disclaimer in the documentation and/or other
// materials provided with the distribution.
//
// All advertising materials mentioning features or use of this software must display
// the following acknowledgement: This product includes software developed by Polka Biome
// Ltd., SORA, and Polkaswap.
//
// Neither the name of the Polka Biome Ltd. nor the names of its contributors may be used
// to endorse or promote products derived from this software without specific prior written permission.

// THIS SOFTWARE IS PROVIDED BY Polka Biome Ltd. AS IS AND ANY EXPRESS OR IMPLIED WARRANTIES,
// INCLUDING, BUT NOT LIMITED TO, THE IMPLIED WARRANTIES OF MERCHANTABILITY AND FITNESS FOR
// A PARTICULAR PURPOSE ARE DISCLAIMED. IN NO EVENT SHALL Polka Biome Ltd. BE LIABLE FOR ANY
// DIRECT, INDIRECT, INCIDENTAL, SPECIAL, EXEMPLARY, OR CONSEQUENTIAL DAMAGES (INCLUDING,
// BUT NOT LIMITED TO, PROCUREMENT OF SUBSTITUTE GOODS OR SERVICES; LOSS OF USE, DATA, OR PROFITS;
// OR BUSINESS INTERRUPTION) HOWEVER CAUSED AND ON ANY THEORY OF LIABILITY, WHETHER IN CONTRACT,
// STRICT LIABILITY, OR TORT (INCLUDING NEGLIGENCE OR OTHERWISE) ARISING IN ANY WAY OUT OF THE
// USE OF THIS SOFTWARE, EVEN IF ADVISED OF THE POSSIBILITY OF SUCH DAMAGE.

use crate::mock::*;
use crate::{ClaimableShares, Error, Module, ShareholderAccounts};
use common::prelude::Fixed;
use common::{balance, fixed, PSWAP};
use frame_support::assert_noop;
use traits::MultiCurrency;

type PswapDistrModule = Module<Runtime>;

#[test]
fn subscribe_with_default_frequency_should_pass() {
    let mut ext = ExtBuilder::uninitialized().build();
    ext.execute_with(|| {
        PswapDistrModule::subscribe(fees_account_a(), DEX_A_ID, pool_account_a(), None)
            .expect("Failed to subscribe account.");
        assert_eq!(
            PswapDistrModule::subscribed_accounts(fees_account_a()),
            Some((
                DEX_A_ID,
                pool_account_a(),
                GetDefaultSubscriptionFrequency::get(),
                0
            ))
        );
    })
}

#[test]
fn subscribe_with_zero_frequency_should_fail() {
    let mut ext = ExtBuilder::uninitialized().build();
    ext.execute_with(|| {
        assert_noop!(
            PswapDistrModule::subscribe(fees_account_a(), DEX_A_ID, pool_account_a(), Some(0)),
            Error::<Runtime>::InvalidFrequency
        );
    })
}

#[test]
fn subscribe_with_existing_account_should_fail() {
    let mut ext = ExtBuilder::default().build();
    ext.execute_with(|| {
        assert_noop!(
            PswapDistrModule::subscribe(fees_account_a(), DEX_A_ID, pool_account_a(), None),
            Error::<Runtime>::SubscriptionActive
        );
    })
}

#[test]
fn unsubscribe_with_inexistent_account_should_fail() {
    let mut ext = ExtBuilder::default().build();
    ext.execute_with(|| {
        let result = PswapDistrModule::unsubscribe(alice());
        assert_noop!(result, Error::<Runtime>::UnknownSubscription);
    });
}

#[test]
fn distribute_existing_pswap_should_pass() {
    let mut ext = ExtBuilder::default().build();
    ext.execute_with(|| {
        pool_xyk::Module::<Runtime>::mint(&pool_account_a(), &liquidity_provider_a(), balance!(3))
            .unwrap();
        pool_xyk::Module::<Runtime>::mint(&pool_account_a(), &liquidity_provider_b(), balance!(2))
            .unwrap();
        pool_xyk::Module::<Runtime>::mint(&pool_account_a(), &liquidity_provider_c(), balance!(1))
            .unwrap();

        let tech_account_id = GetPswapDistributionAccountId::get();
        PswapDistrModule::distribute_incentive(
            &fees_account_a(),
            &DEX_A_ID,
            &pool_account_a(),
            &tech_account_id,
        )
        .expect("Error is not expected during distribution");

        PswapDistrModule::claim_incentive(Origin::signed(liquidity_provider_a()))
            .expect("Failed to claim.");
        PswapDistrModule::claim_incentive(Origin::signed(liquidity_provider_b()))
            .expect("Failed to claim.");
        PswapDistrModule::claim_incentive(Origin::signed(liquidity_provider_c()))
            .expect("Failed to claim.");
        let balance_a = Tokens::free_balance(GetIncentiveAssetId::get(), &liquidity_provider_a());
        let balance_b = Tokens::free_balance(GetIncentiveAssetId::get(), &liquidity_provider_b());
        let balance_c = Tokens::free_balance(GetIncentiveAssetId::get(), &liquidity_provider_c());
        assert_eq!(balance_a, balance!(2.7));
        assert_eq!(balance_b, balance!(1.8));
        assert_eq!(balance_c, balance!(0.9));
    })
}

#[test]
fn distribute_with_zero_balance_should_pass() {
    let mut ext = ExtBuilder::default().build();
    ext.execute_with(|| {
        pool_xyk::Module::<Runtime>::mint(&pool_account_b(), &liquidity_provider_a(), balance!(10))
            .unwrap();
        pool_xyk::Module::<Runtime>::mint(&pool_account_b(), &liquidity_provider_b(), balance!(10))
            .unwrap();
        pool_xyk::Module::<Runtime>::mint(&pool_account_b(), &liquidity_provider_c(), balance!(10))
            .unwrap();
        let tech_account_id = GetPswapDistributionAccountId::get();
        PswapDistrModule::distribute_incentive(
            &fees_account_b(),
            &DEX_A_ID,
            &pool_account_b(),
            &tech_account_id,
        )
        .expect("Error is not expected during distribution");

        assert_noop!(
            PswapDistrModule::claim_incentive(Origin::signed(liquidity_provider_a())),
            Error::<Runtime>::ZeroClaimableIncentives
        );
        assert_noop!(
            PswapDistrModule::claim_incentive(Origin::signed(liquidity_provider_b())),
            Error::<Runtime>::ZeroClaimableIncentives
        );
        assert_noop!(
            PswapDistrModule::claim_incentive(Origin::signed(liquidity_provider_c())),
            Error::<Runtime>::ZeroClaimableIncentives
        );

        let balance_a = Tokens::free_balance(GetIncentiveAssetId::get(), &liquidity_provider_a());
        let balance_b = Tokens::free_balance(GetIncentiveAssetId::get(), &liquidity_provider_b());
        let balance_c = Tokens::free_balance(GetIncentiveAssetId::get(), &liquidity_provider_c());
        assert_eq!(balance_a, 0);
        assert_eq!(balance_b, 0);
        assert_eq!(balance_c, 0);
    })
}

#[test]
fn incentive_distribution_routine_should_pass() {
    let mut ext = ExtBuilder::default().build();
    ext.execute_with(|| {
        pool_xyk::Module::<Runtime>::mint(&pool_account_a(), &liquidity_provider_a(), balance!(3))
            .unwrap();
        pool_xyk::Module::<Runtime>::mint(&pool_account_a(), &liquidity_provider_b(), balance!(2))
            .unwrap();
        pool_xyk::Module::<Runtime>::mint(&pool_account_a(), &liquidity_provider_c(), balance!(1))
            .unwrap();
        pool_xyk::Module::<Runtime>::mint(&pool_account_b(), &liquidity_provider_a(), balance!(10))
            .unwrap();
        pool_xyk::Module::<Runtime>::mint(&pool_account_b(), &liquidity_provider_b(), balance!(10))
            .unwrap();
        pool_xyk::Module::<Runtime>::mint(&pool_account_b(), &liquidity_provider_c(), balance!(10))
            .unwrap();
        let parliament =
            Tokens::free_balance(GetIncentiveAssetId::get(), &GetParliamentAccountId::get());
        assert_eq!(parliament, balance!(0));

        for i in 0u64..5 {
            PswapDistrModule::incentive_distribution_routine(i);
        }

        let balance_a = Tokens::free_balance(GetIncentiveAssetId::get(), &liquidity_provider_a());
        let balance_b = Tokens::free_balance(GetIncentiveAssetId::get(), &liquidity_provider_b());
        let balance_c = Tokens::free_balance(GetIncentiveAssetId::get(), &liquidity_provider_c());
        let parliament =
            Tokens::free_balance(GetIncentiveAssetId::get(), &GetParliamentAccountId::get());
        assert_eq!(balance_a, 0);
        assert_eq!(balance_b, 0);
        assert_eq!(balance_c, 0);
        assert_eq!(parliament, balance!(0.6));

        PswapDistrModule::claim_incentive(Origin::signed(liquidity_provider_a()))
            .expect("Failed to claim.");
        let balance_a = Tokens::free_balance(GetIncentiveAssetId::get(), &liquidity_provider_a());
        let balance_b = Tokens::free_balance(GetIncentiveAssetId::get(), &liquidity_provider_b());
        let balance_c = Tokens::free_balance(GetIncentiveAssetId::get(), &liquidity_provider_c());
        let parliament =
            Tokens::free_balance(GetIncentiveAssetId::get(), &GetParliamentAccountId::get());
        assert_eq!(balance_a, balance!(2.7));
        assert_eq!(balance_b, 0);
        assert_eq!(balance_c, 0);
        assert_eq!(parliament, balance!(0.6));

        PswapDistrModule::claim_incentive(Origin::signed(liquidity_provider_b()))
            .expect("Failed to claim.");
        let balance_a = Tokens::free_balance(GetIncentiveAssetId::get(), &liquidity_provider_a());
        let balance_b = Tokens::free_balance(GetIncentiveAssetId::get(), &liquidity_provider_b());
        let balance_c = Tokens::free_balance(GetIncentiveAssetId::get(), &liquidity_provider_c());
        let parliament =
            Tokens::free_balance(GetIncentiveAssetId::get(), &GetParliamentAccountId::get());
        assert_eq!(balance_a, balance!(2.7));
        assert_eq!(balance_b, balance!(1.8));
        assert_eq!(balance_c, 0);
        assert_eq!(parliament, balance!(0.6));

        PswapDistrModule::claim_incentive(Origin::signed(liquidity_provider_c()))
            .expect("Failed to claim.");
        let balance_a = Tokens::free_balance(GetIncentiveAssetId::get(), &liquidity_provider_a());
        let balance_b = Tokens::free_balance(GetIncentiveAssetId::get(), &liquidity_provider_b());
        let balance_c = Tokens::free_balance(GetIncentiveAssetId::get(), &liquidity_provider_c());
        let parliament =
            Tokens::free_balance(GetIncentiveAssetId::get(), &GetParliamentAccountId::get());
        assert_eq!(balance_a, balance!(2.7));
        assert_eq!(balance_b, balance!(1.8));
        assert_eq!(balance_c, balance!(0.9));
        assert_eq!(parliament, balance!(0.6));

        for i in 5u64..10 {
            PswapDistrModule::incentive_distribution_routine(i);
        }

        let balance_a = Tokens::free_balance(GetIncentiveAssetId::get(), &liquidity_provider_a());
        let balance_b = Tokens::free_balance(GetIncentiveAssetId::get(), &liquidity_provider_b());
        let balance_c = Tokens::free_balance(GetIncentiveAssetId::get(), &liquidity_provider_c());
        let parliament =
            Tokens::free_balance(GetIncentiveAssetId::get(), &GetParliamentAccountId::get());
        assert_eq!(balance_a, balance!(2.7));
        assert_eq!(balance_b, balance!(1.8));
        assert_eq!(balance_c, balance!(0.9));
        assert_eq!(parliament, balance!(0.6));

        let total = balance_a + balance_b + balance_c + parliament;
        assert_eq!(total, balance!(6));
        assert_eq!(total / parliament, 10);
    })
}

#[test]
fn increasing_burn_rate_should_pass() {
    let mut ext = ExtBuilder::default().build();
    ext.execute_with(|| {
        assert_eq!(PswapDistrModule::burn_rate(), fixed!(0.1));
        for i in 0u64..3 {
            PswapDistrModule::burn_rate_update_routine(i);
        }
        assert_eq!(PswapDistrModule::burn_rate(), fixed!(0.2));
        for i in 3u64..6 {
            PswapDistrModule::burn_rate_update_routine(i);
        }
        assert_eq!(PswapDistrModule::burn_rate(), fixed!(0.3));
        for i in 6u64..9 {
            PswapDistrModule::burn_rate_update_routine(i);
        }
        assert_eq!(PswapDistrModule::burn_rate(), fixed!(0.4));
        // Observe flatline
        for i in 9u64..12 {
            PswapDistrModule::burn_rate_update_routine(i);
        }
        assert_eq!(PswapDistrModule::burn_rate(), fixed!(0.4));
        for i in 9u64..1000 {
            PswapDistrModule::burn_rate_update_routine(i);
        }
        assert_eq!(PswapDistrModule::burn_rate(), fixed!(0.4));
    })
}

#[test]
fn claim_until_zero_should_pass() {
    let mut ext = ExtBuilder::with_accounts(vec![]).build();
    ext.execute_with(|| {
        pool_xyk::Module::<Runtime>::mint(&pool_account_a(), &liquidity_provider_a(), balance!(3))
            .unwrap();
        pool_xyk::Module::<Runtime>::mint(&pool_account_a(), &liquidity_provider_b(), balance!(2))
            .unwrap();
        pool_xyk::Module::<Runtime>::mint(&pool_account_a(), &liquidity_provider_c(), balance!(1))
            .unwrap();
        let tech_account_id = GetPswapDistributionAccountId::get();

        // start with empty fees account, claiming should fail
        PswapDistrModule::distribute_incentive(
            &fees_account_a(),
            &DEX_A_ID,
            &pool_account_a(),
            &tech_account_id,
        )
        .expect("Error is not expected during distribution");
        assert_noop!(
            PswapDistrModule::claim_incentive(Origin::signed(liquidity_provider_a())),
            Error::<Runtime>::ZeroClaimableIncentives
        );
        let balance_a = Tokens::free_balance(GetIncentiveAssetId::get(), &liquidity_provider_a());
        let balance_b = Tokens::free_balance(GetIncentiveAssetId::get(), &liquidity_provider_b());
        let balance_c = Tokens::free_balance(GetIncentiveAssetId::get(), &liquidity_provider_c());
        let balance_d = Tokens::free_balance(GetIncentiveAssetId::get(), &tech_account_id);
        assert_eq!(balance_a, 0);
        assert_eq!(balance_b, 0);
        assert_eq!(balance_c, 0);
        assert_eq!(balance_d, 0);

        // new pswap was derived from exchange, it should be claimable after distribution
        Assets::mint(
            Origin::signed(tech_account_id.clone()),
            GetIncentiveAssetId::get(),
            fees_account_a(),
            balance!(60),
        )
        .expect("Minting tokens is not expected to fail.");
        PswapDistrModule::distribute_incentive(
            &fees_account_a(),
            &DEX_A_ID,
            &pool_account_a(),
            &tech_account_id,
        )
        .expect("Error is not expected during distribution");
        PswapDistrModule::claim_incentive(Origin::signed(liquidity_provider_a()))
            .expect("Claiming is not expected to fail.");
        PswapDistrModule::claim_incentive(Origin::signed(liquidity_provider_b()))
            .expect("Claiming is not expected to fail.");
        PswapDistrModule::claim_incentive(Origin::signed(liquidity_provider_c()))
            .expect("Claiming is not expected to fail.");
        let balance_a = Tokens::free_balance(GetIncentiveAssetId::get(), &liquidity_provider_a());
        let balance_b = Tokens::free_balance(GetIncentiveAssetId::get(), &liquidity_provider_b());
        let balance_c = Tokens::free_balance(GetIncentiveAssetId::get(), &liquidity_provider_c());
        let balance_d = Tokens::free_balance(GetIncentiveAssetId::get(), &tech_account_id);
        assert_eq!(balance_a, balance!(27));
        assert_eq!(balance_b, balance!(18));
        assert_eq!(balance_c, balance!(9));
        assert_eq!(balance_d, 0);

        // again period of no incentives, should return error for non claimable
        PswapDistrModule::distribute_incentive(
            &fees_account_a(),
            &DEX_A_ID,
            &pool_account_a(),
            &tech_account_id,
        )
        .expect("Error is not expected during distribution");
        assert_noop!(
            PswapDistrModule::claim_incentive(Origin::signed(liquidity_provider_a())),
            Error::<Runtime>::ZeroClaimableIncentives
        );
        assert_noop!(
            PswapDistrModule::claim_incentive(Origin::signed(liquidity_provider_b())),
            Error::<Runtime>::ZeroClaimableIncentives
        );
        assert_noop!(
            PswapDistrModule::claim_incentive(Origin::signed(liquidity_provider_c())),
            Error::<Runtime>::ZeroClaimableIncentives
        );
        let balance_a = Tokens::free_balance(GetIncentiveAssetId::get(), &liquidity_provider_a());
        let balance_b = Tokens::free_balance(GetIncentiveAssetId::get(), &liquidity_provider_b());
        let balance_c = Tokens::free_balance(GetIncentiveAssetId::get(), &liquidity_provider_c());
        let balance_d = Tokens::free_balance(GetIncentiveAssetId::get(), &tech_account_id);
        assert_eq!(balance_a, balance!(27));
        assert_eq!(balance_b, balance!(18));
        assert_eq!(balance_c, balance!(9));
        assert_eq!(balance_d, 0);

        // new pswap was derived from exchange, it should be claimable after distribution, now only one account claims it
        Assets::mint(
            Origin::signed(tech_account_id.clone()),
            GetIncentiveAssetId::get(),
            fees_account_a(),
            balance!(600),
        )
        .expect("Minting tokens is not expected to fail.");
        PswapDistrModule::distribute_incentive(
            &fees_account_a(),
            &DEX_A_ID,
            &pool_account_a(),
            &tech_account_id,
        )
        .expect("Error is not expected during distribution");
        PswapDistrModule::claim_incentive(Origin::signed(liquidity_provider_b()))
            .expect("Claiming is not expected to fail.");
        let balance_a = Tokens::free_balance(GetIncentiveAssetId::get(), &liquidity_provider_a());
        let balance_b = Tokens::free_balance(GetIncentiveAssetId::get(), &liquidity_provider_b());
        let balance_c = Tokens::free_balance(GetIncentiveAssetId::get(), &liquidity_provider_c());
        let balance_d = Tokens::free_balance(GetIncentiveAssetId::get(), &tech_account_id);
        assert_eq!(balance_a, balance!(27));
        assert_eq!(balance_b, balance!(198));
        assert_eq!(balance_c, balance!(9));
        assert_eq!(balance_d, balance!(360));

        // final pswap arrival, should be consistent for previously claimed and unclaimed
        Assets::mint(
            Origin::signed(tech_account_id.clone()),
            GetIncentiveAssetId::get(),
            fees_account_a(),
            balance!(6000),
        )
        .expect("Minting tokens is not expected to fail.");
        PswapDistrModule::distribute_incentive(
            &fees_account_a(),
            &DEX_A_ID,
            &pool_account_a(),
            &tech_account_id,
        )
        .expect("Error is not expected during distribution");
        PswapDistrModule::claim_incentive(Origin::signed(liquidity_provider_a()))
            .expect("Claiming is not expected to fail.");
        PswapDistrModule::claim_incentive(Origin::signed(liquidity_provider_b()))
            .expect("Claiming is not expected to fail.");
        PswapDistrModule::claim_incentive(Origin::signed(liquidity_provider_c()))
            .expect("Claiming is not expected to fail.");
        let balance_a = Tokens::free_balance(GetIncentiveAssetId::get(), &liquidity_provider_a());
        let balance_b = Tokens::free_balance(GetIncentiveAssetId::get(), &liquidity_provider_b());
        let balance_c = Tokens::free_balance(GetIncentiveAssetId::get(), &liquidity_provider_c());
        let balance_d = Tokens::free_balance(GetIncentiveAssetId::get(), &tech_account_id);
<<<<<<< HEAD
        assert_eq!(balance_a, balance!(2997.0));
        assert_eq!(balance_b, balance!(1998.0));
        assert_eq!(balance_c, balance!(999.0));
=======
        assert_eq!(balance_a, balance!(2997.000000000000005669));
        assert_eq!(balance_b, balance!(1998.000000000000003599));
        assert_eq!(balance_c, balance!(998.999999999999990732));
>>>>>>> a19a2dc5
        assert_eq!(balance_d, 0);
        assert_eq!(
            balance_a + balance_b + balance_c + balance_d,
            balance!(5994)
        );
    })
}

#[test]
fn external_transfer_to_tech_account_after_distribution() {
    let mut ext = ExtBuilder::default().build();
    ext.execute_with(|| {
        pool_xyk::Module::<Runtime>::mint(&pool_account_a(), &liquidity_provider_a(), balance!(3))
            .unwrap();
        pool_xyk::Module::<Runtime>::mint(&pool_account_a(), &liquidity_provider_b(), balance!(2))
            .unwrap();
        pool_xyk::Module::<Runtime>::mint(&pool_account_a(), &liquidity_provider_c(), balance!(1))
            .unwrap();
        pool_xyk::Module::<Runtime>::mint(&pool_account_b(), &liquidity_provider_a(), balance!(10))
            .unwrap();
        pool_xyk::Module::<Runtime>::mint(&pool_account_b(), &liquidity_provider_b(), balance!(10))
            .unwrap();
        pool_xyk::Module::<Runtime>::mint(&pool_account_b(), &liquidity_provider_c(), balance!(10))
            .unwrap();
        let tech_account_id = GetPswapDistributionAccountId::get();

        // initial distribution happens normally
        PswapDistrModule::distribute_incentive(
            &fees_account_a(),
            &DEX_A_ID,
            &pool_account_a(),
            &tech_account_id,
        )
        .expect("Error is not expected during distribution");

        let balance_tech = Tokens::free_balance(GetIncentiveAssetId::get(), &tech_account_id);
        assert_eq!(balance_tech, balance!(5.4));

        // before clre claimable value will be increased
        Assets::mint(
            Origin::signed(tech_account_id.clone()),
            GetIncentiveAssetId::get(),
            tech_account_id.clone(),
            balance!(11111.111111111111111111),
        )
        .expect("Minting tokens is not expected to fail.");

        PswapDistrModule::claim_incentive(Origin::signed(liquidity_provider_a()))
            .expect("Failed to claim.");
        PswapDistrModule::claim_incentive(Origin::signed(liquidity_provider_b()))
            .expect("Failed to claim.");
        PswapDistrModule::claim_incentive(Origin::signed(liquidity_provider_c()))
            .expect("Failed to claim.");

        let balance_a = Tokens::free_balance(GetIncentiveAssetId::get(), &liquidity_provider_a());
        let balance_b = Tokens::free_balance(GetIncentiveAssetId::get(), &liquidity_provider_b());
        let balance_c = Tokens::free_balance(GetIncentiveAssetId::get(), &liquidity_provider_c());
        let balance_tech = Tokens::free_balance(GetIncentiveAssetId::get(), &tech_account_id);
        // externally added incentive is not distributed amoung current unclaimed balances
        assert_eq!(balance_a, balance!(2.700000000000000000));
        assert_eq!(balance_b, balance!(1.800000000000000000));
        assert_eq!(balance_c, balance!(0.900000000000000000));
        assert_eq!(
            balance_a + balance_b + balance_c,
            balance!(5.400000000000000000)
        );
        // externally added incentive is present
        assert_eq!(balance_tech, balance!(11111.111111111111111111));
    })
}

#[test]
fn jump_start_with_unowned_incentive_should_pass() {
    let mut ext =
        ExtBuilder::with_accounts(vec![(fees_account_a(), common::PSWAP.into(), balance!(6))])
            .build();
    ext.execute_with(|| {
        pool_xyk::Module::<Runtime>::mint(&pool_account_a(), &liquidity_provider_a(), balance!(3))
            .unwrap();
        pool_xyk::Module::<Runtime>::mint(&pool_account_a(), &liquidity_provider_b(), balance!(2))
            .unwrap();
        pool_xyk::Module::<Runtime>::mint(&pool_account_a(), &liquidity_provider_c(), balance!(1))
            .unwrap();
        let tech_account_id = GetPswapDistributionAccountId::get();

        // initially no liquidity providers have received incentives yet, thus shares are not calculated for them yet,
        // however some incentive is transferred to claimable reserve
        Assets::mint(
            Origin::signed(tech_account_id.clone()),
            GetIncentiveAssetId::get(),
            tech_account_id.clone(),
            balance!(11111.111111111111111111),
        )
        .expect("Minting tokens is not expected to fail.");

        // no one can claim it as shares are not calculated for this transfer
        assert_noop!(
            PswapDistrModule::claim_incentive(Origin::signed(liquidity_provider_a())),
            Error::<Runtime>::ZeroClaimableIncentives
        );
        assert_noop!(
            PswapDistrModule::claim_incentive(Origin::signed(liquidity_provider_b())),
            Error::<Runtime>::ZeroClaimableIncentives
        );
        assert_noop!(
            PswapDistrModule::claim_incentive(Origin::signed(liquidity_provider_c())),
            Error::<Runtime>::ZeroClaimableIncentives
        );

        // now liquidity providers receive their incentive, and claim it
        PswapDistrModule::distribute_incentive(
            &fees_account_a(),
            &DEX_A_ID,
            &pool_account_a(),
            &tech_account_id,
        )
        .expect("Error is not expected during distribution");
        PswapDistrModule::claim_incentive(Origin::signed(liquidity_provider_a()))
            .expect("Failed to claim.");
        PswapDistrModule::claim_incentive(Origin::signed(liquidity_provider_b()))
            .expect("Failed to claim.");
        PswapDistrModule::claim_incentive(Origin::signed(liquidity_provider_c()))
            .expect("Failed to claim.");
        let balance_a = Tokens::free_balance(GetIncentiveAssetId::get(), &liquidity_provider_a());
        let balance_b = Tokens::free_balance(GetIncentiveAssetId::get(), &liquidity_provider_b());
        let balance_c = Tokens::free_balance(GetIncentiveAssetId::get(), &liquidity_provider_c());
        let balance_d = Tokens::free_balance(GetIncentiveAssetId::get(), &tech_account_id);

<<<<<<< HEAD
        // none of claimers collect unowned pswap, only receiving their shares
        assert_eq!(balance_a, balance!(2.700000000000000000));
=======
        // one of claimers collects unowned incentive, special correction is applied so precision loss is avoided on following claims
        assert_eq!(balance_a, balance!(11113.811111111111111111));
>>>>>>> a19a2dc5
        assert_eq!(balance_b, balance!(1.800000000000000000));
        assert_eq!(balance_c, balance!(0.900000000000000000));

        assert_eq!(balance_d, balance!(11111.111111111111111111));
    })
}

#[test]
fn increasing_volumes_should_pass() {
    let mut ext = ExtBuilder::with_accounts(vec![
        (liquidity_provider_a(), PoolTokenAId::get(), balance!(3)),
        (liquidity_provider_b(), PoolTokenAId::get(), balance!(2)),
        (liquidity_provider_c(), PoolTokenAId::get(), balance!(1)),
    ])
    .build();
    ext.execute_with(|| {
        pool_xyk::Module::<Runtime>::mint(&pool_account_a(), &liquidity_provider_a(), balance!(3))
            .unwrap();
        pool_xyk::Module::<Runtime>::mint(&pool_account_a(), &liquidity_provider_b(), balance!(2))
            .unwrap();
        pool_xyk::Module::<Runtime>::mint(&pool_account_a(), &liquidity_provider_c(), balance!(1))
            .unwrap();
        let tech_account_id = GetPswapDistributionAccountId::get();

        let mut decimals_factor = 1;

        for _ in 0..=27u32 {
            Assets::mint(
                Origin::signed(tech_account_id.clone()),
                GetIncentiveAssetId::get(),
                fees_account_a(),
                10 * decimals_factor,
            )
            .expect("Minting tokens is not expected to fail.");
            PswapDistrModule::distribute_incentive(
                &fees_account_a(),
                &DEX_A_ID,
                &pool_account_a(),
                &tech_account_id,
            )
            .expect("Error is not expected during distribution");
            PswapDistrModule::claim_incentive(Origin::signed(liquidity_provider_a()))
                .expect("Claiming is not expected to fail.");
            PswapDistrModule::claim_incentive(Origin::signed(liquidity_provider_b()))
                .expect("Claiming is not expected to fail.");
            PswapDistrModule::claim_incentive(Origin::signed(liquidity_provider_c()))
                .expect("Claiming is not expected to fail.");
            decimals_factor *= 10;
        }

        let balance_a = Tokens::free_balance(GetIncentiveAssetId::get(), &liquidity_provider_a());
        let balance_b = Tokens::free_balance(GetIncentiveAssetId::get(), &liquidity_provider_b());
        let balance_c = Tokens::free_balance(GetIncentiveAssetId::get(), &liquidity_provider_c());
        let balance_d = Tokens::free_balance(GetIncentiveAssetId::get(), &tech_account_id);
        assert_eq!(balance_a, balance!(4999999999.999999999999999999));
        assert_eq!(balance_b, balance!(3333333333.333333333333333333));
        assert_eq!(balance_c, balance!(1666666666.666666666666666666));
        assert_eq!(
            balance_a + balance_b + balance_c,
            balance!(9999999999.999999999999999998)
        );
        assert_eq!(balance_d, 0);
    })
}

#[test]
fn multiple_pools_should_pass() {
    let mut ext = ExtBuilder::with_accounts(vec![
        (fees_account_a(), common::PSWAP.into(), balance!(20)),
        (fees_account_b(), common::PSWAP.into(), balance!(2)),
    ])
    .build();
    ext.execute_with(|| {
        pool_xyk::Module::<Runtime>::mint(&pool_account_a(), &liquidity_provider_a(), balance!(1))
            .unwrap();
        pool_xyk::Module::<Runtime>::mint(&pool_account_b(), &liquidity_provider_b(), balance!(5))
            .unwrap();
        pool_xyk::Module::<Runtime>::mint(&pool_account_b(), &liquidity_provider_c(), balance!(5))
            .unwrap();
        let tech_account_id = GetPswapDistributionAccountId::get();

        for i in 0u64..5 {
            PswapDistrModule::incentive_distribution_routine(i);
        }

        PswapDistrModule::claim_incentive(Origin::signed(liquidity_provider_a()))
            .expect("Claiming is not expected to fail.");
        PswapDistrModule::claim_incentive(Origin::signed(liquidity_provider_b()))
            .expect("Claiming is not expected to fail.");
        PswapDistrModule::claim_incentive(Origin::signed(liquidity_provider_c()))
            .expect("Claiming is not expected to fail.");

        let balance_a = Tokens::free_balance(GetIncentiveAssetId::get(), &liquidity_provider_a());
        let balance_b = Tokens::free_balance(GetIncentiveAssetId::get(), &liquidity_provider_b());
        let balance_c = Tokens::free_balance(GetIncentiveAssetId::get(), &liquidity_provider_c());
        let balance_d = Tokens::free_balance(GetIncentiveAssetId::get(), &tech_account_id);
        assert_eq!(balance_a, balance!(18.0));
        assert_eq!(balance_b, balance!(0.9));
        assert_eq!(balance_c, balance!(0.9));
        assert_eq!(balance_d, 0);
        assert_eq!(
            balance_a + balance_b + balance_c + balance_d,
            balance!(19.8)
        )
    })
}

#[test]
fn mixed_multiple_pools_should_pass() {
    let mut ext = ExtBuilder::with_accounts(vec![
        (fees_account_a(), common::PSWAP.into(), balance!(20)),
        (fees_account_b(), common::PSWAP.into(), balance!(4)),
    ])
    .build();
    ext.execute_with(|| {
        pool_xyk::Module::<Runtime>::mint(&pool_account_a(), &liquidity_provider_a(), balance!(1))
            .unwrap();
        pool_xyk::Module::<Runtime>::mint(&pool_account_a(), &liquidity_provider_c(), balance!(1))
            .unwrap();
        pool_xyk::Module::<Runtime>::mint(&pool_account_b(), &liquidity_provider_a(), balance!(5))
            .unwrap();
        pool_xyk::Module::<Runtime>::mint(&pool_account_b(), &liquidity_provider_b(), balance!(5))
            .unwrap();
        pool_xyk::Module::<Runtime>::mint(&pool_account_b(), &liquidity_provider_c(), balance!(10))
            .unwrap();
        let tech_account_id = GetPswapDistributionAccountId::get();

        for i in 0u64..5 {
            PswapDistrModule::incentive_distribution_routine(i);
        }

        PswapDistrModule::claim_incentive(Origin::signed(liquidity_provider_a()))
            .expect("Claiming is not expected to fail.");
        PswapDistrModule::claim_incentive(Origin::signed(liquidity_provider_b()))
            .expect("Claiming is not expected to fail.");
        PswapDistrModule::claim_incentive(Origin::signed(liquidity_provider_c()))
            .expect("Claiming is not expected to fail.");

        let balance_a = Tokens::free_balance(GetIncentiveAssetId::get(), &liquidity_provider_a());
        let balance_b = Tokens::free_balance(GetIncentiveAssetId::get(), &liquidity_provider_b());
        let balance_c = Tokens::free_balance(GetIncentiveAssetId::get(), &liquidity_provider_c());
        let balance_d = Tokens::free_balance(GetIncentiveAssetId::get(), &tech_account_id);
        assert_eq!(balance_a, balance!(9.900000000000000000)); // 9 from A, 0.9 from B
        assert_eq!(balance_b, balance!(0.900000000000000000)); // 0.9 from B
        assert_eq!(balance_c, balance!(10.800000000000000000)); // 9 from A, 1.8 from B
        assert_eq!(balance_d, 0);
        assert_eq!(
            balance_a + balance_b + balance_c + balance_d,
            balance!(21.6) // (initial) 24 - (parliament) 10%
        );
    })
}

#[test]
fn calculating_distribution_should_pass() {
    let mut ext = ExtBuilder::default().build();
    ext.execute_with(|| {
        // zero amount
        let distribution = PswapDistrModule::calculate_pswap_distribution(balance!(0)).unwrap();
        assert_eq!(distribution.liquidity_providers, balance!(0));
        assert_eq!(distribution.vesting, balance!(0));
        assert_eq!(distribution.parliament, balance!(0));

        // indivisible small amount
        let distribution = PswapDistrModule::calculate_pswap_distribution(1u128).unwrap();
        assert_eq!(
            distribution.liquidity_providers + distribution.vesting + distribution.parliament,
            1u128
        );

        // divisible small amount
        let distribution = PswapDistrModule::calculate_pswap_distribution(100u128).unwrap();
        assert_eq!(distribution.liquidity_providers, 90u128);
        assert_eq!(distribution.vesting, 0u128);
        assert_eq!(distribution.parliament, 10u128);

        // regular amount
        let distribution = PswapDistrModule::calculate_pswap_distribution(balance!(100)).unwrap();
        assert_eq!(distribution.liquidity_providers, balance!(90));
        assert_eq!(distribution.vesting, balance!(0));
        assert_eq!(distribution.parliament, balance!(10));

        for i in 0u64..6 {
            PswapDistrModule::burn_rate_update_routine(i);
        }
        // burn rate should increase to 0.3 after this

        // zero amount
        let distribution = PswapDistrModule::calculate_pswap_distribution(balance!(0)).unwrap();
        assert_eq!(distribution.liquidity_providers, balance!(0));
        assert_eq!(distribution.vesting, balance!(0));
        assert_eq!(distribution.parliament, balance!(0));

        // indivisible small amount
        let distribution = PswapDistrModule::calculate_pswap_distribution(1u128).unwrap();
        assert_eq!(
            distribution.liquidity_providers + distribution.vesting + distribution.parliament,
            1u128
        );

        // divisible small amount
        let distribution = PswapDistrModule::calculate_pswap_distribution(100u128).unwrap();
        assert_eq!(distribution.liquidity_providers, 70u128);
        assert_eq!(distribution.vesting, 20u128);
        assert_eq!(distribution.parliament, 10u128);

        // regular amount
        let distribution = PswapDistrModule::calculate_pswap_distribution(balance!(100)).unwrap();
        assert_eq!(distribution.liquidity_providers, balance!(70));
        assert_eq!(distribution.vesting, balance!(20));
        assert_eq!(distribution.parliament, balance!(10));

        // large value, balance is limited to i128 max because of Fixed type calculation
        let balance_max = 170141183460469231731687303715884105727u128;
        let distribution = PswapDistrModule::calculate_pswap_distribution(balance_max).unwrap();
        assert_eq!(
            distribution.liquidity_providers,
            119098828422328462212181112601118874008u128
        );
        assert_eq!(
            distribution.vesting,
            34028236692093846346337460743176821147u128
        );
        assert_eq!(
            distribution.parliament,
            17014118346046923173168730371588410572u128
        );
        assert_eq!(
            distribution.liquidity_providers + distribution.parliament + distribution.vesting,
            balance_max
        );
    })
}

#[test]
fn migration_v0_1_0_to_v0_2_0() {
    let mut ext = ExtBuilder::default().build();
    ext.execute_with(|| {
        Currencies::deposit(PSWAP, &GetPswapDistributionAccountId::get(), balance!(30))
            .expect("Failed to deposit");
        let claimable_shares: Fixed = fixed!(6);
        let account_a_share: Fixed = fixed!(1);
        let account_b_share: Fixed = fixed!(2);
        let account_c_share: Fixed = fixed!(3);
        ClaimableShares::<Runtime>::put(claimable_shares);
        ShareholderAccounts::<Runtime>::insert(alice(), account_a_share);
        ShareholderAccounts::<Runtime>::insert(bob(), account_b_share);
        ShareholderAccounts::<Runtime>::insert(eve(), account_c_share);

        crate::migration::migrate_from_shares_to_absolute_rewards::<Runtime>()
            .expect("Failed to migrate");

        let claimable_shares_expected: Fixed = fixed!(30);
        let account_a_share_expected: Fixed = fixed!(5);
        let account_b_share_expected: Fixed = fixed!(10);
        let account_c_share_expected: Fixed = fixed!(15);
        assert_eq!(ClaimableShares::<Runtime>::get(), claimable_shares_expected);
        assert_eq!(
            ShareholderAccounts::<Runtime>::get(alice()),
            account_a_share_expected
        );
        assert_eq!(
            ShareholderAccounts::<Runtime>::get(bob()),
            account_b_share_expected
        );
        assert_eq!(
            ShareholderAccounts::<Runtime>::get(eve()),
            account_c_share_expected
        );

        PswapDistribution::claim_by_account(&alice()).expect("Failed to claim");
        PswapDistribution::claim_by_account(&bob()).expect("Failed to claim");
        PswapDistribution::claim_by_account(&eve()).expect("Failed to claim");

        assert_eq!(
            Currencies::free_balance(PSWAP, &GetPswapDistributionAccountId::get()),
            balance!(0)
        );
        assert_eq!(Currencies::free_balance(PSWAP, &alice()), balance!(5));
        assert_eq!(Currencies::free_balance(PSWAP, &bob()), balance!(10));
        assert_eq!(Currencies::free_balance(PSWAP, &eve()), balance!(15));
    });
}<|MERGE_RESOLUTION|>--- conflicted
+++ resolved
@@ -424,15 +424,9 @@
         let balance_b = Tokens::free_balance(GetIncentiveAssetId::get(), &liquidity_provider_b());
         let balance_c = Tokens::free_balance(GetIncentiveAssetId::get(), &liquidity_provider_c());
         let balance_d = Tokens::free_balance(GetIncentiveAssetId::get(), &tech_account_id);
-<<<<<<< HEAD
         assert_eq!(balance_a, balance!(2997.0));
         assert_eq!(balance_b, balance!(1998.0));
         assert_eq!(balance_c, balance!(999.0));
-=======
-        assert_eq!(balance_a, balance!(2997.000000000000005669));
-        assert_eq!(balance_b, balance!(1998.000000000000003599));
-        assert_eq!(balance_c, balance!(998.999999999999990732));
->>>>>>> a19a2dc5
         assert_eq!(balance_d, 0);
         assert_eq!(
             balance_a + balance_b + balance_c + balance_d,
@@ -561,13 +555,8 @@
         let balance_c = Tokens::free_balance(GetIncentiveAssetId::get(), &liquidity_provider_c());
         let balance_d = Tokens::free_balance(GetIncentiveAssetId::get(), &tech_account_id);
 
-<<<<<<< HEAD
         // none of claimers collect unowned pswap, only receiving their shares
         assert_eq!(balance_a, balance!(2.700000000000000000));
-=======
-        // one of claimers collects unowned incentive, special correction is applied so precision loss is avoided on following claims
-        assert_eq!(balance_a, balance!(11113.811111111111111111));
->>>>>>> a19a2dc5
         assert_eq!(balance_b, balance!(1.800000000000000000));
         assert_eq!(balance_c, balance!(0.900000000000000000));
 

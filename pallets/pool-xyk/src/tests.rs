use common::prelude::{SwapAmount, SwapOutcome};
use common::{
    balance, AssetName, AssetSymbol, Balance, LiquiditySource, LiquiditySourceType, ToFeeAccount,
};
use frame_support::{assert_noop, assert_ok};

use crate::mock::*;

struct RunTestsWithSlippageBehaviors {
    tests: Vec<
        fn(
            crate::mock::DEXId,
            AssetId,
            AssetId,
            common::TradingPair<crate::mock::TechAssetId>,
            crate::mock::TechAccountId,
            crate::mock::TechAccountId,
            AccountId,
            AccountId,
        ) -> (),
    >,
}

impl crate::Module<Runtime> {
    fn preset01(
        tests: Vec<
            fn(
                crate::mock::DEXId,
                AssetId,
                AssetId,
                common::TradingPair<crate::mock::TechAssetId>,
                crate::mock::TechAccountId,
                crate::mock::TechAccountId,
                AccountId,
                AccountId,
            ) -> (),
        >,
    ) {
        let mut ext = ExtBuilder::default().build();
        let dex_id = DEX_A_ID;
        let gt: crate::mock::AssetId = GoldenTicket.into();
        let bp: crate::mock::AssetId = BlackPepper.into();

        ext.execute_with(|| {
            assert_ok!(assets::Module::<Runtime>::register_asset_id(
                ALICE(),
                GoldenTicket.into(),
                AssetSymbol(b"GT".to_vec()),
                AssetName(b"Golden Ticket".to_vec()),
                18,
                Balance::from(0u32),
                true,
            ));

            assert_ok!(assets::Module::<Runtime>::register_asset_id(
                ALICE(),
                BlackPepper.into(),
                AssetSymbol(b"BP".to_vec()),
                AssetName(b"Black Pepper".to_vec()),
                18,
                Balance::from(0u32),
                true,
            ));

            assert_ok!(trading_pair::Module::<Runtime>::register(
                Origin::signed(BOB()),
                dex_id.clone(),
                GoldenTicket.into(),
                BlackPepper.into()
            ));

            assert_ok!(crate::Module::<Runtime>::initialize_pool(
                Origin::signed(BOB()),
                dex_id.clone(),
                GoldenTicket.into(),
                BlackPepper.into(),
            ));

            assert!(
                trading_pair::Module::<Runtime>::is_source_enabled_for_trading_pair(
                    &dex_id,
                    &GoldenTicket.into(),
                    &BlackPepper.into(),
                    LiquiditySourceType::XYKPool,
                )
                .expect("Failed to query trading pair status.")
            );

            let (tpair, tech_acc_id) =
                crate::Module::<Runtime>::tech_account_from_dex_and_asset_pair(
                    dex_id.clone(),
                    GoldenTicket.into(),
                    BlackPepper.into(),
                )
                .unwrap();

            let fee_acc = tech_acc_id.clone().to_fee_account().unwrap();
            let repr: AccountId =
                technical::Module::<Runtime>::tech_account_id_to_account_id(&tech_acc_id).unwrap();
            let fee_repr: AccountId =
                technical::Module::<Runtime>::tech_account_id_to_account_id(&fee_acc).unwrap();

            assert_ok!(assets::Module::<Runtime>::mint_to(
                &gt,
                &ALICE(),
                &ALICE(),
                balance!(900000)
            ));

            assert_eq!(
                assets::Module::<Runtime>::free_balance(&gt, &ALICE()).unwrap(),
                balance!(900000)
            );
            assert_eq!(
                assets::Module::<Runtime>::free_balance(&bp, &ALICE()).unwrap(),
                balance!(2000000)
            );
            assert_eq!(
                assets::Module::<Runtime>::free_balance(&gt, &repr.clone()).unwrap(),
                0
            );

            assert_eq!(
                assets::Module::<Runtime>::free_balance(&bp, &repr.clone()).unwrap(),
                0
            );
            assert_eq!(
                assets::Module::<Runtime>::free_balance(&gt, &fee_repr.clone()).unwrap(),
                0
            );

            let base_asset: AssetId = GoldenTicket.into();
            let target_asset: AssetId = BlackPepper.into();
            let tech_asset: AssetId = crate::Module::<Runtime>::get_marking_asset(&tech_acc_id)
                .expect("Failed to get marking asset")
                .into();
            assert_eq!(
                crate::Module::<Runtime>::properties(base_asset, target_asset),
                Some((repr.clone(), fee_repr.clone(), tech_asset))
            );
            assert_eq!(
                pswap_distribution::Module::<Runtime>::subscribed_accounts(&fee_repr),
                Some((
                    dex_id.clone(),
                    tech_asset,
                    GetDefaultSubscriptionFrequency::get(),
                    0
                ))
            );

            for test in &tests {
                test(
                    dex_id.clone(),
                    gt.clone(),
                    bp.clone(),
                    tpair.clone(),
                    tech_acc_id.clone(),
                    fee_acc.clone(),
                    repr.clone(),
                    fee_repr.clone(),
                );
            }
        });
    }

    fn preset_deposited_pool(
        tests: Vec<
            fn(
                crate::mock::DEXId,
                AssetId,
                AssetId,
                common::TradingPair<crate::mock::TechAssetId>,
                crate::mock::TechAccountId,
                crate::mock::TechAccountId,
                AccountId,
                AccountId,
            ) -> (),
        >,
    ) {
        let mut new_tests: Vec<
            fn(
                crate::mock::DEXId,
                AssetId,
                AssetId,
                common::TradingPair<crate::mock::TechAssetId>,
                crate::mock::TechAccountId,
                crate::mock::TechAccountId,
                AccountId,
                AccountId,
            ) -> (),
        > = vec![
            |dex_id, _, _, _, tech_acc_id: crate::mock::TechAccountId, _, _, _| {
                assert_ok!(crate::Module::<Runtime>::deposit_liquidity(
                    Origin::signed(ALICE()),
                    dex_id,
                    GoldenTicket.into(),
                    BlackPepper.into(),
                    balance!(360000),
                    balance!(144000),
                    balance!(360000),
                    balance!(144000),
                ));

                let tech_asset: AssetId = crate::Module::<Runtime>::get_marking_asset(&tech_acc_id)
                    .expect("Failed to get marking asset")
                    .into();
                assert_eq!(
                    assets::Module::<Runtime>::free_balance(&tech_asset, &ALICE()).unwrap(),
                    balance!(227683.9915321233119024),
                );
                //TODO: total supply check
            },
        ];
        let mut tests_to_add = tests.clone();
        new_tests.append(&mut tests_to_add);
        crate::Module::<Runtime>::preset01(new_tests);
    }

    fn preset03(
        tests: Vec<
            fn(
                crate::mock::DEXId,
                AssetId,
                AssetId,
                common::TradingPair<crate::mock::TechAssetId>,
                crate::mock::TechAccountId,
                crate::mock::TechAccountId,
                AccountId,
                AccountId,
            ) -> (),
        >,
    ) {
        let mut new_tests: Vec<
            fn(
                crate::mock::DEXId,
                AssetId,
                AssetId,
                common::TradingPair<crate::mock::TechAssetId>,
                crate::mock::TechAccountId,
                crate::mock::TechAccountId,
                AccountId,
                AccountId,
            ) -> (),
        > = vec![|dex_id, _, _, _, _, _, _, _| {
            assert_ok!(crate::Module::<Runtime>::deposit_liquidity(
                Origin::signed(ALICE()),
                dex_id,
                GoldenTicket.into(),
                BlackPepper.into(),
                balance!(0.01),
                balance!(0.01),
                balance!(0),
                balance!(0),
            ));
        }];
        let mut tests_to_add = tests.clone();
        new_tests.append(&mut tests_to_add);
        crate::Module::<Runtime>::preset01(new_tests);
    }

    fn run_tests_with_different_slippage_behavior_01(descriptor: RunTestsWithSlippageBehaviors) {
        // List of cases for different slippage behavior.
        let cases: Vec<
            fn(
                crate::mock::DEXId,
                AssetId,
                AssetId,
                common::TradingPair<crate::mock::TechAssetId>,
                crate::mock::TechAccountId,
                crate::mock::TechAccountId,
                AccountId,
                AccountId,
            ) -> (),
        > = vec![
            |dex_id, _, _, _, _, _, _, _| {
                assert_ok!(crate::Module::<Runtime>::swap_pair(
                    Origin::signed(ALICE()),
                    ALICE(),
                    dex_id,
                    GoldenTicket.into(),
                    BlackPepper.into(),
                    SwapAmount::WithDesiredOutput {
                        desired_amount_out: balance!(2999),
                        max_amount_in: balance!(99999999),
                    }
                ));
            },
            |dex_id, _, _, _, _, _, _, _| {
                assert_ok!(crate::Module::<Runtime>::swap_pair(
                    Origin::signed(ALICE()),
                    ALICE(),
                    dex_id,
                    BlackPepper.into(),
                    GoldenTicket.into(),
                    SwapAmount::WithDesiredInput {
                        desired_amount_in: balance!(2999),
                        min_amount_out: balance!(0),
                    }
                ));
            },
        ];

        // Run tests inside each behavior.
        for case in &cases {
            let mut new_tests = vec![case.clone()];
            new_tests.append(&mut descriptor.tests.clone());
            crate::Module::<Runtime>::preset_deposited_pool(new_tests);
        }

        // Case with original pool state, behavior is not prepended.
        crate::Module::<Runtime>::preset_deposited_pool(descriptor.tests.clone());
    }
}

macro_rules! simplify_swap_outcome(
 ($a: expr) => ({
     match $a {
         SwapOutcome { amount, fee } => (amount.into(), fee.into())
     }
 })
);

#[test]
fn can_exchange_all_directions() {
    crate::Module::<Runtime>::preset01(vec![|dex_id, gt, bp, _, _, _, _, _| {
        assert_ok!(crate::Module::<Runtime>::deposit_liquidity(
            Origin::signed(ALICE()),
            dex_id,
            GoldenTicket.into(),
            BlackPepper.into(),
            balance!(100000),
            balance!(200000),
            0,
            0,
        ));
        assert!(crate::Module::<Runtime>::can_exchange(&dex_id, &gt, &bp));
        assert!(crate::Module::<Runtime>::can_exchange(&dex_id, &bp, &gt));
        // TODO: add tests for indirect exchange, i.e. both input and output are not base asset
    }]);
}

#[test]
fn quote_case_exact_input_for_output_base_first() {
    crate::Module::<Runtime>::preset01(vec![|dex_id, gt, bp, _, _, _, _, _| {
        assert_ok!(crate::Module::<Runtime>::deposit_liquidity(
            Origin::signed(ALICE()),
            dex_id,
            GoldenTicket.into(),
            BlackPepper.into(),
            balance!(100000),
            balance!(200000),
            0,
            0,
        ));
        assert_eq!(
            simplify_swap_outcome!(crate::Module::<Runtime>::quote(
                &dex_id,
                &gt,
                &bp,
                SwapAmount::WithDesiredInput {
                    desired_amount_in: balance!(100000),
                    min_amount_out: balance!(50000),
                }
            )
            .unwrap()),
            (99849774661992989484226, balance!(300))
        );
    }]);
}

#[test]
fn quote_case_exact_input_for_output_base_second() {
    crate::Module::<Runtime>::preset01(vec![|dex_id, gt, bp, _, _, _, _, _| {
        assert_ok!(crate::Module::<Runtime>::deposit_liquidity(
            Origin::signed(ALICE()),
            dex_id,
            GoldenTicket.into(),
            BlackPepper.into(),
            balance!(100000),
            balance!(200000),
            0,
            0,
        ));
        assert_eq!(
            simplify_swap_outcome!(crate::Module::<Runtime>::quote(
                &dex_id,
                &bp,
                &gt,
                SwapAmount::WithDesiredInput {
                    desired_amount_in: balance!(100000),
                    min_amount_out: 0,
                }
            )
            .unwrap()),
            (33233333333333333333334, 99999999999999999999)
        );
    }]);
}

#[test]
fn quote_case_exact_output_for_input_base_first() {
    crate::Module::<Runtime>::preset01(vec![|dex_id, gt, bp, _, _, _, _, _| {
        assert_ok!(crate::Module::<Runtime>::deposit_liquidity(
            Origin::signed(ALICE()),
            dex_id,
            GoldenTicket.into(),
            BlackPepper.into(),
            balance!(100000),
            balance!(200000),
            0,
            0,
        ));
        assert_eq!(
            simplify_swap_outcome!(crate::Module::<Runtime>::quote(
                &dex_id,
                &gt,
                &bp,
                SwapAmount::WithDesiredOutput {
                    desired_amount_out: balance!(100000),
                    max_amount_in: balance!(150000),
                }
            )
            .unwrap()),
            (100300902708124373119358, 300902708124373119358)
        );
    }]);
}

#[test]
fn quote_case_exact_output_for_input_base_second() {
    crate::Module::<Runtime>::preset01(vec![|dex_id, gt, bp, _, _, _, _, _| {
        assert_ok!(crate::Module::<Runtime>::deposit_liquidity(
            Origin::signed(ALICE()),
            dex_id,
            GoldenTicket.into(),
            BlackPepper.into(),
            balance!(100000),
            balance!(200000),
            0,
            0,
        ));
        assert_eq!(
            simplify_swap_outcome!(crate::Module::<Runtime>::quote(
                &dex_id,
                &bp,
                &gt,
                SwapAmount::WithDesiredOutput {
                    desired_amount_out: balance!(50000),
                    max_amount_in: balance!(999000),
                }
            )
            .unwrap()),
            (201207243460764587525150, 150451354062186559679)
        );
    }]);
}

#[test]
fn quote_case_exact_output_for_input_base_second_fail_with_out_of_bounds() {
    crate::Module::<Runtime>::preset01(vec![|dex_id, gt, bp, _, _, _, _, _| {
        assert_ok!(crate::Module::<Runtime>::deposit_liquidity(
            Origin::signed(ALICE()),
            dex_id,
            GoldenTicket.into(),
            BlackPepper.into(),
            balance!(100000),
            balance!(200000),
            0,
            0,
        ));
        assert_noop!(
            crate::Module::<Runtime>::quote(
                &dex_id,
                &bp,
                &gt,
                SwapAmount::WithDesiredOutput {
                    desired_amount_out: balance!(50000),
                    max_amount_in: balance!(90000),
                }
            ),
            crate::Error::<Runtime>::CalculatedValueIsOutOfDesiredBounds
        );
    }]);
}

#[test]
fn depositliq_large_values() {
    crate::Module::<Runtime>::preset01(vec![|dex_id, _, _, _, _, _, _, _| {
        assert_noop!(
            crate::Module::<Runtime>::deposit_liquidity(
                Origin::signed(ALICE()),
                dex_id,
                GoldenTicket.into(),
                BlackPepper.into(),
                balance!(999360000),
                balance!(999144000),
                balance!(360000),
                balance!(144000),
            ),
            crate::Error::<Runtime>::SourceBaseAmountIsNotLargeEnough
        );
    }]);
}

#[test]
fn depositliq_valid_range_but_desired_is_corrected() {
    crate::Module::<Runtime>::preset_deposited_pool(vec![|dex_id, _, _, _, _, _, _, _| {
        assert_ok!(crate::Module::<Runtime>::deposit_liquidity(
            Origin::signed(ALICE()),
            dex_id,
            GoldenTicket.into(),
            BlackPepper.into(),
            balance!(360000),
            balance!(999000),
            balance!(350000),
            balance!(143000),
        ));
    }]);
}

#[test]
fn pool_is_already_initialized_and_other_after_depositliq() {
    crate::Module::<Runtime>::preset_deposited_pool(vec![
        |dex_id, gt, bp, _, _, _, repr: AccountId, fee_repr: AccountId| {
            assert_eq!(
                assets::Module::<Runtime>::free_balance(&bp, &repr.clone()).unwrap(),
                balance!(144000)
            );
            assert_eq!(
                assets::Module::<Runtime>::free_balance(&gt, &repr.clone()).unwrap(),
                balance!(360000)
            );
            assert_eq!(
                assets::Module::<Runtime>::free_balance(&bp, &fee_repr.clone()).unwrap(),
                0
            );
            assert_eq!(
                assets::Module::<Runtime>::free_balance(&gt, &fee_repr.clone()).unwrap(),
                0
            );

            assert_noop!(
                crate::Module::<Runtime>::initialize_pool(
                    Origin::signed(BOB()),
                    dex_id.clone(),
                    GoldenTicket.into(),
                    BlackPepper.into(),
                ),
                crate::Error::<Runtime>::PoolIsAlreadyInitialized
            );
        },
    ]);
}

#[test]
fn swap_pair_desired_output_and_withdraw_cascade() {
    crate::Module::<Runtime>::preset_deposited_pool(vec![
        |dex_id, gt, bp, _, _, _, repr: AccountId, fee_repr: AccountId| {
            assert_ok!(crate::Module::<Runtime>::swap_pair(
                Origin::signed(ALICE()),
                ALICE(),
                dex_id,
                GoldenTicket.into(),
                BlackPepper.into(),
                SwapAmount::WithDesiredOutput {
                    desired_amount_out: balance!(33000),
                    max_amount_in: balance!(99999999),
                }
            ));
            assert_eq!(
                assets::Module::<Runtime>::free_balance(&gt, &ALICE()).unwrap(),
                432650925750223643890137
            );
            assert_eq!(
                assets::Module::<Runtime>::free_balance(&bp, &ALICE()).unwrap(),
                balance!(1889000)
            );
            assert_eq!(
                assets::Module::<Runtime>::free_balance(&gt, &repr.clone()).unwrap(),
                467027027027027027041534
            );
            assert_eq!(
                assets::Module::<Runtime>::free_balance(&bp, &repr.clone()).unwrap(),
                balance!(111000)
            );
            assert_eq!(
                assets::Module::<Runtime>::free_balance(&gt, &fee_repr.clone()).unwrap(),
                322047222749329068329
            );

            // a = sqrt ( 467027 * 111000 ) / 8784 = 25.92001146000573
            // b = 467_027 / a = 18018.00900900901
            // c = 111_000 / a = 4282.405514028097
            // Testing this line with noop
            // fail for each asset min, after this success.

            // First minimum is above boundaries.
            assert_noop!(
                crate::Module::<Runtime>::withdraw_liquidity(
                    Origin::signed(ALICE()),
                    dex_id,
                    GoldenTicket.into(),
                    BlackPepper.into(),
                    balance!(8784),
                    balance!(18100),
                    balance!(4100)
                ),
                crate::Error::<Runtime>::CalculatedValueIsNotMeetsRequiredBoundaries
            );

            // Second minimum is above boundaries.
            assert_noop!(
                crate::Module::<Runtime>::withdraw_liquidity(
                    Origin::signed(ALICE()),
                    dex_id,
                    GoldenTicket.into(),
                    BlackPepper.into(),
                    balance!(8784),
                    balance!(18000),
                    balance!(4300)
                ),
                crate::Error::<Runtime>::CalculatedValueIsNotMeetsRequiredBoundaries
            );

            // Both minimums is below.
            assert_ok!(crate::Module::<Runtime>::withdraw_liquidity(
                Origin::signed(ALICE()),
                dex_id,
                GoldenTicket.into(),
                BlackPepper.into(),
                balance!(8784),
                balance!(18000),
                balance!(4200),
            ));

            assert_eq!(
                assets::Module::<Runtime>::free_balance(&gt, &ALICE()).unwrap(),
                450668729188225185978702
            );
            assert_eq!(
                assets::Module::<Runtime>::free_balance(&bp, &ALICE()).unwrap(),
                1893282356407400019291402
            );
            assert_eq!(
                assets::Module::<Runtime>::free_balance(&gt, &repr.clone()).unwrap(),
                449009223589025484952969
            );
            assert_eq!(
                assets::Module::<Runtime>::free_balance(&bp, &repr.clone()).unwrap(),
                106717643592599980708598
            );
            assert_eq!(
                assets::Module::<Runtime>::free_balance(&gt, &fee_repr.clone()).unwrap(),
                322047222749329068329
            );

            assert_ok!(crate::Module::<Runtime>::swap_pair(
                Origin::signed(ALICE()),
                ALICE(),
                dex_id,
                GoldenTicket.into(),
                BlackPepper.into(),
                SwapAmount::WithDesiredOutput {
                    desired_amount_out: balance!(33000),
                    max_amount_in: balance!(99999999),
                }
            ));

            assert_eq!(
                assets::Module::<Runtime>::free_balance(&gt, &ALICE()).unwrap(),
                249063125369447164991908
            );
            assert_eq!(
                assets::Module::<Runtime>::free_balance(&bp, &ALICE()).unwrap(),
                1926282356407400019291402
            );
            assert_eq!(
                assets::Module::<Runtime>::free_balance(&gt, &repr.clone()).unwrap(),
                650010010596347171876803
            );
            assert_eq!(
                assets::Module::<Runtime>::free_balance(&bp, &repr.clone()).unwrap(),
                73717643592599980708598
            );
            assert_eq!(
                assets::Module::<Runtime>::free_balance(&gt, &fee_repr.clone()).unwrap(),
                926864034205663131289
            );
        },
    ]);
}

#[test]
fn swap_pair_desired_input() {
    crate::Module::<Runtime>::preset_deposited_pool(vec![
        |dex_id, gt, bp, _, _, _, repr: AccountId, fee_repr: AccountId| {
            assert_ok!(crate::Module::<Runtime>::swap_pair(
                Origin::signed(ALICE()),
                ALICE(),
                dex_id,
                GoldenTicket.into(),
                BlackPepper.into(),
                SwapAmount::WithDesiredInput {
                    desired_amount_in: balance!(33000),
                    min_amount_out: 0,
                }
            ));
            assert_eq!(
                assets::Module::<Runtime>::free_balance(&gt, &ALICE()).unwrap(),
                balance!(507000)
            );
            assert_eq!(
                assets::Module::<Runtime>::free_balance(&bp, &ALICE()).unwrap(),
                1868058365847885345166231
            );
            assert_eq!(
                assets::Module::<Runtime>::free_balance(&gt, &repr.clone()).unwrap(),
                balance!(392901)
            );
            assert_eq!(
                assets::Module::<Runtime>::free_balance(&bp, &repr.clone()).unwrap(),
                131941634152114654833769
            );
            assert_eq!(
                assets::Module::<Runtime>::free_balance(&gt, &fee_repr.clone()).unwrap(),
                balance!(99)
            );
        },
    ]);
}

#[test]
fn swap_pair_invalid_dex_id() {
    crate::Module::<Runtime>::preset_deposited_pool(vec![|_, _, _, _, _, _, _, _| {
        assert_noop!(
            crate::Module::<Runtime>::swap_pair(
                Origin::signed(ALICE()),
                ALICE(),
                380,
                GoldenTicket.into(),
                BlackPepper.into(),
                SwapAmount::WithDesiredOutput {
                    desired_amount_out: balance!(33000),
                    max_amount_in: balance!(99999999),
                }
            ),
            dex_manager::Error::<Runtime>::DEXDoesNotExist
        );
    }]);
}

#[test]
fn swap_pair_different_asset_pair() {
    crate::Module::<Runtime>::preset_deposited_pool(vec![|dex_id, _, _, _, _, _, _, _| {
        assert_noop!(
            crate::Module::<Runtime>::swap_pair(
                Origin::signed(ALICE()),
                ALICE(),
                dex_id,
                GoldenTicket.into(),
                RedPepper.into(),
                SwapAmount::WithDesiredOutput {
                    desired_amount_out: balance!(33000),
                    max_amount_in: balance!(99999999),
                }
            ),
            technical::Error::<Runtime>::TechAccountIdIsNotRegistered
        );
    }]);
}

#[test]
fn swap_pair_swap_fail_with_invalid_balance() {
    crate::Module::<Runtime>::preset_deposited_pool(vec![|dex_id, _, _, _, _, _, _, _| {
        assert_noop!(
            crate::Module::<Runtime>::swap_pair(
                Origin::signed(BOB()),
                BOB(),
                dex_id,
                GoldenTicket.into(),
                BlackPepper.into(),
                SwapAmount::WithDesiredOutput {
                    desired_amount_out: balance!(33000),
                    max_amount_in: balance!(999999999),
                }
            ),
            crate::Error::<Runtime>::AccountBalanceIsInvalid
        );
    }]);
}

#[test]
fn swap_pair_outcome_should_match_actual_1() {
    crate::Module::<Runtime>::preset_deposited_pool(vec![
        |dex_id, gt, bp, _, _, _, _repr: AccountId, _fee_repr: AccountId| {
            use sp_core::crypto::AccountId32;
            let new_account = AccountId32::from([33; 32]);
            assets::Module::<Runtime>::transfer(
                Origin::signed(ALICE()),
                gt.clone(),
                new_account.clone(),
                balance!(100000),
            )
            .expect("Failed to transfer balance");

            assert_eq!(
                assets::Module::<Runtime>::free_balance(&gt, &ALICE()).unwrap(),
                balance!(440000),
            );
            let quote_outcome = crate::Module::<Runtime>::quote(
                &dex_id,
                &GoldenTicket.into(),
                &BlackPepper.into(),
                SwapAmount::WithDesiredInput {
                    desired_amount_in: balance!(100000),
                    min_amount_out: 0,
                },
            )
            .expect("Failed to quote.");
            let outcome = crate::Module::<Runtime>::exchange(
                &new_account,
                &new_account,
                &dex_id,
                &GoldenTicket.into(),
                &BlackPepper.into(),
                SwapAmount::WithDesiredInput {
                    desired_amount_in: balance!(100000),
                    min_amount_out: 0,
                },
            )
            .expect("Failed to perform swap.");
            assert_eq!(
                assets::Module::<Runtime>::free_balance(&gt, &new_account.clone()).unwrap(),
                0,
            );
            assert_eq!(
                assets::Module::<Runtime>::free_balance(&bp, &new_account.clone()).unwrap(),
                balance!(31230.802697411355232759),
            );
            assert_eq!(
                assets::Module::<Runtime>::free_balance(&bp, &new_account.clone()).unwrap(),
                outcome.amount,
            );
            assert_eq!(
                assets::Module::<Runtime>::free_balance(&bp, &new_account.clone()).unwrap(),
                quote_outcome.amount,
            );
        },
    ]);
}

#[test]
fn swap_pair_outcome_should_match_actual_2() {
    crate::Module::<Runtime>::preset_deposited_pool(vec![
        |dex_id, gt, bp, _, _, _, _repr: AccountId, _fee_repr: AccountId| {
            use sp_core::crypto::AccountId32;
            let new_account = AccountId32::from([3; 32]);
            assets::Module::<Runtime>::transfer(
                Origin::signed(ALICE()),
                bp.clone(),
                new_account.clone(),
                balance!(100000),
            )
            .expect("Failed to transfer balance");

            assert_eq!(
                assets::Module::<Runtime>::free_balance(&bp, &ALICE()).unwrap(),
                balance!(1756000),
            );
            let quote_outcome = crate::Module::<Runtime>::quote(
                &dex_id,
                &BlackPepper.into(),
                &GoldenTicket.into(),
                SwapAmount::WithDesiredInput {
                    desired_amount_in: balance!(100000),
                    min_amount_out: 0,
                },
            )
            .expect("Failed to quote.");
            let outcome = crate::Module::<Runtime>::exchange(
                &new_account,
                &new_account,
                &dex_id,
                &BlackPepper.into(),
                &GoldenTicket.into(),
                SwapAmount::WithDesiredInput {
                    desired_amount_in: balance!(100000),
                    min_amount_out: 0,
                },
            )
            .expect("Failed to perform swap.");
            assert_eq!(
                assets::Module::<Runtime>::free_balance(&bp, &new_account.clone()).unwrap(),
                0,
            );
            assert_eq!(
                assets::Module::<Runtime>::free_balance(&gt, &new_account.clone()).unwrap(),
                147098360655737705086834,
            );
            assert_eq!(
                assets::Module::<Runtime>::free_balance(&gt, &new_account.clone()).unwrap(),
                outcome.amount,
            );
            assert_eq!(
                assets::Module::<Runtime>::free_balance(&gt, &new_account.clone()).unwrap(),
                quote_outcome.amount,
            );
        },
    ]);
}

#[test]
fn swap_pair_outcome_should_match_actual_3() {
    crate::Module::<Runtime>::preset_deposited_pool(vec![
        |dex_id, gt, bp, _, _, _, _repr: AccountId, _fee_repr: AccountId| {
            use sp_core::crypto::AccountId32;
            let new_account = AccountId32::from([3; 32]);
            assets::Module::<Runtime>::transfer(
                Origin::signed(ALICE()),
                gt.clone(),
                new_account.clone(),
                balance!(100000.000000000000027777), // FIXME: why such a huge calculation error compared to WithDesiredInput(100000): ...027777?
            )
            .expect("Failed to transfer balance");

            // TODO: uncomment when ..027777 error is fixed
            // assert_eq!(
            //     assets::Module::<Runtime>::free_balance(&gt, &ALICE()).unwrap(),
            //     balance!(440000),
            // );
            let quote_outcome = crate::Module::<Runtime>::quote(
                &dex_id,
                &GoldenTicket.into(),
                &BlackPepper.into(),
                SwapAmount::WithDesiredOutput {
                    desired_amount_out: balance!(31230.802697411355232759),
                    max_amount_in: Balance::MAX,
                },
            )
            .expect("Failed to quote.");
            let _outcome = crate::Module::<Runtime>::exchange(
                &new_account,
                &new_account,
                &dex_id,
                &GoldenTicket.into(),
                &BlackPepper.into(),
                SwapAmount::WithDesiredOutput {
                    desired_amount_out: balance!(31230.802697411355232759),
                    max_amount_in: Balance::MAX,
                },
            )
            .expect("Failed to perform swap.");
            assert_eq!(
                assets::Module::<Runtime>::free_balance(&gt, &new_account.clone()).unwrap(),
                0,
            );
            assert_eq!(
                assets::Module::<Runtime>::free_balance(&bp, &new_account.clone()).unwrap(),
                balance!(31230.802697411355232759),
            );
            assert_eq!(
                balance!(100000.000000000000027777), // FIXME: why such a huge calculation error compared to WithDesiredInput(100000): ...027777?
                quote_outcome.amount,
            );
            // TODO: FIXME: for case with desired output, outcome indicates calculated input
            // 100000.000000000000027777
            //assert_eq!(balance!(100000), outcome.amount);
        },
    ]);
}

#[test]
fn swap_pair_outcome_should_match_actual_4() {
    crate::Module::<Runtime>::preset_deposited_pool(vec![
        |dex_id, gt, bp, _, _, _, _repr: AccountId, _fee_repr: AccountId| {
            use sp_core::crypto::AccountId32;
            let new_account = AccountId32::from([3; 32]);
            assets::Module::<Runtime>::transfer(
                Origin::signed(ALICE()),
                bp.clone(),
                new_account.clone(),
                balance!(100000),
            )
            .expect("Failed to transfer balance");

            assert_eq!(
                assets::Module::<Runtime>::free_balance(&bp, &ALICE()).unwrap(),
                balance!(1756000),
            );
            let quote_outcome = crate::Module::<Runtime>::quote(
                &dex_id,
                &BlackPepper.into(),
                &GoldenTicket.into(),
                SwapAmount::WithDesiredOutput {
                    desired_amount_out: balance!(147098.360655737704918033),
                    max_amount_in: Balance::MAX,
                },
            )
            .expect("Failed to quote.");
            let outcome = crate::Module::<Runtime>::exchange(
                &new_account,
                &new_account,
                &dex_id,
                &BlackPepper.into(),
                &GoldenTicket.into(),
                SwapAmount::WithDesiredOutput {
                    desired_amount_out: balance!(147098.360655737704918033),
                    max_amount_in: Balance::MAX,
                },
            )
            .expect("Failed to perform swap.");
            assert_eq!(
                assets::Module::<Runtime>::free_balance(&bp, &new_account.clone()).unwrap(),
                0,
            );
            assert_eq!(
                assets::Module::<Runtime>::free_balance(&gt, &new_account.clone()).unwrap(),
                //TODO: what is the problem here ?
                //balance!(147098.360655737704918033),
                balance!(146655.737704918032786886),
            );
            assert_eq!(balance!(100000), quote_outcome.amount);
            assert_eq!(balance!(100000), outcome.amount);
        },
    ]);
}

#[test]
fn swap_pair_liquidity_after_operation_check() {
    crate::Module::<Runtime>::preset03(vec![
        |dex_id, _gt, _bp, _, _, _, _repr: AccountId, _fee_repr: AccountId| {
            assert_noop!(
                crate::Module::<Runtime>::swap_pair(
                    Origin::signed(ALICE()),
                    ALICE(),
                    dex_id,
                    GoldenTicket.into(),
                    BlackPepper.into(),
                    SwapAmount::WithDesiredOutput {
                        desired_amount_out: balance!(0.0099999),
                        max_amount_in: Balance::MAX,
                    }
                ),
                crate::Error::<Runtime>::PoolBecameInvalidAfterOperation
            );
        },
    ]);
}

#[test]
fn withdraw_all_liquidity() {
    crate::Module::<Runtime>::preset_deposited_pool(vec![
        |dex_id,
         gt,
         bp,
         _,
         tech_acc_id: crate::mock::TechAccountId,
         _,
         _repr: AccountId,
         _fee_repr: AccountId| {
            assert_eq!(
                assets::Module::<Runtime>::free_balance(&gt, &ALICE()).unwrap(),
                balance!(540000.0),
            );
            assert_eq!(
                assets::Module::<Runtime>::free_balance(&bp, &ALICE()).unwrap(),
                balance!(1856000.0),
            );

            let tech_asset: AssetId = crate::Module::<Runtime>::get_marking_asset(&tech_acc_id)
                .expect("Failed to get marking asset")
                .into();
            assert_eq!(
                assets::Module::<Runtime>::free_balance(&tech_asset, &ALICE()).unwrap(),
                balance!(227683.9915321233119024),
            );

            assert_noop!(
                crate::Module::<Runtime>::withdraw_liquidity(
                    Origin::signed(ALICE()),
                    dex_id,
                    GoldenTicket.into(),
                    BlackPepper.into(),
                    balance!(227683.9915321233119025),
                    0,
                    0
                ),
                crate::Error::<Runtime>::SourceBalanceOfLiquidityTokensIsNotLargeEnough
            );

            assert_ok!(crate::Module::<Runtime>::withdraw_liquidity(
                Origin::signed(ALICE()),
                dex_id,
                GoldenTicket.into(),
                BlackPepper.into(),
                balance!(227683.9915321233119024),
                0,
                0
            ));

            let tech_asset: AssetId = crate::Module::<Runtime>::get_marking_asset(&tech_acc_id)
                .expect("Failed to get marking asset")
                .into();
            assert_eq!(
                assets::Module::<Runtime>::free_balance(&tech_asset, &ALICE()).unwrap(),
                0,
            );

            assert_eq!(
                assets::Module::<Runtime>::free_balance(&gt, &ALICE()).unwrap(),
                balance!(899999.999999999999998418),
            );
            assert_eq!(
                assets::Module::<Runtime>::free_balance(&bp, &ALICE()).unwrap(),
                balance!(1999999.999999999999999367),
            );
            // small fractions are lost due to min_liquidity locked for initial provider
            // and also rounding proportions such that user does not withdraw more thus breaking the pool
            // 900000.0 - 540000.0 = 360000.0
            // 2000000.0 - 1856000.0 = 144000.0
        },
    ]);
}

#[test]
<<<<<<< HEAD
fn deposit_liquidity_with_different_slippage_behavior_01() {
    crate::Module::<Runtime>::run_tests_with_different_slippage_behavior_01(
        RunTestsWithSlippageBehaviors {
            tests: vec![|dex_id,
                         _gt,
                         _bp,
                         _,
                         _tech_acc_id: crate::mock::TechAccountId,
                         _,
                         _repr: AccountId,
                         _fee_repr: AccountId| {
                assert_ok!(crate::Module::<Runtime>::deposit_liquidity(
                    Origin::signed(ALICE()),
                    dex_id,
                    GoldenTicket.into(),
                    BlackPepper.into(),
                    balance!(360000),
                    balance!(144000),
                    balance!(345000),
                    balance!(137000),
                ));
            }],
        },
    );
}

#[test]
fn withdraw_liquidity_with_different_slippage_behavior_01() {
    crate::Module::<Runtime>::run_tests_with_different_slippage_behavior_01(
        RunTestsWithSlippageBehaviors {
            tests: vec![|dex_id,
                         _gt,
                         _bp,
                         _,
                         _tech_acc_id: crate::mock::TechAccountId,
                         _,
                         _repr: AccountId,
                         _fee_repr: AccountId| {
                assert_ok!(crate::Module::<Runtime>::withdraw_liquidity(
                    Origin::signed(ALICE()),
                    dex_id,
                    GoldenTicket.into(),
                    BlackPepper.into(),
                    balance!(227683),
                    balance!(352000),
                    balance!(141000),
                ));
            }],
        },
    );
=======
fn deposit_liquidity_twice_01() {
    crate::Module::<Runtime>::preset01(vec![
        |dex_id,
         gt,
         bp,
         _,
         tech_acc_id: crate::mock::TechAccountId,
         _,
         _repr: AccountId,
         _fee_repr: AccountId| {
            assert_ok!(crate::Module::<Runtime>::deposit_liquidity(
                Origin::signed(ALICE()),
                dex_id,
                GoldenTicket.into(),
                BlackPepper.into(),
                balance!(101.3097),
                balance!(80.9525),
                balance!(0),
                balance!(0),
            ));

            assert_ok!(crate::Module::<Runtime>::deposit_liquidity(
                Origin::signed(ALICE()),
                dex_id,
                GoldenTicket.into(),
                BlackPepper.into(),
                balance!(200),
                balance!(159.829140043283972334),
                balance!(199),
                balance!(159.0299943430675),
            ));
        },
    ]);
>>>>>>> ed3da103
}<|MERGE_RESOLUTION|>--- conflicted
+++ resolved
@@ -1123,7 +1123,6 @@
 }
 
 #[test]
-<<<<<<< HEAD
 fn deposit_liquidity_with_different_slippage_behavior_01() {
     crate::Module::<Runtime>::run_tests_with_different_slippage_behavior_01(
         RunTestsWithSlippageBehaviors {
@@ -1174,7 +1173,8 @@
             }],
         },
     );
-=======
+}
+
 fn deposit_liquidity_twice_01() {
     crate::Module::<Runtime>::preset01(vec![
         |dex_id,
@@ -1208,5 +1208,4 @@
             ));
         },
     ]);
->>>>>>> ed3da103
 }
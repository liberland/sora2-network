--- conflicted
+++ resolved
@@ -40,6 +40,13 @@
 mod extensions;
 mod impls;
 
+#[cfg(test)]
+pub mod mock;
+
+#[cfg(test)]
+pub mod tests;
+
+use common::prelude::constants::{BIG_FEE, SMALL_FEE};
 use common::prelude::QuoteAmount;
 use constants::time::*;
 
@@ -50,6 +57,7 @@
 use core::time::Duration;
 use currencies::BasicCurrencyAdapter;
 use extensions::ChargeTransactionPayment;
+use frame_support::traits::Currency;
 use frame_system::offchain::{Account, SigningTypes};
 use frame_system::{EnsureOneOf, EnsureRoot};
 use hex_literal::hex;
@@ -90,8 +98,8 @@
 pub use common::weights::{BlockLength, BlockWeights, TransactionByteFee};
 pub use common::{
     balance, fixed, fixed_from_basis_points, AssetName, AssetSymbol, BalancePrecision, BasisPoints,
-    FilterMode, Fixed, FromGenericPair, LiquiditySource, LiquiditySourceFilter, LiquiditySourceId,
-    LiquiditySourceType, OnPswapBurned, OnValBurned,
+    ContentSource, FilterMode, Fixed, FromGenericPair, LiquiditySource, LiquiditySourceFilter,
+    LiquiditySourceId, LiquiditySourceType, OnPswapBurned, OnValBurned,
 };
 pub use frame_support::traits::schedule::Named as ScheduleNamed;
 pub use frame_support::traits::{
@@ -112,9 +120,11 @@
 
 use eth_bridge::offchain::SignatureParams;
 use eth_bridge::requests::{AssetKind, OffchainRequest, OutgoingRequestEncoded, RequestStatus};
-use impls::{CollectiveWeightInfo, DemocracyWeightInfo, OnUnbalancedDemocracySlash};
-
-use frame_support::traits::Get;
+use impls::{
+    CollectiveWeightInfo, DemocracyWeightInfo, NegativeImbalanceOf, OnUnbalancedDemocracySlash,
+};
+
+use frame_support::traits::{ExistenceRequirement, Get, WithdrawReasons};
 pub use {assets, eth_bridge, frame_system, multicollateral_bonding_curve_pool, xst};
 
 /// An index to a block.
@@ -206,17 +216,10 @@
     spec_name: create_runtime_str!("sora-substrate"),
     impl_name: create_runtime_str!("sora-substrate"),
     authoring_version: 1,
-<<<<<<< HEAD
-    spec_version: 11,
-    impl_version: 1,
-    apis: RUNTIME_API_VERSIONS,
-    transaction_version: 11,
-=======
     spec_version: 19,
     impl_version: 1,
     apis: RUNTIME_API_VERSIONS,
     transaction_version: 19,
->>>>>>> 83dcd39e
 };
 
 /// The version infromation used to identify this runtime when compiled natively.
@@ -705,6 +708,16 @@
     pub const MaxSubAccounts: u32 = 100;
     pub const MaxAdditionalFields: u32 = 100;
     pub const MaxRegistrars: u32 = 20;
+    pub ReferralsReservesAcc: AccountId = {
+        let tech_account_id = TechAccountId::from_generic_pair(
+            b"referrals".to_vec(),
+            b"main".to_vec(),
+        );
+        let account_id =
+            technical::Module::<Runtime>::tech_account_id_to_account_id(&tech_account_id)
+                .expect("Failed to get ordinary account id for technical account id.");
+        account_id
+    };
 }
 
 impl liquidity_proxy::Config for Runtime {
@@ -859,7 +872,10 @@
     type Extrinsic = UncheckedExtrinsic;
 }
 
-impl referral_system::Config for Runtime {}
+impl referrals::Config for Runtime {
+    type ReservesAcc = ReferralsReservesAcc;
+    type WeightInfo = referrals::weights::WeightInfo<Runtime>;
+}
 
 impl rewards::Config for Runtime {
     const BLOCKS_PER_DAY: BlockNumber = 1 * DAYS;
@@ -882,12 +898,8 @@
             Call::Assets(assets::Call::register(..))
             | Call::EthBridge(eth_bridge::Call::transfer_to_sidechain(..))
             | Call::PoolXYK(pool_xyk::Call::withdraw_liquidity(..))
-<<<<<<< HEAD
             | Call::Rewards(rewards::Call::claim(..))
             | Call::VestedRewards(vested_rewards::Call::claim_rewards(..)) => Some(BIG_FEE),
-=======
-            | Call::Rewards(rewards::Call::claim(..)) => Some(balance!(0.007)),
->>>>>>> 83dcd39e
             Call::Assets(..)
             | Call::EthBridge(..)
             | Call::LiquidityProxy(..)
@@ -895,7 +907,8 @@
             | Call::PoolXYK(..)
             | Call::Rewards(..)
             | Call::Staking(pallet_staking::Call::payout_stakers(..))
-            | Call::TradingPair(..) => Some(balance!(0.0007)),
+            | Call::TradingPair(..)
+            | Call::Referrals(..) => Some(SMALL_FEE),
             _ => None,
         }
     }
@@ -976,6 +989,44 @@
     }
 }
 
+pub struct WithdrawFee;
+
+impl xor_fee::WithdrawFee<Runtime> for WithdrawFee {
+    fn withdraw_fee(
+        who: &AccountId,
+        call: &Call,
+        fee: Balance,
+    ) -> Result<(AccountId, Option<NegativeImbalanceOf<Runtime>>), DispatchError> {
+        frame_support::debug::debug!("{:?}", call);
+        println!("dd {:?}", call);
+        match call {
+            Call::Referrals(referrals::Call::set_referrer(referrer))
+                if Referrals::can_set_referrer(who) =>
+            {
+                Referrals::withdraw_fee(referrer, fee)?;
+                Ok((
+                    referrer.clone(),
+                    Some(Balances::withdraw(
+                        &ReferralsReservesAcc::get(),
+                        fee,
+                        WithdrawReasons::TRANSACTION_PAYMENT,
+                        ExistenceRequirement::KeepAlive,
+                    )?),
+                ))
+            }
+            _ => Ok((
+                who.clone(),
+                Some(Balances::withdraw(
+                    who,
+                    fee,
+                    WithdrawReasons::TRANSACTION_PAYMENT,
+                    ExistenceRequirement::KeepAlive,
+                )?),
+            )),
+        }
+    }
+}
+
 parameter_types! {
     pub const DEXIdValue: DEXId = 0;
 }
@@ -997,6 +1048,7 @@
     type GetTechnicalAccountId = GetXorFeeAccountId;
     type GetParliamentAccountId = GetParliamentAccountId;
     type SessionManager = Staking;
+    type WithdrawFee = WithdrawFee;
 }
 
 pub struct ConstantFeeMultiplier;
@@ -1432,7 +1484,7 @@
         RandomnessCollectiveFlip: pallet_randomness_collective_flip::{Module, Call, Storage} = 4,
         TransactionPayment: pallet_transaction_payment::{Module, Storage} = 5,
         Permissions: permissions::{Module, Call, Storage, Config<T>, Event<T>} = 6,
-        ReferralSystem: referral_system::{Module, Call, Storage} = 7,
+        Referrals: referrals::{Module, Call, Storage} = 7,
         Rewards: rewards::{Module, Call, Config<T>, Storage, Event<T>} = 8,
         XorFee: xor_fee::{Module, Call, Storage, Event<T>} = 9,
         BridgeMultisig: bridge_multisig::{Module, Call, Storage, Config<T>, Event<T>} = 10,
@@ -1496,7 +1548,7 @@
         RandomnessCollectiveFlip: pallet_randomness_collective_flip::{Module, Call, Storage} = 4,
         TransactionPayment: pallet_transaction_payment::{Module, Storage} = 5,
         Permissions: permissions::{Module, Call, Storage, Config<T>, Event<T>} = 6,
-        ReferralSystem: referral_system::{Module, Call, Storage} = 7,
+        Referrals: referrals::{Module, Call, Storage} = 7,
         Rewards: rewards::{Module, Call, Config<T>, Storage, Event<T>} = 8,
         XorFee: xor_fee::{Module, Call, Storage, Event<T>} = 9,
         BridgeMultisig: bridge_multisig::{Module, Call, Storage, Config<T>, Event<T>} = 10,
@@ -2128,194 +2180,11 @@
             add_benchmark!(params, batches, vested_rewards, VestedRewards);
             add_benchmark!(params, batches, price_tools, PriceTools);
             add_benchmark!(params, batches, xor_fee, XorFeeBench::<Runtime>);
+            add_benchmark!(params, batches, referrals, Referrals);
             add_benchmark!(params, batches, ceres_staking, CeresStaking);
 
             if batches.is_empty() { return Err("Benchmark not found for this pallet.".into()) }
             Ok(batches)
         }
     }
-}
-
-#[cfg(test)]
-mod tests {
-    use common::fixnum::ops::CheckedMul;
-    use common::PredefinedAssetId::XSTUSD;
-    use common::{balance, DAI, XOR};
-    use liquidity_proxy::LiquidityProxyTrait;
-    use price_tools::AVG_BLOCK_SPAN;
-
-    use super::*;
-
-    pub fn alice() -> AccountId {
-        AccountId::from([1u8; 32])
-    }
-
-    #[test]
-    fn should_swap_with_split_between_multiple_sources_adjusting_limits() {
-        framenode_chain_spec::staging_coded_ext().execute_with(|| {
-            let allowed = [LiquiditySourceType::XSTPool, LiquiditySourceType::XYKPool].to_vec();
-            let xor_owner = assets::pallet::AssetOwners::<Runtime>::get(&XOR).unwrap();
-            let xor_balance = balance!(100000);
-            let xst_balance = balance!(40000000);
-            assets::Pallet::<Runtime>::mint_to(
-                &XOR,
-                &xor_owner,
-                &alice(),
-                (Fixed::from_bits(xor_balance as i128).cmul(2))
-                    .unwrap()
-                    .into_bits() as _,
-            )
-            .unwrap();
-            assets::Pallet::<Runtime>::mint_to(
-                &XSTUSD.into(),
-                &xor_owner,
-                &alice(),
-                xst_balance * 2,
-            )
-            .unwrap();
-
-            let dex_root_tech_account_id =
-                TechAccountId::Generic(b"SYSTEM_ACCOUNT".to_vec(), b"DEX_ROOT".to_vec());
-            let dex_root_account_id = technical::Module::<Runtime>::tech_account_id_to_account_id(
-                &dex_root_tech_account_id,
-            )
-            .unwrap();
-            pool_xyk::Pallet::<Runtime>::initialize_pool(
-                Origin::signed(dex_root_account_id.clone()),
-                0,
-                XOR,
-                XSTUSD.into(),
-            )
-            .unwrap();
-
-            pool_xyk::Pallet::<Runtime>::deposit_liquidity_unchecked(
-                alice(),
-                0,
-                XOR,
-                XSTUSD.into(),
-                xor_balance,
-                xst_balance,
-                xor_balance,
-                xst_balance,
-            )
-            .unwrap();
-
-            for _ in 1..=AVG_BLOCK_SPAN {
-                PriceTools::incoming_spot_price(&DAI, balance!(410)).unwrap();
-            }
-
-            LiquidityProxy::swap(
-                Origin::signed(alice()),
-                0,
-                XSTUSD.into(),
-                GetBaseAssetId::get(),
-                SwapAmount::with_desired_input(balance!(4935598), balance!(11837)),
-                allowed.clone(),
-                FilterMode::AllowSelected,
-            )
-            .expect("Failed to swap");
-        });
-    }
-
-    #[test]
-    fn xst_price_should_be_the_same_as_dai() {
-        framenode_chain_spec::staging_coded_ext().execute_with(|| {
-            let xor_owner = assets::pallet::AssetOwners::<Runtime>::get(&XOR).unwrap();
-            let xor_balance = balance!(100000);
-            let xst_balance = balance!(40000000);
-            let double_balance = (Fixed::from_bits(xor_balance as i128).cmul(2))
-                .unwrap()
-                .into_bits() as Balance;
-            assets::Pallet::<Runtime>::mint_to(&XOR, &xor_owner, &alice(), double_balance).unwrap();
-            assets::Pallet::<Runtime>::mint_to(
-                &XSTUSD.into(),
-                &xor_owner,
-                &alice(),
-                xst_balance * 3,
-            )
-            .unwrap();
-            assets::Pallet::<Runtime>::mint_to(&DAI, &xor_owner, &alice(), xst_balance * 3)
-                .unwrap();
-
-            let dex_root_tech_account_id =
-                TechAccountId::Generic(b"SYSTEM_ACCOUNT".to_vec(), b"DEX_ROOT".to_vec());
-            let dex_root_account_id = technical::Module::<Runtime>::tech_account_id_to_account_id(
-                &dex_root_tech_account_id,
-            )
-            .unwrap();
-            pool_xyk::Pallet::<Runtime>::initialize_pool(
-                Origin::signed(dex_root_account_id.clone()),
-                0,
-                XOR,
-                XSTUSD.into(),
-            )
-            .unwrap();
-
-            pool_xyk::Pallet::<Runtime>::deposit_liquidity_unchecked(
-                alice(),
-                0,
-                XOR,
-                XSTUSD.into(),
-                xor_balance,
-                xst_balance,
-                xor_balance,
-                xst_balance,
-            )
-            .unwrap();
-
-            pool_xyk::Pallet::<Runtime>::initialize_pool(
-                Origin::signed(dex_root_account_id.clone()),
-                0,
-                XOR,
-                DAI,
-            )
-            .unwrap();
-
-            pool_xyk::Pallet::<Runtime>::deposit_liquidity_unchecked(
-                alice(),
-                0,
-                XOR,
-                DAI,
-                xor_balance,
-                xst_balance,
-                xor_balance,
-                xst_balance,
-            )
-            .unwrap();
-
-            let quote = LiquidityProxy::quote(
-                &XOR,
-                &DAI,
-                QuoteAmount::with_desired_input(balance!(1)),
-                LiquiditySourceFilter::empty(0),
-                false,
-            )
-            .unwrap();
-            let price = quote.amount;
-            for _ in 1..=AVG_BLOCK_SPAN {
-                PriceTools::incoming_spot_price(&DAI, price).unwrap();
-            }
-
-            let xst_price = LiquidityProxy::quote(
-                &XOR,
-                &XSTUSD.into(),
-                QuoteAmount::with_desired_input(balance!(1)),
-                LiquiditySourceFilter::with_allowed(0, vec![LiquiditySourceType::XSTPool]),
-                false,
-            )
-            .unwrap()
-            .amount;
-
-            let xyk_price = LiquidityProxy::quote(
-                &XOR,
-                &DAI,
-                QuoteAmount::with_desired_input(balance!(1)),
-                LiquiditySourceFilter::with_allowed(0, vec![LiquiditySourceType::XYKPool]),
-                false,
-            )
-            .unwrap()
-            .amount;
-            assert_eq!(xyk_price, xst_price);
-        });
-    }
 }
--- conflicted
+++ resolved
@@ -1506,7 +1506,6 @@
     type WeightInfo = price_tools::weights::WeightInfo<Runtime>;
 }
 
-<<<<<<< HEAD
 impl pallet_randomness_collective_flip::Config for Runtime {}
 
 impl pallet_beefy::Config for Runtime {
@@ -1555,7 +1554,8 @@
     type LeafVersion = LeafVersion;
     type BeefyAuthorityToMerkleLeaf = pallet_beefy_mmr::BeefyEcdsaToEthereum;
     type ParachainHeads = ParasProvider;
-=======
+}
+
 parameter_types! {
     pub const CeresPerDay: Balance = balance!(6.66666666667);
     pub const CeresAssetId: AssetId = common::AssetId32::from_bytes
@@ -1578,7 +1578,6 @@
     type XYKPool = PoolXYK;
     type CeresAssetId = CeresAssetId;
     type WeightInfo = ceres_liquidity_locker::weights::WeightInfo<Runtime>;
->>>>>>> ff314775
 }
 
 /// Payload data to be signed when making signed transaction from off-chain workers,
@@ -1747,7 +1746,6 @@
         // Non-native tokens - everything apart of XOR.
         Tokens: tokens::{Pallet, Storage, Config<T>, Event<T>} = 18,
         // Unified interface for XOR and non-native tokens.
-<<<<<<< HEAD
         Currencies: currencies::{Pallet, Call, Event<T>} = 19,
         TradingPair: trading_pair::{Pallet, Call, Storage, Config<T>, Event<T>} = 20,
         Assets: assets::{Pallet, Call, Storage, Config<T>, Event<T>} = 21,
@@ -1774,53 +1772,23 @@
         Farming: farming::{Pallet, Storage} = 42,
         XSTPool: xst::{Pallet, Call, Storage, Config<T>, Event<T>} = 43,
         PriceTools: price_tools::{Pallet, Storage, Event<T>} = 44,
-=======
-        Currencies: currencies::{Module, Call, Event<T>} = 19,
-        TradingPair: trading_pair::{Module, Call, Storage, Config<T>, Event<T>} = 20,
-        Assets: assets::{Module, Call, Storage, Config<T>, Event<T>} = 21,
-        DEXManager: dex_manager::{Module, Storage, Config<T>} = 22,
-        MulticollateralBondingCurvePool: multicollateral_bonding_curve_pool::{Module, Call, Storage, Config<T>, Event<T>} = 23,
-        Technical: technical::{Module, Call, Config<T>, Event<T>} = 24,
-        PoolXYK: pool_xyk::{Module, Call, Storage, Event<T>} = 25,
-        LiquidityProxy: liquidity_proxy::{Module, Call, Event<T>} = 26,
-        Council: pallet_collective::<Instance1>::{Module, Call, Storage, Origin<T>, Event<T>, Config<T>} = 27,
-        TechnicalCommittee: pallet_collective::<Instance2>::{Module, Call, Storage, Origin<T>, Event<T>, Config<T>} = 28,
-        Democracy: pallet_democracy::{Module, Call, Storage, Config, Event<T>} = 29,
-        DEXAPI: dex_api::{Module, Call, Storage, Config, Event<T>} = 30,
-        EthBridge: eth_bridge::{Module, Call, Storage, Config<T>, Event<T>} = 31,
-        PswapDistribution: pswap_distribution::{Module, Call, Storage, Config<T>, Event<T>} = 32,
-        Multisig: pallet_multisig::{Module, Call, Storage, Event<T>} = 33,
-        Scheduler: pallet_scheduler::{Module, Call, Storage, Event<T>} = 34,
-        IrohaMigration: iroha_migration::{Module, Call, Storage, Config<T>, Event<T>} = 35,
-        ImOnline: pallet_im_online::{Module, Call, Storage, Event<T>, ValidateUnsigned, Config<T>} = 36,
-        Offences: pallet_offences::{Module, Call, Storage, Event} = 37,
-        TechnicalMembership: pallet_membership::<Instance1>::{Module, Call, Storage, Event<T>, Config<T>} = 38,
-        ElectionsPhragmen: pallet_elections_phragmen::{Module, Call, Storage, Event<T>, Config<T>} = 39,
-        VestedRewards: vested_rewards::{Module, Call, Storage, Event<T>} = 40,
-        Identity: pallet_identity::{Module, Call, Storage, Event<T>} = 41,
-        Farming: farming::{Module, Call, Storage} = 42,
-        XSTPool: xst::{Module, Call, Storage, Config<T>, Event<T>} = 43,
-        PriceTools: price_tools::{Module, Storage, Event<T>} = 44,
-        CeresStaking: ceres_staking::{Module, Call, Storage, Event<T>} = 45,
-        CeresLiquidityLocker: ceres_liquidity_locker::{Module, Call, Storage, Event<T>} = 46,
->>>>>>> ff314775
+        CeresStaking: ceres_staking::{Pallet, Call, Storage, Event<T>} = 45,
+        CeresLiquidityLocker: ceres_liquidity_locker::{Pallet, Call, Storage, Event<T>} = 46,
 
         // Available only for test net
         Faucet: faucet::{Pallet, Call, Config<T>, Event<T>} = 80,
 
-        // Bridge support.
-        Mmr: pallet_mmr::{Pallet, Storage} = 81,
-        Beefy: pallet_beefy::{Pallet, Config<T>, Storage} = 82,
-        MmrLeaf: pallet_beefy_mmr::{Pallet, Storage} = 83,
-
-        // Snowbridge
-        EthereumLightClient: ethereum_light_client::{Pallet, Call, Storage, Event<T>, Config} = 90,
-        BasicInboundChannel: basic_channel_inbound::{Pallet, Call, Storage, Event<T>, Config} = 91,
-        BasicOutboundChannel: basic_channel_outbound::{Pallet, Storage, Event<T>, Config<T>} = 92,
-        IncentivizedInboundChannel: incentivized_channel_inbound::{Pallet, Call, Config<T>, Storage, Event<T>} = 93,
-        IncentivizedOutboundChannel: incentivized_channel_outbound::{Pallet, Config<T>, Storage, Event<T>} = 94,
-        Dispatch: dispatch::{Pallet, Storage, Event<T>, Origin} = 95,
-        EthApp: eth_app::{Pallet, Call, Storage, Event<T>, Config<T>} = 96,
+        // Trustless ethereum bridge
+        Mmr: pallet_mmr::{Pallet, Storage} = 90,
+        Beefy: pallet_beefy::{Pallet, Config<T>, Storage} = 91,
+        MmrLeaf: pallet_beefy_mmr::{Pallet, Storage} = 92,
+        EthereumLightClient: ethereum_light_client::{Pallet, Call, Storage, Event<T>, Config} = 93,
+        BasicInboundChannel: basic_channel_inbound::{Pallet, Call, Storage, Event<T>, Config} = 94,
+        BasicOutboundChannel: basic_channel_outbound::{Pallet, Storage, Event<T>, Config<T>} = 95,
+        IncentivizedInboundChannel: incentivized_channel_inbound::{Pallet, Call, Config<T>, Storage, Event<T>} = 96,
+        IncentivizedOutboundChannel: incentivized_channel_outbound::{Pallet, Config<T>, Storage, Event<T>} = 97,
+        Dispatch: dispatch::{Pallet, Storage, Event<T>, Origin} = 98,
+        EthApp: eth_app::{Pallet, Call, Storage, Event<T>, Config<T>} = 99,
     }
 }
 
@@ -1855,7 +1823,6 @@
         // Non-native tokens - everything apart of XOR.
         Tokens: tokens::{Pallet, Storage, Config<T>, Event<T>} = 18,
         // Unified interface for XOR and non-native tokens.
-<<<<<<< HEAD
         Currencies: currencies::{Pallet, Call, Event<T>} = 19,
         TradingPair: trading_pair::{Pallet, Call, Storage, Config<T>, Event<T>} = 20,
         Assets: assets::{Pallet, Call, Storage, Config<T>, Event<T>} = 21,
@@ -1882,50 +1849,21 @@
         Farming: farming::{Pallet, Storage} = 42,
         XSTPool: xst::{Pallet, Call, Storage, Config<T>, Event<T>} = 43,
         PriceTools: price_tools::{Pallet, Storage, Event<T>} = 44,
-
-        // Bridge support.
-        Mmr: pallet_mmr::{Pallet, Storage} = 45,
-        Beefy: pallet_beefy::{Pallet, Config<T>, Storage} = 46,
-        MmrLeaf: pallet_beefy_mmr::{Pallet, Storage} = 47,
-
-        // Snowbridge
-        EthereumLightClient: ethereum_light_client::{Pallet, Call, Storage, Event<T>, Config} = 90,
-        BasicInboundChannel: basic_channel_inbound::{Pallet, Call, Storage, Event<T>} = 91,
-        BasicOutboundChannel: basic_channel_outbound::{Pallet, Storage, Event<T>} = 92,
-        IncentivizedInboundChannel: incentivized_channel_inbound::{Pallet, Call, Config<T>, Storage, Event<T>} = 93,
-        IncentivizedOutboundChannel: incentivized_channel_outbound::{Pallet, Config<T>, Storage, Event<T>} = 94,
-        Dispatch: dispatch::{Pallet, Storage, Event<T>, Origin} = 95,
-        EthApp: eth_app::{Pallet, Call, Storage, Event<T>, Config<T>} = 96,
-=======
-        Currencies: currencies::{Module, Call, Event<T>} = 19,
-        TradingPair: trading_pair::{Module, Call, Storage, Config<T>, Event<T>} = 20,
-        Assets: assets::{Module, Call, Storage, Config<T>, Event<T>} = 21,
-        DEXManager: dex_manager::{Module, Storage, Config<T>} = 22,
-        MulticollateralBondingCurvePool: multicollateral_bonding_curve_pool::{Module, Call, Storage, Config<T>, Event<T>} = 23,
-        Technical: technical::{Module, Call, Config<T>, Event<T>} = 24,
-        PoolXYK: pool_xyk::{Module, Call, Storage, Event<T>} = 25,
-        LiquidityProxy: liquidity_proxy::{Module, Call, Event<T>} = 26,
-        Council: pallet_collective::<Instance1>::{Module, Call, Storage, Origin<T>, Event<T>, Config<T>} = 27,
-        TechnicalCommittee: pallet_collective::<Instance2>::{Module, Call, Storage, Origin<T>, Event<T>, Config<T>} = 28,
-        Democracy: pallet_democracy::{Module, Call, Storage, Config, Event<T>} = 29,
-        DEXAPI: dex_api::{Module, Call, Storage, Config, Event<T>} = 30,
-        EthBridge: eth_bridge::{Module, Call, Storage, Config<T>, Event<T>} = 31,
-        PswapDistribution: pswap_distribution::{Module, Call, Storage, Config<T>, Event<T>} = 32,
-        Multisig: pallet_multisig::{Module, Call, Storage, Event<T>} = 33,
-        Scheduler: pallet_scheduler::{Module, Call, Storage, Event<T>} = 34,
-        IrohaMigration: iroha_migration::{Module, Call, Storage, Config<T>, Event<T>} = 35,
-        ImOnline: pallet_im_online::{Module, Call, Storage, Event<T>, ValidateUnsigned, Config<T>} = 36,
-        Offences: pallet_offences::{Module, Call, Storage, Event} = 37,
-        TechnicalMembership: pallet_membership::<Instance1>::{Module, Call, Storage, Event<T>, Config<T>} = 38,
-        ElectionsPhragmen: pallet_elections_phragmen::{Module, Call, Storage, Event<T>, Config<T>} = 39,
-        VestedRewards: vested_rewards::{Module, Call, Storage, Event<T>} = 40,
-        Identity: pallet_identity::{Module, Call, Storage, Event<T>} = 41,
-        Farming: farming::{Module, Call, Storage} = 42,
-        XSTPool: xst::{Module, Call, Storage, Config<T>, Event<T>} = 43,
-        PriceTools: price_tools::{Module, Storage, Event<T>} = 44,
-        CeresStaking: ceres_staking::{Module, Call, Storage, Event<T>} = 45,
-        CeresLiquidityLocker: ceres_liquidity_locker::{Module, Call, Storage, Event<T>} = 46,
->>>>>>> ff314775
+        CeresStaking: ceres_staking::{Pallet, Call, Storage, Event<T>} = 45,
+        CeresLiquidityLocker: ceres_liquidity_locker::{Pallet, Call, Storage, Event<T>} = 46,
+
+
+        // Trustless ethereum bridge
+        Mmr: pallet_mmr::{Pallet, Storage} = 90,
+        Beefy: pallet_beefy::{Pallet, Config<T>, Storage} = 91,
+        MmrLeaf: pallet_beefy_mmr::{Pallet, Storage} = 92,
+        EthereumLightClient: ethereum_light_client::{Pallet, Call, Storage, Event<T>, Config} = 93,
+        BasicInboundChannel: basic_channel_inbound::{Pallet, Call, Storage, Event<T>, Config} = 94,
+        BasicOutboundChannel: basic_channel_outbound::{Pallet, Storage, Event<T>, Config<T>} = 95,
+        IncentivizedInboundChannel: incentivized_channel_inbound::{Pallet, Call, Config<T>, Storage, Event<T>} = 96,
+        IncentivizedOutboundChannel: incentivized_channel_outbound::{Pallet, Config<T>, Storage, Event<T>} = 97,
+        Dispatch: dispatch::{Pallet, Storage, Event<T>, Origin} = 98,
+        EthApp: eth_app::{Pallet, Call, Storage, Event<T>, Config<T>} = 99,
     }
 }
 
@@ -2533,6 +2471,7 @@
             use pool_xyk_benchmarking::Pallet as XYKPoolBench;
             use pswap_distribution_benchmarking::Pallet as PswapDistributionBench;
             use xor_fee_benchmarking::Pallet as XorFeeBench;
+            use ceres_liquidity_locker_benchmarking::Pallet as CeresLiquidityLockerBench;
 
             let mut list = Vec::<BenchmarkList>::new();
 
@@ -2554,6 +2493,8 @@
             list_benchmark!(list, extra, xor_fee, XorFeeBench::<Runtime>);
             list_benchmark!(list, extra, ethereum_light_client, EthereumLightClient);
             list_benchmark!(list, extra, referrals, Referrals);
+            list_benchmark!(list, extra, ceres_staking, CeresStaking);
+            list_benchmark!(list, extra, ceres_liquidity_locker, CeresLiquidityLockerBench::<Runtime>);
 
             let storage_info = AllPalletsWithSystem::storage_info();
 
@@ -2565,20 +2506,12 @@
         ) -> Result<Vec<frame_benchmarking::BenchmarkBatch>, sp_runtime::RuntimeString> {
             use frame_benchmarking::{Benchmarking, BenchmarkBatch, add_benchmark, TrackedStorageKey};
 
-<<<<<<< HEAD
             use dex_api_benchmarking::Pallet as DEXAPIBench;
             use liquidity_proxy_benchmarking::Pallet as LiquidityProxyBench;
             use pool_xyk_benchmarking::Pallet as XYKPoolBench;
             use pswap_distribution_benchmarking::Pallet as PswapDistributionBench;
             use xor_fee_benchmarking::Pallet as XorFeeBench;
-=======
-            use dex_api_benchmarking::Module as DEXAPIBench;
-            use liquidity_proxy_benchmarking::Module as LiquidityProxyBench;
-            use pool_xyk_benchmarking::Module as XYKPoolBench;
-            use pswap_distribution_benchmarking::Module as PswapDistributionBench;
-            use xor_fee_benchmarking::Module as XorFeeBench;
-            use ceres_liquidity_locker_benchmarking::Module as CeresLiquidityLockerBench;
->>>>>>> ff314775
+            use ceres_liquidity_locker_benchmarking::Pallet as CeresLiquidityLockerBench;
 
             impl dex_api_benchmarking::Config for Runtime {}
             impl liquidity_proxy_benchmarking::Config for Runtime {}
@@ -2621,14 +2554,10 @@
             add_benchmark!(params, batches, vested_rewards, VestedRewards);
             add_benchmark!(params, batches, price_tools, PriceTools);
             add_benchmark!(params, batches, xor_fee, XorFeeBench::<Runtime>);
-<<<<<<< HEAD
             add_benchmark!(params, batches, ethereum_light_client, EthereumLightClient);
             add_benchmark!(params, batches, referrals, Referrals);
-=======
-            // add_benchmark!(params, batches, referrals, Referrals);
             add_benchmark!(params, batches, ceres_staking, CeresStaking);
             add_benchmark!(params, batches, ceres_liquidity_locker, CeresLiquidityLockerBench::<Runtime>);
->>>>>>> ff314775
 
             if batches.is_empty() { return Err("Benchmark not found for this pallet.".into()) }
             Ok(batches)

// This file is part of the SORA network and Polkaswap app.

// Copyright (c) 2020, 2021, Polka Biome Ltd. All rights reserved.
// SPDX-License-Identifier: BSD-4-Clause

// Redistribution and use in source and binary forms, with or without modification,
// are permitted provided that the following conditions are met:

// Redistributions of source code must retain the above copyright notice, this list
// of conditions and the following disclaimer.
// Redistributions in binary form must reproduce the above copyright notice, this
// list of conditions and the following disclaimer in the documentation and/or other
// materials provided with the distribution.
//
// All advertising materials mentioning features or use of this software must display
// the following acknowledgement: This product includes software developed by Polka Biome
// Ltd., SORA, and Polkaswap.
//
// Neither the name of the Polka Biome Ltd. nor the names of its contributors may be used
// to endorse or promote products derived from this software without specific prior written permission.

// THIS SOFTWARE IS PROVIDED BY Polka Biome Ltd. AS IS AND ANY EXPRESS OR IMPLIED WARRANTIES,
// INCLUDING, BUT NOT LIMITED TO, THE IMPLIED WARRANTIES OF MERCHANTABILITY AND FITNESS FOR
// A PARTICULAR PURPOSE ARE DISCLAIMED. IN NO EVENT SHALL Polka Biome Ltd. BE LIABLE FOR ANY
// DIRECT, INDIRECT, INCIDENTAL, SPECIAL, EXEMPLARY, OR CONSEQUENTIAL DAMAGES (INCLUDING,
// BUT NOT LIMITED TO, PROCUREMENT OF SUBSTITUTE GOODS OR SERVICES; LOSS OF USE, DATA, OR PROFITS;
// OR BUSINESS INTERRUPTION) HOWEVER CAUSED AND ON ANY THEORY OF LIABILITY, WHETHER IN CONTRACT,
// STRICT LIABILITY, OR TORT (INCLUDING NEGLIGENCE OR OTHERWISE) ARISING IN ANY WAY OUT OF THE
// USE OF THIS SOFTWARE, EVEN IF ADVISED OF THE POSSIBILITY OF SUCH DAMAGE.

/*!
# Multi-network Ethereum Bridge pallet

## Description
Provides functionality for cross-chain transfers of assets between Sora and Ethereum-based networks.

## Overview
Bridge can be divided into 3 main parts:
1. Bridge pallet. A Substrate pallet (this one).
2. Middle-layer. A part of the bridge pallet, more precisely, off-chain workers.
3. [Bridge contracts](https://github.com/sora-xor/sora2-evm-contracts). A set of smart-contracts
deployed on Ethereum-based networks.

## Definitions
_Thischain_ - working chain/network.
_Sidechain_ - external chain/network.
_Network_ - an ethereum-based network with a bridge contract.

## Bridge pallet
Stores basic information about networks: peers' accounts, requests and registered assets/tokens.
Networks can be added and managed through requests. Requests can be [incoming](`IncomingRequest`)
(came from sidechain) or [outgoing](`OutgoingRequest`) (to sidechain). Each request has it's own
hash (differs from extrinsic hash), status (`RequestStatus`), some specific data and additional information.
The requests life-cycle consists of 3 stages: validation, preparation and finalization.
Requests are registered by accounts and finalized by _bridge peers_.

## Middle-layer
Works through off-chain workers. Any substrate node can be a bridge peer with its own
secret key (differs from validator's key) and participate in bridge consensus (after election).
The bridge peer set (`Peers` in storage) forms an n-of-m-multisignature account (`BridgeAccount`
in storage), which is used to finalize all requests.

## Bridge contract
Persists the same multi-sig account (+- 1 signatory) for validating all its incoming requests.
*/

#![cfg_attr(not(feature = "std"), no_std)]

#[macro_use]
extern crate alloc;
extern crate jsonrpc_core as jsonrpc;

use crate::offchain::SignatureParams;
use crate::util::majority;
use alloc::string::String;
use codec::{Decode, Encode};
use common::prelude::Balance;
use common::{AssetName, AssetSymbol, BalancePrecision, DEFAULT_BALANCE_PRECISION};
use core::{line, stringify};
use frame_support::dispatch::{DispatchError, DispatchResult};
use frame_support::sp_runtime::app_crypto::{ecdsa, sp_core};
use frame_support::sp_runtime::offchain::storage::StorageValueRef;
use frame_support::sp_runtime::offchain::storage_lock::{BlockNumberProvider, StorageLock, Time};
<<<<<<< HEAD
use frame_support::sp_runtime::traits::{
    AtLeast32Bit, IdentifyAccount, MaybeSerializeDeserialize, Member, One,
};
use frame_support::sp_runtime::{
    offchain as rt_offchain, DispatchErrorWithPostInfo, KeyTypeId, MultiSigner,
};
use frame_support::traits::{Get, GetCallName};
use frame_support::weights::{PostDispatchInfo, Weight};
use frame_support::{
    debug, ensure, fail, sp_io, transactional, IterableStorageDoubleMap, Parameter, RuntimeDebug,
};
use frame_system::offchain::{Account, AppCrypto, CreateSignedTransaction, Signer};
=======
use frame_support::sp_runtime::traits::{AtLeast32Bit, MaybeSerializeDeserialize, Member, One};
use frame_support::sp_runtime::KeyTypeId;
use frame_support::traits::Get;
use frame_support::weights::Weight;
use frame_support::{debug, ensure, fail, transactional, Parameter, RuntimeDebug};
use frame_system::offchain::{AppCrypto, CreateSignedTransaction};
>>>>>>> 3c20c18b
use frame_system::pallet_prelude::OriginFor;
use frame_system::{ensure_root, ensure_signed};
use hex_literal::hex;
pub use pallet::*;
use permissions::{Scope, BURN, MINT};
use requests::*;
use serde::{Deserialize, Serialize};
use sp_core::{H160, H256};
use sp_std::borrow::Cow;
use sp_std::collections::btree_set::BTreeSet;
use sp_std::fmt::{self, Debug};
use sp_std::marker::PhantomData;
use sp_std::prelude::*;
#[cfg(feature = "std")]
use std::collections::HashMap;

pub trait WeightInfo {
    fn register_bridge() -> Weight;
    fn add_asset() -> Weight;
    fn add_sidechain_token() -> Weight;
    fn transfer_to_sidechain() -> Weight;
    fn request_from_sidechain() -> Weight;
    fn add_peer() -> Weight;
    fn remove_peer() -> Weight;
    fn force_add_peer() -> Weight;
    fn prepare_for_migration() -> Weight;
    fn migrate() -> Weight;
    fn register_incoming_request() -> Weight;
    fn finalize_incoming_request() -> Weight;
    fn approve_request() -> Weight;
    fn approve_request_finalize() -> Weight;
    fn abort_request() -> Weight;
    fn import_incoming_request(is_ok: bool) -> Weight {
        let weight = Self::register_incoming_request()
            + if is_ok {
                Self::finalize_incoming_request()
            } else {
                Self::abort_request()
            };
        weight
    }
}

type Address = H160;
type EthereumAddress = Address;

pub mod weights;

mod benchmarking;
mod contract;
mod macros;
mod migrations;
pub mod offchain;
pub mod requests;
mod rpc;
#[cfg(test)]
mod tests;
pub mod types;
mod util;

/// Substrate node RPC URL.
const SUB_NODE_URL: &str = "http://127.0.0.1:9954";
const HTTP_REQUEST_TIMEOUT_SECS: u64 = 10;
/// Substrate maximum amount of blocks for which an extrinsic is expecting to be finalized.
const SUBSTRATE_MAX_BLOCK_NUM_EXPECTING_UNTIL_FINALIZATION: u32 = 50;
#[cfg(not(test))]
const MAX_FAILED_SEND_SIGNED_TX_RETRIES: u16 = 2000;
#[cfg(test)]
const MAX_FAILED_SEND_SIGNED_TX_RETRIES: u16 = 10;
const MAX_SUCCESSFUL_SENT_SIGNED_TX_PER_ONCE: u8 = 5;

pub const TECH_ACCOUNT_PREFIX: &[u8] = b"bridge";
pub const TECH_ACCOUNT_MAIN: &[u8] = b"main";
pub const TECH_ACCOUNT_AUTHORITY: &[u8] = b"authority";

pub const KEY_TYPE: KeyTypeId = KeyTypeId(*b"ethb");
/// A number of sidechain blocks needed to consider transaction as confirmed.
pub const CONFIRMATION_INTERVAL: u64 = 30;
/// Maximum number of `Log` items per `eth_getLogs` request.
pub const MAX_GET_LOGS_ITEMS: u64 = 50;

// Off-chain worker storage paths.
pub const STORAGE_SUB_NODE_URL_KEY: &[u8] = b"eth-bridge-ocw::sub-node-url";
pub const STORAGE_PEER_SECRET_KEY: &[u8] = b"eth-bridge-ocw::secret-key";
pub const STORAGE_ETH_NODE_PARAMS: &str = "eth-bridge-ocw::node-params";
pub const STORAGE_NETWORK_IDS_KEY: &[u8] = b"eth-bridge-ocw::network-ids";
pub const STORAGE_PENDING_TRANSACTIONS_KEY: &[u8] = b"eth-bridge-ocw::pending-transactions";
pub const STORAGE_FAILED_PENDING_TRANSACTIONS_KEY: &[u8] =
    b"eth-bridge-ocw::failed-pending-transactions";
pub const STORAGE_SUB_TO_HANDLE_FROM_HEIGHT_KEY: &[u8] =
    b"eth-bridge-ocw::sub-to-handle-from-height";

/// Contract's `Deposit(bytes32,uint256,address,bytes32)` event topic.
pub const DEPOSIT_TOPIC: H256 = H256(hex!(
    "85c0fa492ded927d3acca961da52b0dda1debb06d8c27fe189315f06bb6e26c8"
));
pub const OFFCHAIN_TRANSACTION_WEIGHT_LIMIT: u64 = 10_000_000_000_000_000u64;
const MAX_PENDING_TX_BLOCKS_PERIOD: u32 = 100;
const RE_HANDLE_TXS_PERIOD: u32 = 200;

type AssetIdOf<T> = <T as assets::Config>::AssetId;
type Timepoint<T> = bridge_multisig::Timepoint<<T as frame_system::Config>::BlockNumber>;
type BridgeTimepoint<T> = Timepoint<T>;
type BridgeNetworkId<T> = <T as Config>::NetworkId;

/// Ethereum node parameters (url, credentials).
#[derive(Encode, Decode, Eq, PartialEq, Clone, PartialOrd, Ord, RuntimeDebug)]
#[cfg_attr(feature = "std", derive(Serialize, Deserialize))]
pub struct NodeParams {
    url: String,
    credentials: Option<String>,
}

/// Local peer config. Contains a set of networks that the peer is responsible for.
#[cfg(feature = "std")]
#[derive(Clone, RuntimeDebug, Serialize, Deserialize)]
pub struct PeerConfig<NetworkId: std::hash::Hash + Eq> {
    pub networks: HashMap<NetworkId, NodeParams>,
}

/// Network-specific parameters.
#[cfg_attr(feature = "std", derive(Serialize, Deserialize))]
#[derive(Clone, Encode, Decode, PartialEq, Eq, RuntimeDebug)]
pub struct NetworkParams<AccountId: Ord> {
    pub bridge_contract_address: Address,
    pub initial_peers: BTreeSet<AccountId>,
}

/// Network configuration.
#[cfg_attr(feature = "std", derive(Serialize, Deserialize))]
#[derive(Clone, Encode, Decode, PartialEq, Eq, RuntimeDebug)]
pub struct NetworkConfig<T: Config> {
    pub initial_peers: BTreeSet<T::AccountId>,
    pub bridge_account_id: T::AccountId,
    pub assets: Vec<AssetConfig<T::AssetId>>,
    pub bridge_contract_address: Address,
    pub reserves: Vec<(T::AssetId, Balance)>,
}

#[derive(Clone, Encode)]
pub struct BridgeAssetData<T: Config> {
    pub asset_id: T::AssetId,
    pub name: AssetName,
    pub symbol: AssetSymbol,
    pub sidechain_precision: BalancePrecision,
    pub sidechain_asset_id: sp_core::H160,
}

impl<T: Config> BridgeAssetData<T> {
    pub fn new(
        name: &'static str,
        symbol: &'static str,
        sidechain_precision: BalancePrecision,
        sidechain_asset_id: sp_core::H160,
    ) -> Self {
        let name: Cow<'_, str> = if name.contains(".") {
            name.replacen(".", " ", 2).into()
        } else {
            name.into()
        };
        let mut data = Self {
            asset_id: T::AssetId::from(H256::zero()),
            name: AssetName(name.as_bytes().to_vec()),
            symbol: AssetSymbol(symbol.as_bytes().to_vec()),
            sidechain_precision,
            sidechain_asset_id,
        };
        let asset_id =
            assets::Pallet::<T>::gen_asset_id_from_any(&("BridgeAssetData", data.clone()));
        data.asset_id = asset_id;
        data
    }
}

/// Bridge status.
#[cfg_attr(feature = "std", derive(Serialize, Deserialize))]
#[derive(Clone, Copy, PartialEq, Eq, Encode, Decode, RuntimeDebug)]
pub enum BridgeStatus {
    Initialized,
    Migrating,
}

impl Default for BridgeStatus {
    fn default() -> Self {
        Self::Initialized
    }
}

/// Bridge asset parameters.
#[cfg_attr(feature = "std", derive(Serialize, Deserialize))]
#[derive(Clone, Encode, Decode, PartialEq, Eq, RuntimeDebug)]
pub enum AssetConfig<AssetId> {
    Thischain {
        id: AssetId,
    },
    Sidechain {
        id: AssetId,
        sidechain_id: sp_core::H160,
        owned: bool,
        precision: BalancePrecision,
    },
}

impl<AssetId> AssetConfig<AssetId> {
    pub fn sidechain(
        id: AssetId,
        sidechain_id: sp_core::H160,
        precision: BalancePrecision,
    ) -> Self {
        Self::Sidechain {
            id,
            sidechain_id,
            owned: false,
            precision,
        }
    }

<<<<<<< HEAD
    pub fn network_id(&self) -> T::NetworkId {
=======
    pub fn asset_id(&self) -> &AssetId {
>>>>>>> 3c20c18b
        match self {
            AssetConfig::Thischain { id, .. } => id,
            AssetConfig::Sidechain { id, .. } => id,
        }
    }

    pub fn kind(&self) -> AssetKind {
        match self {
            AssetConfig::Thischain { .. } => AssetKind::Thischain,
            AssetConfig::Sidechain { owned: false, .. } => AssetKind::Sidechain,
            AssetConfig::Sidechain { owned: true, .. } => AssetKind::SidechainOwned,
        }
    }
}

#[frame_support::pallet]
pub mod pallet {
    use super::*;
    use crate::offchain::SignatureParams;
    use crate::util::get_bridge_account;
    use codec::Codec;
    use common::weights::{err_pays_no, pays_no, pays_no_with_maybe_weight};
    use frame_support::pallet_prelude::*;
    use frame_support::sp_runtime::traits::Zero;
    use frame_support::traits::schedule::{Anon, DispatchTime};
    use frame_support::traits::{GetCallMetadata, PalletVersion};
    use frame_system::pallet_prelude::*;
    use frame_system::RawOrigin;

    #[pallet::config]
    pub trait Config:
        frame_system::Config
        + CreateSignedTransaction<Call<Self>>
        + CreateSignedTransaction<bridge_multisig::Call<Self>>
        + assets::Config
        + bridge_multisig::Config<Call = <Self as Config>::Call>
        + fmt::Debug
    {
        type Event: From<Event<Self>> + IsType<<Self as frame_system::Config>::Event>;
        /// The identifier type for an offchain worker.
        type PeerId: AppCrypto<Self::Public, Self::Signature>;
        /// The overarching dispatch call type.
        type Call: From<Call<Self>>
            + From<bridge_multisig::Call<Self>>
            + Codec
            + Clone
            + GetCallMetadata;
        /// Sidechain network ID.
        type NetworkId: Parameter
            + Member
            + AtLeast32Bit
            + Copy
            + MaybeSerializeDeserialize
            + Ord
            + Default
            + Debug;
        type GetEthNetworkId: Get<Self::NetworkId>;
        /// Weight information for extrinsics in this pallet.
        type WeightInfo: WeightInfo;
        #[cfg(test)]
        type Mock: tests::mock::Mock;

        #[pallet::constant]
        type RemovePendingOutgoingRequestsAfter: Get<Self::BlockNumber>;

        #[pallet::constant]
        type TrackPendingIncomingRequestsAfter: Get<(Self::BlockNumber, u64)>;

        #[pallet::constant]
        type RemovePeerAccountIds: Get<Vec<(Self::AccountId, H160)>>;

        type SchedulerOriginCaller: From<frame_system::RawOrigin<Self::AccountId>>;
        type Scheduler: Anon<Self::BlockNumber, <Self as Config>::Call, Self::SchedulerOriginCaller>;
    }

    #[pallet::pallet]
    #[pallet::generate_store(pub(super) trait Store)]
    pub struct Pallet<T>(PhantomData<T>);

    #[pallet::hooks]
    impl<T: Config> Hooks<BlockNumberFor<T>> for Pallet<T>
    where
        T: CreateSignedTransaction<<T as Config>::Call>,
    {
        fn on_runtime_upgrade() -> Weight {
            match Pallet::<T>::storage_version() {
                Some(version) if version == PalletVersion::new(0, 1, 0) => {
                    migrations::migrate_to_0_2_0::<T>()
                }
                _ => Weight::zero(),
            }
        }

        /// Main off-chain worker procedure.
        ///
        /// Note: only one worker is expected to be used.
        fn offchain_worker(block_number: T::BlockNumber) {
            debug::debug!("Entering off-chain workers {:?}", block_number);
            if StorageValueRef::persistent(STORAGE_PEER_SECRET_KEY)
                .get::<Vec<u8>>()
                .is_none()
            {
                debug::debug!("Peer secret key not found. Skipping off-chain procedure.");
                return;
            }

            let mut lock = StorageLock::<'_, Time>::new(b"eth-bridge-ocw::lock");
            let _guard = lock.lock();
            Self::offchain();
        }
    }

<<<<<<< HEAD
    pub fn network_id(&self) -> T::NetworkId {
        match self {
            Self::Transaction(request) => request.network_id,
            Self::Meta(request, _) => request.network_id,
=======
    #[pallet::call]
    impl<T: Config> Pallet<T> {
        /// Register a new bridge.
        ///
        /// Parameters:
        /// - `bridge_contract_address` - address of smart-contract deployed on a corresponding
        /// network.
        /// - `initial_peers` - a set of initial network peers.
        #[transactional]
        #[pallet::weight(<T as Config>::WeightInfo::register_bridge())]
        pub fn register_bridge(
            origin: OriginFor<T>,
            bridge_contract_address: EthereumAddress,
            initial_peers: Vec<T::AccountId>,
        ) -> DispatchResultWithPostInfo {
            let author = ensure_signed(origin)?;
            let net_id = NextNetworkId::<T>::get();
            let peers_account_id = bridge_multisig::Module::<T>::register_multisig_inner(
                author,
                initial_peers.clone(),
            )?;
            BridgeContractAddress::<T>::insert(net_id, bridge_contract_address);
            BridgeAccount::<T>::insert(net_id, peers_account_id);
            BridgeStatuses::<T>::insert(net_id, BridgeStatus::Initialized);
            Peers::<T>::insert(net_id, initial_peers.into_iter().collect::<BTreeSet<_>>());
            NextNetworkId::<T>::set(net_id + T::NetworkId::one());
            Ok(().into())
>>>>>>> 3c20c18b
        }

        /// Add a Thischain asset to the bridge whitelist.
        ///
        /// Parameters:
        /// - `asset_id` - Thischain asset identifier.
        /// - `network_id` - network identifier to which the asset should be added.
        #[transactional]
        #[pallet::weight(<T as Config>::WeightInfo::add_asset())]
        pub fn add_asset(
            origin: OriginFor<T>,
            asset_id: AssetIdOf<T>,
            network_id: BridgeNetworkId<T>,
        ) -> DispatchResultWithPostInfo {
            debug::debug!("called add_asset");
            let from = ensure_signed(origin)?;
            let nonce = frame_system::Module::<T>::account_nonce(&from);
            let timepoint = bridge_multisig::Module::<T>::thischain_timepoint();
            Self::add_request(&OffchainRequest::outgoing(OutgoingRequest::AddAsset(
                OutgoingAddAsset {
                    author: from.clone(),
                    asset_id,
                    nonce,
                    network_id,
                    timepoint,
                },
            )))?;
            frame_system::Module::<T>::inc_account_nonce(&from);
            Ok(().into())
        }

        /// Add a Sidechain token to the bridge whitelist.
        ///
        /// Parameters:
        /// - `token_address` - token contract address.
        /// - `symbol` - token symbol (ticker).
        /// - `name` - token name.
        /// - `decimals` -  token precision.
        /// - `network_id` - network identifier.
        #[transactional]
        #[pallet::weight(<T as Config>::WeightInfo::add_sidechain_token())]
        pub fn add_sidechain_token(
            origin: OriginFor<T>,
            token_address: EthereumAddress,
            symbol: String,
            name: String,
            decimals: u8,
            network_id: BridgeNetworkId<T>,
        ) -> DispatchResultWithPostInfo {
            debug::debug!("called add_sidechain_token");
            ensure_root(origin)?;
            let from = Self::authority_account();
            let nonce = frame_system::Module::<T>::account_nonce(&from);
            let timepoint = bridge_multisig::Module::<T>::thischain_timepoint();
            Self::add_request(&OffchainRequest::outgoing(OutgoingRequest::AddToken(
                OutgoingAddToken {
                    author: from.clone(),
                    token_address,
                    symbol,
                    name,
                    decimals,
                    nonce,
                    network_id,
                    timepoint,
                },
            )))?;
            frame_system::Module::<T>::inc_account_nonce(&from);
            Ok(().into())
        }

        /// Transfer some amount of the given asset to Sidechain address.
        ///
        /// Note: if the asset kind is `Sidechain`, the amount should fit in the asset's precision
        /// on sidechain (`SidechainAssetPrecision`) without extra digits. For example, assume
        /// some ERC-20 (`T`) token has `decimals=6`, and the corresponding asset on substrate has
        /// `7`. Alice's balance on thischain is `0.1000009`. If Alice would want to transfer all
        /// the amount, she will get an error `NonZeroDust`, because of the `9` at the end, so, the
        /// correct amount would be `0.100000` (only 6 digits after the decimal point).
        ///
        /// Parameters:
        /// - `asset_id` - thischain asset id.
        /// - `to` - sidechain account id.
        /// - `amount` - amount of the asset.
        /// - `network_id` - network identifier.
        #[transactional]
        #[pallet::weight(<T as Config>::WeightInfo::transfer_to_sidechain())]
        pub fn transfer_to_sidechain(
            origin: OriginFor<T>,
            asset_id: AssetIdOf<T>,
            to: EthereumAddress,
            amount: Balance,
            network_id: BridgeNetworkId<T>,
        ) -> DispatchResultWithPostInfo {
            debug::debug!("called transfer_to_sidechain");
            let from = ensure_signed(origin)?;
            let nonce = frame_system::Module::<T>::account_nonce(&from);
            let timepoint = bridge_multisig::Module::<T>::thischain_timepoint();
            Self::add_request(&OffchainRequest::outgoing(OutgoingRequest::Transfer(
                OutgoingTransfer {
                    from: from.clone(),
                    to,
                    asset_id,
                    amount,
                    nonce,
                    network_id,
                    timepoint,
                },
            )))?;
            frame_system::Module::<T>::inc_account_nonce(&from);
            Ok(().into())
        }

        /// Load incoming request from Sidechain by the given transaction hash.
        ///
        /// Parameters:
        /// - `eth_tx_hash` - transaction hash on Sidechain.
        /// - `kind` - incoming request type.
        /// - `network_id` - network identifier.
        #[transactional]
        #[pallet::weight(<T as Config>::WeightInfo::request_from_sidechain())]
        pub fn request_from_sidechain(
            origin: OriginFor<T>,
            eth_tx_hash: H256,
            kind: IncomingRequestKind,
            network_id: BridgeNetworkId<T>,
        ) -> DispatchResultWithPostInfo {
            debug::debug!("called request_from_sidechain");
            let from = ensure_signed(origin)?;
            let timepoint = bridge_multisig::Module::<T>::thischain_timepoint();
            match kind {
                IncomingRequestKind::Transaction(kind) => {
                    Self::add_request(&OffchainRequest::LoadIncoming(
                        LoadIncomingRequest::Transaction(LoadIncomingTransactionRequest::new(
                            from,
                            eth_tx_hash,
                            timepoint,
                            kind,
                            network_id,
                        )),
                    ))?;
                    Ok(().into())
                }
                IncomingRequestKind::Meta(kind) => {
                    if kind == IncomingMetaRequestKind::CancelOutgoingRequest {
                        fail!(Error::<T>::Unavailable);
                    }
                    let timepoint = bridge_multisig::Module::<T>::thischain_timepoint();
                    Self::add_request(&OffchainRequest::load_incoming_meta(
                        LoadIncomingMetaRequest::new(
                            from,
                            eth_tx_hash,
                            timepoint,
                            kind,
                            network_id,
                        ),
                    ))?;
                    Ok(().into())
                }
            }
        }

        /// Finalize incoming request (see `Pallet::finalize_incoming_request_inner`).
        ///
        /// Can be only called from a bridge account.
        ///
        /// Parameters:
        /// - `request` - an incoming request.
        /// - `network_id` - network identifier.
        #[pallet::weight(<T as Config>::WeightInfo::finalize_incoming_request())]
        pub fn finalize_incoming_request(
            origin: OriginFor<T>,
            hash: H256,
            network_id: BridgeNetworkId<T>,
        ) -> DispatchResultWithPostInfo {
            debug::debug!("called finalize_incoming_request");
            let _ = Self::ensure_bridge_account(origin, network_id)?;
            let request = Requests::<T>::get(network_id, &hash)
                .ok_or_else(|| err_pays_no(Error::<T>::UnknownRequest))?;
            let (request, hash) = request
                .as_incoming()
                .ok_or_else(|| err_pays_no(Error::<T>::ExpectedIncomingRequest))?;
            pays_no(Self::finalize_incoming_request_inner(
                request, hash, network_id,
            ))
        }

        /// Add a new peer to the bridge peers set.
        ///
        /// Parameters:
        /// - `account_id` - account id on thischain.
        /// - `address` - account id on sidechain.
        /// - `network_id` - network identifier.
        #[transactional]
        #[pallet::weight(<T as Config>::WeightInfo::add_peer())]
        pub fn add_peer(
            origin: OriginFor<T>,
            account_id: T::AccountId,
            address: EthereumAddress,
            network_id: BridgeNetworkId<T>,
        ) -> DispatchResultWithPostInfo {
            debug::debug!("called change_peers_out");
            ensure_root(origin)?;
            let from = Self::authority_account();
            let nonce = frame_system::Module::<T>::account_nonce(&from);
            let timepoint = bridge_multisig::Module::<T>::thischain_timepoint();
            Self::add_request(&OffchainRequest::outgoing(OutgoingRequest::AddPeer(
                OutgoingAddPeer {
                    author: from.clone(),
                    peer_account_id: account_id.clone(),
                    peer_address: address,
                    nonce,
                    network_id,
                    timepoint,
                },
            )))?;
            frame_system::Module::<T>::inc_account_nonce(&from);
            if network_id == T::GetEthNetworkId::get() {
                let nonce = frame_system::Module::<T>::account_nonce(&from);
                Self::add_request(&OffchainRequest::outgoing(OutgoingRequest::AddPeerCompat(
                    OutgoingAddPeerCompat {
                        author: from.clone(),
                        peer_account_id: account_id,
                        peer_address: address,
                        nonce,
                        network_id,
                        timepoint,
                    },
                )))?;
                frame_system::Module::<T>::inc_account_nonce(&from);
            }
            Ok(().into())
        }

        /// Remove peer from the the bridge peers set.
        ///
        /// Parameters:
        /// - `account_id` - account id on thischain.
        /// - `network_id` - network identifier.
        #[transactional]
        #[pallet::weight(<T as Config>::WeightInfo::remove_peer())]
        pub fn remove_peer(
            origin: OriginFor<T>,
            account_id: T::AccountId,
            network_id: BridgeNetworkId<T>,
        ) -> DispatchResultWithPostInfo {
            debug::debug!("called change_peers_out");
            ensure_root(origin)?;
            let from = Self::authority_account();
            let peer_address = Self::peer_address(network_id, &account_id);
            let nonce = frame_system::Module::<T>::account_nonce(&from);
            let timepoint = bridge_multisig::Module::<T>::thischain_timepoint();
            Self::add_request(&OffchainRequest::outgoing(OutgoingRequest::RemovePeer(
                OutgoingRemovePeer {
                    author: from.clone(),
                    peer_account_id: account_id.clone(),
                    peer_address,
                    nonce,
                    network_id,
                    timepoint,
                },
            )))?;
            frame_system::Module::<T>::inc_account_nonce(&from);
            if network_id == T::GetEthNetworkId::get() {
                let nonce = frame_system::Module::<T>::account_nonce(&from);
                Self::add_request(&OffchainRequest::outgoing(
                    OutgoingRequest::RemovePeerCompat(OutgoingRemovePeerCompat {
                        author: from.clone(),
                        peer_account_id: account_id,
                        peer_address,
                        nonce,
                        network_id,
                        timepoint,
                    }),
                ))?;
                frame_system::Module::<T>::inc_account_nonce(&from);
            }
            Ok(().into())
        }

        /// Prepare the given bridge for migration.
        ///
        /// Can only be called by an authority.
        ///
        /// Parameters:
        /// - `network_id` - bridge network identifier.
        #[transactional]
        #[pallet::weight(<T as Config>::WeightInfo::prepare_for_migration())]
        pub fn prepare_for_migration(
            origin: OriginFor<T>,
            network_id: BridgeNetworkId<T>,
        ) -> DispatchResultWithPostInfo {
            debug::debug!("called prepare_for_migration");
            ensure_root(origin)?;
            let from = Self::authority_account();
            let nonce = frame_system::Module::<T>::account_nonce(&from);
            let timepoint = bridge_multisig::Module::<T>::thischain_timepoint();
            Self::add_request(&OffchainRequest::outgoing(
                OutgoingRequest::PrepareForMigration(OutgoingPrepareForMigration {
                    author: from.clone(),
                    nonce,
                    network_id,
                    timepoint,
                }),
            ))?;
            frame_system::Module::<T>::inc_account_nonce(&from);
            Ok(().into())
        }

        /// Migrate the given bridge to a new smart-contract.
        ///
        /// Can only be called by an authority.
        ///
        /// Parameters:
        /// - `new_contract_address` - new sidechain ocntract address.
        /// - `erc20_native_tokens` - migrated assets ids.
        /// - `network_id` - bridge network identifier.
        #[transactional]
        #[pallet::weight(<T as Config>::WeightInfo::migrate())]
        pub fn migrate(
            origin: OriginFor<T>,
            new_contract_address: EthereumAddress,
            erc20_native_tokens: Vec<EthereumAddress>,
            network_id: BridgeNetworkId<T>,
        ) -> DispatchResultWithPostInfo {
            debug::debug!("called prepare_for_migration");
            ensure_root(origin)?;
            let from = Self::authority_account();
            let nonce = frame_system::Module::<T>::account_nonce(&from);
            let timepoint = bridge_multisig::Module::<T>::thischain_timepoint();
            Self::add_request(&OffchainRequest::outgoing(OutgoingRequest::Migrate(
                OutgoingMigrate {
                    author: from.clone(),
                    new_contract_address,
                    erc20_native_tokens,
                    nonce,
                    network_id,
                    timepoint,
                },
            )))?;
            frame_system::Module::<T>::inc_account_nonce(&from);
            Ok(().into())
        }

        /// Register the given incoming request and add it to the queue.
        ///
        /// Calls `validate` and `prepare` on the request, adds it to the queue and maps it with the
        /// corresponding load-incoming-request and removes the load-request from the queue.
        ///
        /// Can only be called by a bridge account.
        #[pallet::weight(<T as Config>::WeightInfo::register_incoming_request())]
        pub fn register_incoming_request(
            origin: OriginFor<T>,
            incoming_request: IncomingRequest<T>,
        ) -> DispatchResultWithPostInfo {
            debug::debug!("called register_incoming_request");
            let net_id = incoming_request.network_id();
            let _ = Self::ensure_bridge_account(origin, net_id)?;
            pays_no(Self::register_incoming_request_inner(
                &OffchainRequest::incoming(incoming_request),
                net_id,
            ))
        }

        /// Import the given incoming request.
        ///
        /// Register's the load request, then registers and finalizes the incoming request if it
        /// succeeded, otherwise aborts the load request.
        ///
        /// Can only be called by a bridge account.
        #[pallet::weight(<T as Config>::WeightInfo::import_incoming_request(incoming_request_result.is_ok()))]
        pub fn import_incoming_request(
            origin: OriginFor<T>,
            load_incoming_request: LoadIncomingRequest<T>,
            incoming_request_result: Result<IncomingRequest<T>, DispatchError>,
        ) -> DispatchResultWithPostInfo {
            debug::debug!("called import_incoming_request");
            let net_id = load_incoming_request.network_id();
            let _ = Self::ensure_bridge_account(origin, net_id)?;
            pays_no(Self::inner_import_incoming_request(
                net_id,
                load_incoming_request,
                incoming_request_result,
            ))
        }

        /// Approve the given outgoing request. The function is used by bridge peers.
        ///
        /// Verifies the peer signature of the given request and adds it to `RequestApprovals`.
        /// Once quorum is collected, the request gets finalized and removed from request queue.
        #[pallet::weight(<T as Config>::WeightInfo::approve_request())]
        pub fn approve_request(
            origin: OriginFor<T>,
            ocw_public: ecdsa::Public,
            hash: H256,
            signature_params: SignatureParams,
            network_id: BridgeNetworkId<T>,
        ) -> DispatchResultWithPostInfo {
            debug::debug!("called approve_request");
            let author = ensure_signed(origin)?;
            let net_id = network_id;
            Self::ensure_peer(&author, net_id)?;
            pays_no_with_maybe_weight(Self::inner_approve_request(
                ocw_public,
                hash,
                signature_params,
                author,
                net_id,
            ))
        }

        /// Cancels a registered request.
        ///
        /// Loads request by the given `hash`, cancels it, changes its status to `Failed` and
        /// removes it from the request queues.
        ///
        /// Can only be called from a bridge account.
        #[pallet::weight(<T as Config>::WeightInfo::abort_request())]
        pub fn abort_request(
            origin: OriginFor<T>,
            hash: H256,
            error: DispatchError,
            network_id: BridgeNetworkId<T>,
        ) -> DispatchResultWithPostInfo {
            debug::debug!(
                "called abort_request. Hash: {:?}, reason: {:?}",
                hash,
                error
            );
            let _ = Self::ensure_bridge_account(origin, network_id)?;
            let request = Requests::<T>::get(network_id, hash)
                .ok_or_else(|| err_pays_no(Error::<T>::UnknownRequest))?;
            pays_no(Self::inner_abort_request(&request, hash, error, network_id))
        }

<<<<<<< HEAD
/// Ethereum-encoded `OutgoingRequest`. Contains a payload for signing by peers. Also, can be used
/// by client apps for more convenient contract function calls.
#[derive(Clone, Encode, Decode, RuntimeDebug, PartialEq, Eq)]
#[cfg_attr(feature = "std", derive(Serialize, Deserialize))]
pub enum OutgoingRequestEncoded {
    /// ETH-encoded incoming transfer from Substrate to Ethereum request.
    Transfer(OutgoingTransferEncoded),
    /// ETH-encoded 'add new asset' request.
    AddAsset(OutgoingAddAssetEncoded),
    /// ETH-encoded 'add new token' request.
    AddToken(OutgoingAddTokenEncoded),
    /// ETH-encoded 'add peer' request.
    AddPeer(OutgoingAddPeerEncoded),
    /// ETH-encoded 'remove peer' request.
    RemovePeer(OutgoingRemovePeerEncoded),
    /// ETH-encoded 'prepare for migration' request.
    PrepareForMigration(OutgoingPrepareForMigrationEncoded),
    /// ETH-encoded 'migrate' request.
    Migrate(OutgoingMigrateEncoded),
}

impl OutgoingRequestEncoded {
    #[allow(unused)]
    fn hash(&self) -> H256 {
        let hash = match self {
            OutgoingRequestEncoded::Transfer(transfer) => transfer.tx_hash,
            OutgoingRequestEncoded::AddAsset(request) => request.hash,
            OutgoingRequestEncoded::AddToken(request) => request.hash,
            OutgoingRequestEncoded::AddPeer(request) => request.tx_hash,
            OutgoingRequestEncoded::RemovePeer(request) => request.tx_hash,
            OutgoingRequestEncoded::PrepareForMigration(request) => request.tx_hash,
            OutgoingRequestEncoded::Migrate(request) => request.tx_hash,
        };
        H256(hash.0)
    }

    fn as_raw(&self) -> &[u8] {
        match self {
            OutgoingRequestEncoded::Transfer(transfer) => &transfer.raw,
            OutgoingRequestEncoded::AddAsset(request) => &request.raw,
            OutgoingRequestEncoded::AddToken(request) => &request.raw,
            OutgoingRequestEncoded::AddPeer(request) => &request.raw,
            OutgoingRequestEncoded::RemovePeer(request) => &request.raw,
            OutgoingRequestEncoded::PrepareForMigration(request) => &request.raw,
            OutgoingRequestEncoded::Migrate(request) => &request.raw,
        }
    }

    /// Returns Ethereum tokens needed for the corresponding contract function.
    pub fn input_tokens(&self, signatures: Option<Vec<SignatureParams>>) -> Vec<Token> {
        match self {
            OutgoingRequestEncoded::Transfer(request) => request.input_tokens(signatures),
            OutgoingRequestEncoded::AddAsset(request) => request.input_tokens(signatures),
            OutgoingRequestEncoded::AddToken(request) => request.input_tokens(signatures),
            OutgoingRequestEncoded::AddPeer(request) => request.input_tokens(signatures),
            OutgoingRequestEncoded::RemovePeer(request) => request.input_tokens(signatures),
            OutgoingRequestEncoded::PrepareForMigration(request) => {
                request.input_tokens(signatures)
            }
            OutgoingRequestEncoded::Migrate(request) => request.input_tokens(signatures),
        }
    }
}

/// Status of a registered request.
///
/// - Pending: request hasn't been approved yet.
/// - Frozen: request stopped receiving confirmations (signatures) from peers.
///   E.g. when the request is in 'cancellation' stage.
/// - ApprovalsReady: request was approved and can be used in the sidechain.
/// - Failed: an error occurred in one of the previous stages.
/// - Done: request was finalized.
#[derive(PartialEq, Eq, Encode, Decode, RuntimeDebug)]
#[cfg_attr(feature = "std", derive(Serialize, Deserialize))]
pub enum RequestStatus {
    Pending,
    Frozen,
    ApprovalsReady,
    Failed(DispatchError),
    Done,
    /// Request is broken. Tried to abort with the first error but got another one when cancelling.
    Broken(DispatchError, DispatchError),
}

/// A type of asset registered on a bridge.
///
/// - Thischain: a Sora asset.
/// - Sidechain: an Ethereum token.
/// - SidechainOwned: an Ethereum token that can be minted on Sora.
#[cfg_attr(feature = "std", derive(Serialize, Deserialize))]
#[derive(Clone, Copy, Encode, Decode, PartialEq, Eq, RuntimeDebug)]
pub enum AssetKind {
    Thischain,
    Sidechain,
    SidechainOwned,
}

impl AssetKind {
    pub fn is_owned(&self) -> bool {
        self == &Self::Thischain || self == &Self::SidechainOwned
    }
}

/// Bridge asset parameters.
#[cfg_attr(feature = "std", derive(Serialize, Deserialize))]
#[derive(Clone, Encode, Decode, PartialEq, Eq, RuntimeDebug)]
pub enum AssetConfig<AssetId> {
    Thischain {
        id: AssetId,
    },
    Sidechain {
        id: AssetId,
        sidechain_id: sp_core::H160,
        owned: bool,
        precision: BalancePrecision,
    },
}

impl<AssetId> AssetConfig<AssetId> {
    pub fn sidechain(
        id: AssetId,
        sidechain_id: sp_core::H160,
        precision: BalancePrecision,
    ) -> Self {
        Self::Sidechain {
            id,
            sidechain_id,
            owned: false,
            precision,
        }
    }

    pub fn asset_id(&self) -> &AssetId {
        match self {
            AssetConfig::Thischain { id, .. } => id,
            AssetConfig::Sidechain { id, .. } => id,
        }
    }

    pub fn kind(&self) -> AssetKind {
        match self {
            AssetConfig::Thischain { .. } => AssetKind::Thischain,
            AssetConfig::Sidechain { owned: false, .. } => AssetKind::Sidechain,
            AssetConfig::Sidechain { owned: true, .. } => AssetKind::SidechainOwned,
        }
    }
}

/// Network-specific parameters.
#[cfg_attr(feature = "std", derive(Serialize, Deserialize))]
#[derive(Clone, Encode, Decode, PartialEq, Eq, RuntimeDebug)]
pub struct NetworkParams<AccountId: Ord> {
    pub bridge_contract_address: Address,
    pub initial_peers: BTreeSet<AccountId>,
}

/// Network configuration.
#[cfg_attr(feature = "std", derive(Serialize, Deserialize))]
#[derive(Clone, Encode, Decode, PartialEq, Eq, RuntimeDebug)]
pub struct NetworkConfig<T: Config> {
    pub initial_peers: BTreeSet<T::AccountId>,
    pub bridge_account_id: T::AccountId,
    pub assets: Vec<AssetConfig<T::AssetId>>,
    pub bridge_contract_address: Address,
    pub reserves: Vec<(T::AssetId, Balance)>,
}

#[derive(Clone, Encode)]
pub struct BridgeAssetData<T: Config> {
    pub asset_id: T::AssetId,
    pub name: AssetName,
    pub symbol: AssetSymbol,
    pub sidechain_precision: BalancePrecision,
    pub sidechain_asset_id: sp_core::H160,
}

impl<T: Config> BridgeAssetData<T> {
    pub fn new(
        name: &'static str,
        symbol: &'static str,
        sidechain_precision: BalancePrecision,
        sidechain_asset_id: sp_core::H160,
    ) -> Self {
        let name: Cow<'_, str> = if name.contains(".") {
            name.replacen(".", " ", 2).into()
        } else {
            name.into()
        };
        let mut data = Self {
            asset_id: T::AssetId::from(H256::zero()),
            name: AssetName(name.as_bytes().to_vec()),
            symbol: AssetSymbol(symbol.as_bytes().to_vec()),
            sidechain_precision,
            sidechain_asset_id,
        };
        let asset_id =
            assets::Pallet::<T>::gen_asset_id_from_any(&("BridgeAssetData", data.clone()));
        data.asset_id = asset_id;
        data
    }
}

/// Bridge status.
#[cfg_attr(feature = "std", derive(Serialize, Deserialize))]
#[derive(Clone, Copy, PartialEq, Eq, Encode, Decode, RuntimeDebug)]
pub enum BridgeStatus {
    Initialized,
    Migrating,
}

impl Default for BridgeStatus {
    fn default() -> Self {
        Self::Initialized
    }
}

#[frame_support::pallet]
pub mod pallet {
    use super::*;
    use crate::migrations::StorageVersion;
    use crate::AssetConfig;
    use codec::Codec;
    use common::weights::{err_pays_no, pays_no, pays_no_with_maybe_weight};
    use frame_support::pallet_prelude::*;
    use frame_support::sp_runtime::traits::Saturating;
    use frame_support::traits::GetCallMetadata;
    use frame_system::pallet_prelude::*;
    use frame_system::RawOrigin;
    use permissions::BURN;

    #[pallet::config]
    pub trait Config:
        frame_system::Config
        + CreateSignedTransaction<Call<Self>>
        + CreateSignedTransaction<bridge_multisig::Call<Self>>
        + assets::Config
        + bridge_multisig::Config<Call = <Self as Config>::Call>
        + fmt::Debug
    {
        type Event: From<Event<Self>> + IsType<<Self as frame_system::Config>::Event>;
        /// The identifier type for an offchain worker.
        type PeerId: AppCrypto<Self::Public, Self::Signature>;
        /// The overarching dispatch call type.
        type Call: From<Call<Self>>
            + From<bridge_multisig::Call<Self>>
            + Codec
            + Clone
            + GetCallMetadata;
        /// Sidechain network ID.
        type NetworkId: Parameter
            + Member
            + AtLeast32Bit
            + Copy
            + MaybeSerializeDeserialize
            + Ord
            + Default
            + Debug;
        type GetEthNetworkId: Get<Self::NetworkId>;
        /// Weight information for extrinsics in this pallet.
        type WeightInfo: WeightInfo;
        #[cfg(test)]
        type Mock: mock::Mock;

        #[pallet::constant]
        type RemovePendingOutgoingRequestsAfter: Get<Self::BlockNumber>;

        #[pallet::constant]
        type RemoveTemporaryPeerAccountId: Get<Self::AccountId>;
    }

    #[pallet::pallet]
    #[pallet::generate_store(pub(super) trait Store)]
    pub struct Pallet<T>(PhantomData<T>);

    #[pallet::hooks]
    impl<T: Config> Hooks<BlockNumberFor<T>> for Pallet<T>
    where
        T: CreateSignedTransaction<<T as Config>::Call>,
    {
        /// Main off-chain worker procedure.
        ///
        /// Note: only one worker is expected to be used.
        fn offchain_worker(block_number: T::BlockNumber) {
            debug::debug!("Entering off-chain workers {:?}", block_number);
            if StorageValueRef::persistent(STORAGE_PEER_SECRET_KEY)
                .get::<Vec<u8>>()
                .is_none()
            {
                debug::debug!("Peer secret key not found. Skipping off-chain procedure.");
                return;
            }

            let mut lock = StorageLock::<'_, Time>::new(b"eth-bridge-ocw::lock");
            let _guard = lock.lock();
            Self::offchain();
        }

        fn on_runtime_upgrade() -> frame_support::weights::Weight {
            if PalletStorageVersion::<T>::get() == StorageVersion::V1 {
                PalletStorageVersion::<T>::put(StorageVersion::V2RemovePendingTransfers);
                migrations::remove_signatory::<T>(T::RemoveTemporaryPeerAccountId::get());
                migrations::migrate_broken_pending_outgoing_transfers::<T>(
                    frame_system::Pallet::<T>::current_block_number()
                        .saturating_sub(T::RemovePendingOutgoingRequestsAfter::get()),
                )
            } else {
                frame_support::debug::warn!(
                    "eth-bridge: Tried to run migration but PalletStorageVersion is \
				updated to V2. This code probably needs to be removed now.",
                );
                0
            }
        }
    }

    #[pallet::call]
    impl<T: Config> Pallet<T> {
        /// Register a new bridge.
=======
        /// Add the given peer to the peers set without additional checks.
>>>>>>> 3c20c18b
        ///
        /// Can only be called by a root account.
        #[transactional]
        #[pallet::weight(<T as Config>::WeightInfo::force_add_peer())]
        pub fn force_add_peer(
            origin: OriginFor<T>,
            who: T::AccountId,
            address: EthereumAddress,
            network_id: BridgeNetworkId<T>,
        ) -> DispatchResultWithPostInfo {
<<<<<<< HEAD
            let author = ensure_signed(origin)?;
            let net_id = NextNetworkId::<T>::get();
            let peers_account_id = bridge_multisig::Module::<T>::register_multisig_inner(
                author,
                initial_peers.clone(),
            )?;
            BridgeContractAddress::<T>::insert(net_id, bridge_contract_address);
            BridgeAccount::<T>::insert(net_id, peers_account_id);
            BridgeStatuses::<T>::insert(net_id, BridgeStatus::Initialized);
            Peers::<T>::insert(net_id, initial_peers.into_iter().collect::<BTreeSet<_>>());
            NextNetworkId::<T>::set(net_id + T::NetworkId::one());
            Ok(().into())
        }

        /// Add a Thischain asset to the bridge whitelist.
        ///
        /// Parameters:
        /// - `asset_id` - Thischain asset identifier.
        /// - `network_id` - network identifier to which the asset should be added.
        #[transactional]
        #[pallet::weight(<T as Config>::WeightInfo::add_asset())]
        pub fn add_asset(
            origin: OriginFor<T>,
            asset_id: AssetIdOf<T>,
            network_id: BridgeNetworkId<T>,
        ) -> DispatchResultWithPostInfo {
            debug::debug!("called add_asset");
            let from = ensure_signed(origin)?;
            let nonce = frame_system::Module::<T>::account_nonce(&from);
            let timepoint = bridge_multisig::Module::<T>::thischain_timepoint();
            Self::add_request(&OffchainRequest::outgoing(OutgoingRequest::AddAsset(
                OutgoingAddAsset {
                    author: from.clone(),
                    asset_id,
                    nonce,
                    network_id,
                    timepoint,
                },
            )))?;
            frame_system::Module::<T>::inc_account_nonce(&from);
            Ok(().into())
        }

        /// Add a Sidechain token to the bridge whitelist.
        ///
        /// Parameters:
        /// - `token_address` - token contract address.
        /// - `symbol` - token symbol (ticker).
        /// - `name` - token name.
        /// - `decimals` -  token precision.
        /// - `network_id` - network identifier.
        #[transactional]
        #[pallet::weight(<T as Config>::WeightInfo::add_sidechain_token())]
        pub fn add_sidechain_token(
            origin: OriginFor<T>,
            token_address: EthereumAddress,
            symbol: String,
            name: String,
            decimals: u8,
            network_id: BridgeNetworkId<T>,
        ) -> DispatchResultWithPostInfo {
            debug::debug!("called add_sidechain_token");
            ensure_root(origin)?;
            let from = Self::authority_account();
            let nonce = frame_system::Module::<T>::account_nonce(&from);
            let timepoint = bridge_multisig::Module::<T>::thischain_timepoint();
            Self::add_request(&OffchainRequest::outgoing(OutgoingRequest::AddToken(
                OutgoingAddToken {
                    author: from.clone(),
                    token_address,
                    symbol,
                    name,
                    decimals,
                    nonce,
                    network_id,
                    timepoint,
                },
            )))?;
            frame_system::Module::<T>::inc_account_nonce(&from);
            Ok(().into())
        }

        /// Transfer some amount of the given asset to Sidechain address.
        ///
        /// Note: if the asset kind is `Sidechain`, the amount should fit in the asset's precision
        /// on sidechain (`SidechainAssetPrecision`) without extra digits. For example, assume
        /// some ERC-20 (`T`) token has `decimals=6`, and the corresponding asset on substrate has
        /// `7`. Alice's balance on thischain is `0.1000009`. If Alice would want to transfer all
        /// the amount, she will get an error `NonZeroDust`, because of the `9` at the end, so, the
        /// correct amount would be `0.100000` (only 6 digits after the decimal point).
        ///
        /// Parameters:
        /// - `asset_id` - thischain asset id.
        /// - `to` - sidechain account id.
        /// - `amount` - amount of the asset.
        /// - `network_id` - network identifier.
        #[transactional]
        #[pallet::weight(<T as Config>::WeightInfo::transfer_to_sidechain())]
        pub fn transfer_to_sidechain(
            origin: OriginFor<T>,
            asset_id: AssetIdOf<T>,
            to: EthereumAddress,
            amount: Balance,
            network_id: BridgeNetworkId<T>,
        ) -> DispatchResultWithPostInfo {
            debug::debug!("called transfer_to_sidechain");
            let from = ensure_signed(origin)?;
            let nonce = frame_system::Module::<T>::account_nonce(&from);
            let timepoint = bridge_multisig::Module::<T>::thischain_timepoint();
            Self::add_request(&OffchainRequest::outgoing(OutgoingRequest::Transfer(
                OutgoingTransfer {
                    from: from.clone(),
                    to,
                    asset_id,
                    amount,
                    nonce,
                    network_id,
                    timepoint,
                },
            )))?;
            frame_system::Module::<T>::inc_account_nonce(&from);
            Ok(().into())
        }

        /// Load incoming request from Sidechain by the given transaction hash.
        ///
        /// Parameters:
        /// - `eth_tx_hash` - transaction hash on Sidechain.
        /// - `kind` - incoming request type.
        /// - `network_id` - network identifier.
        #[transactional]
        #[pallet::weight(<T as Config>::WeightInfo::request_from_sidechain())]
        pub fn request_from_sidechain(
            origin: OriginFor<T>,
            eth_tx_hash: H256,
            kind: IncomingRequestKind,
            network_id: BridgeNetworkId<T>,
        ) -> DispatchResultWithPostInfo {
            debug::debug!("called request_from_sidechain");
            let from = ensure_signed(origin)?;
            let timepoint = bridge_multisig::Module::<T>::thischain_timepoint();
            match kind {
                IncomingRequestKind::Transaction(kind) => {
                    Self::add_request(&OffchainRequest::LoadIncoming(
                        LoadIncomingRequest::Transaction(LoadIncomingTransactionRequest::new(
                            from,
                            eth_tx_hash,
                            timepoint,
                            kind,
                            network_id,
                        )),
                    ))?;
                    Ok(().into())
                }
                IncomingRequestKind::Meta(kind) => {
                    if kind == IncomingMetaRequestKind::CancelOutgoingRequest {
                        fail!(Error::<T>::Unavailable);
                    }
                    let timepoint = bridge_multisig::Module::<T>::thischain_timepoint();
                    Self::add_request(&OffchainRequest::load_incoming_meta(
                        LoadIncomingMetaRequest::new(
                            from,
                            eth_tx_hash,
                            timepoint,
                            kind,
                            network_id,
                        ),
                    ))?;
                    Ok(().into())
                }
            }
        }

        /// Finalize incoming request (see `Pallet::finalize_incoming_request_inner`).
        ///
        /// Can be only called from a bridge account.
        ///
        /// Parameters:
        /// - `request` - an incoming request.
        /// - `network_id` - network identifier.
        #[pallet::weight(<T as Config>::WeightInfo::finalize_incoming_request())]
        pub fn finalize_incoming_request(
            origin: OriginFor<T>,
            hash: H256,
            network_id: BridgeNetworkId<T>,
        ) -> DispatchResultWithPostInfo {
            debug::debug!("called finalize_incoming_request");
            let _ = Self::ensure_bridge_account(origin, network_id)?;
            let request = Requests::<T>::get(network_id, &hash)
                .ok_or_else(|| err_pays_no(Error::<T>::UnknownRequest))?;
            let (request, hash) = request
                .as_incoming()
                .ok_or_else(|| err_pays_no(Error::<T>::ExpectedIncomingRequest))?;
            pays_no(Self::finalize_incoming_request_inner(
                request, hash, network_id,
            ))
        }

        /// Add a new peer to the bridge peers set.
        ///
        /// Parameters:
        /// - `account_id` - account id on thischain.
        /// - `address` - account id on sidechain.
        /// - `network_id` - network identifier.
        #[transactional]
        #[pallet::weight(<T as Config>::WeightInfo::add_peer())]
        pub fn add_peer(
            origin: OriginFor<T>,
            account_id: T::AccountId,
            address: EthereumAddress,
            network_id: BridgeNetworkId<T>,
        ) -> DispatchResultWithPostInfo {
            debug::debug!("called change_peers_out");
            ensure_root(origin)?;
            let from = Self::authority_account();
            let nonce = frame_system::Module::<T>::account_nonce(&from);
            let timepoint = bridge_multisig::Module::<T>::thischain_timepoint();
            Self::add_request(&OffchainRequest::outgoing(OutgoingRequest::AddPeer(
                OutgoingAddPeer {
                    author: from.clone(),
                    peer_account_id: account_id.clone(),
                    peer_address: address,
                    nonce,
                    network_id,
                    timepoint,
                },
            )))?;
            frame_system::Module::<T>::inc_account_nonce(&from);
            if network_id == T::GetEthNetworkId::get() {
                let nonce = frame_system::Module::<T>::account_nonce(&from);
                Self::add_request(&OffchainRequest::outgoing(OutgoingRequest::AddPeerCompat(
                    OutgoingAddPeerCompat {
                        author: from.clone(),
                        peer_account_id: account_id,
                        peer_address: address,
                        nonce,
                        network_id,
                        timepoint,
                    },
                )))?;
                frame_system::Module::<T>::inc_account_nonce(&from);
            }
            Ok(().into())
        }

        /// Remove peer from the the bridge peers set.
        ///
        /// Parameters:
        /// - `account_id` - account id on thischain.
        /// - `network_id` - network identifier.
        #[transactional]
        #[pallet::weight(<T as Config>::WeightInfo::remove_peer())]
        pub fn remove_peer(
            origin: OriginFor<T>,
            account_id: T::AccountId,
            network_id: BridgeNetworkId<T>,
        ) -> DispatchResultWithPostInfo {
            debug::debug!("called change_peers_out");
            ensure_root(origin)?;
            let from = Self::authority_account();
            let peer_address = Self::peer_address(network_id, &account_id);
            let nonce = frame_system::Module::<T>::account_nonce(&from);
            let timepoint = bridge_multisig::Module::<T>::thischain_timepoint();
            Self::add_request(&OffchainRequest::outgoing(OutgoingRequest::RemovePeer(
                OutgoingRemovePeer {
                    author: from.clone(),
                    peer_account_id: account_id.clone(),
                    peer_address,
                    nonce,
                    network_id,
                    timepoint,
                },
            )))?;
            frame_system::Module::<T>::inc_account_nonce(&from);
            if network_id == T::GetEthNetworkId::get() {
                let nonce = frame_system::Module::<T>::account_nonce(&from);
                Self::add_request(&OffchainRequest::outgoing(
                    OutgoingRequest::RemovePeerCompat(OutgoingRemovePeerCompat {
                        author: from.clone(),
                        peer_account_id: account_id,
                        peer_address,
                        nonce,
                        network_id,
                        timepoint,
                    }),
                ))?;
                frame_system::Module::<T>::inc_account_nonce(&from);
            }
            Ok(().into())
        }

        /// Prepare the given bridge for migration.
        ///
        /// Can only be called by an authority.
        ///
        /// Parameters:
        /// - `network_id` - bridge network identifier.
        #[transactional]
        #[pallet::weight(<T as Config>::WeightInfo::prepare_for_migration())]
        pub fn prepare_for_migration(
            origin: OriginFor<T>,
            network_id: BridgeNetworkId<T>,
        ) -> DispatchResultWithPostInfo {
            debug::debug!("called prepare_for_migration");
            ensure_root(origin)?;
            let from = Self::authority_account();
            let nonce = frame_system::Module::<T>::account_nonce(&from);
            let timepoint = bridge_multisig::Module::<T>::thischain_timepoint();
            Self::add_request(&OffchainRequest::outgoing(
                OutgoingRequest::PrepareForMigration(OutgoingPrepareForMigration {
                    author: from.clone(),
                    nonce,
                    network_id,
                    timepoint,
                }),
            ))?;
            frame_system::Module::<T>::inc_account_nonce(&from);
            Ok(().into())
        }

        /// Migrate the given bridge to a new smart-contract.
        ///
        /// Can only be called by an authority.
        ///
        /// Parameters:
        /// - `new_contract_address` - new sidechain ocntract address.
        /// - `erc20_native_tokens` - migrated assets ids.
        /// - `network_id` - bridge network identifier.
        #[transactional]
        #[pallet::weight(<T as Config>::WeightInfo::migrate())]
        pub fn migrate(
            origin: OriginFor<T>,
            new_contract_address: EthereumAddress,
            erc20_native_tokens: Vec<EthereumAddress>,
            network_id: BridgeNetworkId<T>,
        ) -> DispatchResultWithPostInfo {
            debug::debug!("called prepare_for_migration");
            ensure_root(origin)?;
            let from = Self::authority_account();
            let nonce = frame_system::Module::<T>::account_nonce(&from);
            let timepoint = bridge_multisig::Module::<T>::thischain_timepoint();
            Self::add_request(&OffchainRequest::outgoing(OutgoingRequest::Migrate(
                OutgoingMigrate {
                    author: from.clone(),
                    new_contract_address,
                    erc20_native_tokens,
                    nonce,
                    network_id,
                    timepoint,
                },
            )))?;
            frame_system::Module::<T>::inc_account_nonce(&from);
            Ok(().into())
        }

        /// Register the given incoming request and add it to the queue.
        ///
        /// Calls `validate` and `prepare` on the request, adds it to the queue and maps it with the
        /// corresponding load-incoming-request and removes the load-request from the queue.
        ///
        /// Can only be called by a bridge account.
        #[pallet::weight(<T as Config>::WeightInfo::register_incoming_request())]
        pub fn register_incoming_request(
            origin: OriginFor<T>,
            incoming_request: IncomingRequest<T>,
        ) -> DispatchResultWithPostInfo {
            debug::debug!("called register_incoming_request");
            let net_id = incoming_request.network_id();
            let _ = Self::ensure_bridge_account(origin, net_id)?;
            pays_no(Self::register_incoming_request_inner(
                &OffchainRequest::incoming(incoming_request),
                net_id,
            ))
        }

        /// Import the given incoming request.
        ///
        /// Register's the load request, then registers and finalizes the incoming request if it
        /// succeeded, otherwise aborts the load request.
        ///
        /// Can only be called by a bridge account.
        #[pallet::weight(<T as Config>::WeightInfo::import_incoming_request(incoming_request_result.is_ok()))]
        pub fn import_incoming_request(
            origin: OriginFor<T>,
            load_incoming_request: LoadIncomingRequest<T>,
            incoming_request_result: Result<IncomingRequest<T>, DispatchError>,
        ) -> DispatchResultWithPostInfo {
            debug::debug!("called import_incoming_request");
            let net_id = load_incoming_request.network_id();
            let _ = Self::ensure_bridge_account(origin, net_id)?;
            pays_no(Self::inner_import_incoming_request(
                net_id,
                load_incoming_request,
                incoming_request_result,
            ))
        }

        /// Approve the given outgoing request. The function is used by bridge peers.
        ///
        /// Verifies the peer signature of the given request and adds it to `RequestApprovals`.
        /// Once quorum is collected, the request gets finalized and removed from request queue.
        #[pallet::weight(<T as Config>::WeightInfo::approve_request())]
        pub fn approve_request(
            origin: OriginFor<T>,
            ocw_public: ecdsa::Public,
            hash: H256,
            signature_params: SignatureParams,
            network_id: BridgeNetworkId<T>,
        ) -> DispatchResultWithPostInfo {
            debug::debug!("called approve_request");
            let author = ensure_signed(origin)?;
            let net_id = network_id;
            Self::ensure_peer(&author, net_id)?;
            pays_no_with_maybe_weight(Self::inner_approve_request(
                ocw_public,
                hash,
                signature_params,
                author,
                net_id,
            ))
        }

        /// Cancels a registered request.
        ///
        /// Loads request by the given `hash`, cancels it, changes its status to `Failed` and
        /// removes it from the request queues.
        ///
        /// Can only be called from a bridge account.
        #[pallet::weight(<T as Config>::WeightInfo::abort_request())]
        pub fn abort_request(
            origin: OriginFor<T>,
            hash: H256,
            error: DispatchError,
            network_id: BridgeNetworkId<T>,
        ) -> DispatchResultWithPostInfo {
            debug::debug!(
                "called abort_request. Hash: {:?}, reason: {:?}",
                hash,
                error
            );
            let _ = Self::ensure_bridge_account(origin, network_id)?;
            let request = Requests::<T>::get(network_id, hash)
                .ok_or_else(|| err_pays_no(Error::<T>::UnknownRequest))?;
            pays_no(Self::inner_abort_request(&request, hash, error, network_id))
        }

        /// Add the given peer to the peers set without additional checks.
        ///
        /// Can only be called by a root account.
        #[transactional]
        #[pallet::weight(<T as Config>::WeightInfo::force_add_peer())]
        pub fn force_add_peer(
            origin: OriginFor<T>,
            who: T::AccountId,
            address: EthereumAddress,
            network_id: BridgeNetworkId<T>,
        ) -> DispatchResultWithPostInfo {
=======
>>>>>>> 3c20c18b
            let _ = ensure_root(origin)?;
            if !Self::is_peer(&who, network_id) {
                bridge_multisig::Pallet::<T>::add_signatory(
                    RawOrigin::Signed(get_bridge_account::<T>(network_id)).into(),
                    who.clone(),
                )
                .map_err(|e| e.error)?;
                PeerAddress::<T>::insert(network_id, &who, address);
                PeerAccountId::<T>::insert(network_id, &address, who.clone());
                <Peers<T>>::mutate(network_id, |l| l.insert(who));
<<<<<<< HEAD
            }
            Ok(().into())
        }
    }

    #[pallet::event]
    #[pallet::metadata(AccountIdOf<T> = "AccountId")]
    #[pallet::generate_deposit(pub(super) fn deposit_event)]
    pub enum Event<T: Config> {
        /// New request has been registered. [Request Hash]
        RequestRegistered(H256),
        /// The request's approvals have been collected. [Encoded Outgoing Request, Signatures]
        ApprovalsCollected(H256),
        /// The request finalization has been failed. [Request Hash]
        RequestFinalizationFailed(H256),
        /// The incoming request finalization has been failed. [Request Hash]
        IncomingRequestFinalizationFailed(H256),
        /// The incoming request has been finalized. [Request Hash]
        IncomingRequestFinalized(H256),
        /// The request was aborted and cancelled. [Request Hash]
        RequestAborted(H256),
        /// The request wasn't finalized nor cancelled. [Request Hash]
        CancellationFailed(H256),
    }

    #[cfg_attr(test, derive(PartialEq, Eq))]
    #[pallet::error]
    pub enum Error<T> {
        /// Error fetching HTTP.
        HttpFetchingError,
        /// Account not found.
        AccountNotFound,
        /// Forbidden.
        Forbidden,
        /// Request is already registered.
        RequestIsAlreadyRegistered,
        /// Failed to load sidechain transaction.
        FailedToLoadTransaction,
        /// Failed to load token precision.
        FailedToLoadPrecision,
        /// Unknown method ID.
        UnknownMethodId,
        /// Invalid contract function input.
        InvalidFunctionInput,
        /// Invalid peer signature.
        InvalidSignature,
        /// Invalid uint value.
        InvalidUint,
        /// Invalid amount value.
        InvalidAmount,
        /// Invalid balance value.
        InvalidBalance,
        /// Invalid string value.
        InvalidString,
        /// Invalid byte value.
        InvalidByte,
        /// Invalid address value.
        InvalidAddress,
        /// Invalid asset id value.
        InvalidAssetId,
        /// Invalid account id value.
        InvalidAccountId,
        /// Invalid bool value.
        InvalidBool,
        /// Invalid h256 value.
        InvalidH256,
        /// Invalid array value.
        InvalidArray,
        /// Unknown contract event.
        UnknownEvent,
        /// Unknown token address.
        UnknownTokenAddress,
        /// No local account for signing available.
        NoLocalAccountForSigning,
        /// Unsupported asset id.
        UnsupportedAssetId,
        /// Failed to sign message.
        FailedToSignMessage,
        /// Failed to send signed message.
        FailedToSendSignedTransaction,
        /// Token is not owned by the author.
        TokenIsNotOwnedByTheAuthor,
        /// Token is already added.
        TokenIsAlreadyAdded,
        /// Duplicated request.
        DuplicatedRequest,
        /// Token is unsupported.
        UnsupportedToken,
        /// Unknown peer address.
        UnknownPeerAddress,
        /// Ethereum ABI encoding error.
        EthAbiEncodingError,
        /// Ethereum ABI decoding error.
        EthAbiDecodingError,
        /// Ethereum transaction is failed.
        EthTransactionIsFailed,
        /// Ethereum transaction is succeeded.
        EthTransactionIsSucceeded,
        /// Ethereum transaction is pending.
        EthTransactionIsPending,
        /// Ethereum log was removed.
        EthLogWasRemoved,
        /// No pending peer.
        NoPendingPeer,
        /// Wrong pending peer.
        WrongPendingPeer,
        /// Too many pending peers.
        TooManyPendingPeers,
        /// Failed to get an asset by id.
        FailedToGetAssetById,
        /// Can't add more peers.
        CantAddMorePeers,
        /// Can't remove more peers.
        CantRemoveMorePeers,
        /// Peer is already added.
        PeerIsAlreadyAdded,
        /// Unknown peer id.
        UnknownPeerId,
        /// Can't reserve funds.
        CantReserveFunds,
        /// Funds are already claimed.
        AlreadyClaimed,
        /// Failed to load substrate block header.
        FailedToLoadBlockHeader,
        /// Failed to load substrate finalized head.
        FailedToLoadFinalizedHead,
        /// Unknown contract address.
        UnknownContractAddress,
        /// Invalid contract input.
        InvalidContractInput,
        /// Request is not owned by the author.
        RequestIsNotOwnedByTheAuthor,
        /// Failed to parse transaction hash in a call.
        FailedToParseTxHashInCall,
        /// Request is not ready.
        RequestIsNotReady,
        /// Unknown request.
        UnknownRequest,
        /// Request is not finalized on Sidechain.
        RequestNotFinalizedOnSidechain,
        /// Unknown network.
        UnknownNetwork,
        /// Contract is in migration stage.
        ContractIsInMigrationStage,
        /// Contract is not on migration stage.
        ContractIsNotInMigrationStage,
        /// Contract is already in migration stage.
        ContractIsAlreadyInMigrationStage,
        /// Functionality is unavailable.
        Unavailable,
        /// Failed to unreserve asset.
        FailedToUnreserve,
        /// The sidechain asset is alredy registered.
        SidechainAssetIsAlreadyRegistered,
        /// Expected an outgoing request.
        ExpectedOutgoingRequest,
        /// Expected an incoming request.
        ExpectedIncomingRequest,
        /// Unknown asset id.
        UnknownAssetId,
        /// Failed to serialize JSON.
        JsonSerializationError,
        /// Failed to deserialize JSON.
        JsonDeserializationError,
        /// Failed to load sidechain node parameters.
        FailedToLoadSidechainNodeParams,
        /// Failed to load current sidechain height.
        FailedToLoadCurrentSidechainHeight,
        /// Failed to query sidechain 'used' variable.
        FailedToLoadIsUsed,
        /// Sidechain transaction might have failed due to gas limit.
        TransactionMightHaveFailedDueToGasLimit,
        /// A transfer of XOR was expected.
        ExpectedXORTransfer,
        /// Unable to pay transfer fees.
        UnableToPayFees,
        /// The request was purposely cancelled.
        Cancelled,
        /// Unsupported asset precision.
        UnsupportedAssetPrecision,
        /// Non-zero dust.
        NonZeroDust,
        /// Increment account reference error.
        IncRefError,
        /// Unknown error.
        Other,
        /// Expected pending request.
        ExpectedPendingRequest,
        /// Expected Ethereum network.
        ExpectedEthNetwork,
        /// Request was removed and refunded.
        RemovedAndRefunded,
    }

    impl<T: Config> Error<T> {
        pub fn should_retry(&self) -> bool {
            match self {
                Self::HttpFetchingError
                | Self::NoLocalAccountForSigning
                | Self::FailedToSignMessage
                | Self::JsonDeserializationError => true,
                _ => false,
            }
        }

        pub fn should_abort(&self) -> bool {
            match self {
                Self::FailedToSendSignedTransaction => false,
                _ => true,
            }
        }
    }

    /// Registered requests queue handled by off-chain workers.
    #[pallet::storage]
    #[pallet::getter(fn requests_queue)]
    pub type RequestsQueue<T: Config> =
        StorageMap<_, Twox64Concat, BridgeNetworkId<T>, Vec<H256>, ValueQuery>;

    /// Registered requests.
    #[pallet::storage]
    #[pallet::getter(fn request)]
    pub type Requests<T: Config> =
        StorageDoubleMap<_, Twox64Concat, BridgeNetworkId<T>, Identity, H256, OffchainRequest<T>>;

    /// Used to identify an incoming request by the corresponding load request.
    #[pallet::storage]
    #[pallet::getter(fn load_to_incoming_request_hash)]
    pub type LoadToIncomingRequestHash<T: Config> =
        StorageDoubleMap<_, Twox64Concat, BridgeNetworkId<T>, Identity, H256, H256, ValueQuery>;

    /// Requests statuses.
    #[pallet::storage]
    #[pallet::getter(fn request_status)]
    pub type RequestStatuses<T: Config> =
        StorageDoubleMap<_, Twox64Concat, BridgeNetworkId<T>, Identity, H256, RequestStatus>;

    /// Requests submission height map (on substrate).
    #[pallet::storage]
    #[pallet::getter(fn request_submission_height)]
    pub type RequestSubmissionHeight<T: Config> = StorageDoubleMap<
        _,
        Twox64Concat,
        BridgeNetworkId<T>,
        Identity,
        H256,
        T::BlockNumber,
        ValueQuery,
    >;

    /// Outgoing requests approvals.
    #[pallet::storage]
    #[pallet::getter(fn approvals)]
    pub(super) type RequestApprovals<T: Config> = StorageDoubleMap<
        _,
        Twox64Concat,
        BridgeNetworkId<T>,
        Identity,
        H256,
        BTreeSet<SignatureParams>,
        ValueQuery,
    >;

    /// Requests made by an account.
    #[pallet::storage]
    #[pallet::getter(fn account_requests)]
    pub(super) type AccountRequests<T: Config> =
        StorageMap<_, Blake2_128Concat, T::AccountId, Vec<(BridgeNetworkId<T>, H256)>, ValueQuery>;

    /// Registered asset kind.
    #[pallet::storage]
    #[pallet::getter(fn registered_asset)]
    pub(super) type RegisteredAsset<T: Config> =
        StorageDoubleMap<_, Twox64Concat, BridgeNetworkId<T>, Identity, T::AssetId, AssetKind>;

    /// Precision (decimals) of a registered sidechain asset. Should be the same as in the ERC-20
    /// contract.
    #[pallet::storage]
    #[pallet::getter(fn sidechain_asset_precision)]
    pub(super) type SidechainAssetPrecision<T: Config> = StorageDoubleMap<
        _,
        Twox64Concat,
        BridgeNetworkId<T>,
        Identity,
        T::AssetId,
        BalancePrecision,
        ValueQuery,
    >;

    /// Registered token `AssetId` on Thischain.
    #[pallet::storage]
    #[pallet::getter(fn registered_sidechain_asset)]
    pub(super) type RegisteredSidechainAsset<T: Config> = StorageDoubleMap<
        _,
        Twox64Concat,
        BridgeNetworkId<T>,
        Blake2_128Concat,
        Address,
        T::AssetId,
    >;

    /// Registered asset address on Sidechain.
    #[pallet::storage]
    #[pallet::getter(fn registered_sidechain_token)]
    pub(super) type RegisteredSidechainToken<T: Config> = StorageDoubleMap<
        _,
        Twox64Concat,
        BridgeNetworkId<T>,
        Blake2_128Concat,
        T::AssetId,
        Address,
    >;

    /// Network peers set.
    #[pallet::storage]
    #[pallet::getter(fn peers)]
    pub(super) type Peers<T: Config> =
        StorageMap<_, Twox64Concat, BridgeNetworkId<T>, BTreeSet<T::AccountId>, ValueQuery>;

    /// Network pending (being added/removed) peer.
    #[pallet::storage]
    #[pallet::getter(fn pending_peer)]
    pub(super) type PendingPeer<T: Config> =
        StorageMap<_, Twox64Concat, BridgeNetworkId<T>, T::AccountId>;

    /// Used for compatibility with XOR and VAL contracts.
    #[pallet::storage]
    pub(super) type PendingEthPeersSync<T: Config> = StorageValue<_, EthPeersSync, ValueQuery>;

    /// Peer account ID on Thischain.
    #[pallet::storage]
    #[pallet::getter(fn peer_account_id)]
    pub(super) type PeerAccountId<T: Config> = StorageDoubleMap<
        _,
        Twox64Concat,
        BridgeNetworkId<T>,
        Blake2_128Concat,
        Address,
        T::AccountId,
        ValueQuery,
    >;

    /// Peer address on Sidechain.
    #[pallet::storage]
    #[pallet::getter(fn peer_address)]
    pub(super) type PeerAddress<T: Config> = StorageDoubleMap<
        _,
        Twox64Concat,
        BridgeNetworkId<T>,
        Blake2_128Concat,
        T::AccountId,
        Address,
        ValueQuery,
    >;

    /// Multi-signature bridge peers' account. `None` if there is no account and network with the given ID.
    #[pallet::storage]
    #[pallet::getter(fn bridge_account)]
    pub type BridgeAccount<T: Config> =
        StorageMap<_, Twox64Concat, BridgeNetworkId<T>, T::AccountId>;

    /// Thischain authority account.
    #[pallet::storage]
    #[pallet::getter(fn authority_account)]
    pub(super) type AuthorityAccount<T: Config> = StorageValue<_, T::AccountId, ValueQuery>;

    /// Bridge status.
    #[pallet::storage]
    #[pallet::getter(fn bridge_contract_status)]
    pub(super) type BridgeStatuses<T: Config> =
        StorageMap<_, Twox64Concat, BridgeNetworkId<T>, BridgeStatus>;

    /// Smart-contract address on Sidechain.
    #[pallet::storage]
    #[pallet::getter(fn bridge_contract_address)]
    pub(super) type BridgeContractAddress<T: Config> =
        StorageMap<_, Twox64Concat, BridgeNetworkId<T>, Address, ValueQuery>;

    /// Sora XOR master contract address.
    #[pallet::storage]
    #[pallet::getter(fn xor_master_contract_address)]
    pub(super) type XorMasterContractAddress<T: Config> = StorageValue<_, Address, ValueQuery>;

    /// Sora VAL master contract address.
    #[pallet::storage]
    #[pallet::getter(fn val_master_contract_address)]
    pub(super) type ValMasterContractAddress<T: Config> = StorageValue<_, Address, ValueQuery>;

    /// Next Network ID counter.
    #[pallet::storage]
    pub(super) type NextNetworkId<T: Config> = StorageValue<_, BridgeNetworkId<T>, ValueQuery>;

    /// Should be used in conjunction with `on_runtime_upgrade` to ensure an upgrade is executed
    /// once, even if the code is not removed in time.
    #[pallet::storage]
    #[pallet::getter(fn pallet_storage_version)]
    pub(super) type PalletStorageVersion<T: Config> = StorageValue<_, StorageVersion, ValueQuery>;

    #[pallet::genesis_config]
    pub struct GenesisConfig<T: Config> {
        pub authority_account: T::AccountId,
        pub xor_master_contract_address: Address,
        pub val_master_contract_address: Address,
        pub networks: Vec<NetworkConfig<T>>,
    }

    #[cfg(feature = "std")]
    impl<T: Config> Default for GenesisConfig<T> {
        fn default() -> Self {
            Self {
                authority_account: Default::default(),
                xor_master_contract_address: Default::default(),
                val_master_contract_address: Default::default(),
                networks: Default::default(),
            }
        }
    }

    #[pallet::genesis_build]
    impl<T: Config> GenesisBuild<T> for GenesisConfig<T> {
        fn build(&self) {
            PalletStorageVersion::<T>::put(StorageVersion::V2RemovePendingTransfers);
            AuthorityAccount::<T>::put(&self.authority_account);
            XorMasterContractAddress::<T>::put(&self.xor_master_contract_address);
            ValMasterContractAddress::<T>::put(&self.val_master_contract_address);
            for network in &self.networks {
                let net_id = NextNetworkId::<T>::get();
                let peers_account_id = &network.bridge_account_id;
                BridgeContractAddress::<T>::insert(net_id, network.bridge_contract_address);
                frame_system::Pallet::<T>::inc_consumers(&peers_account_id).unwrap();
                BridgeAccount::<T>::insert(net_id, peers_account_id.clone());
                BridgeStatuses::<T>::insert(net_id, BridgeStatus::Initialized);
                Peers::<T>::insert(net_id, network.initial_peers.clone());
                for asset_config in &network.assets {
                    let kind = asset_config.kind();
                    let asset_id = asset_config.asset_id();
                    if let AssetConfig::Sidechain {
                        sidechain_id,
                        precision,
                        ..
                    } = &asset_config
                    {
                        let token_address = Address::from(sidechain_id.0);
                        RegisteredSidechainAsset::<T>::insert(net_id, token_address, *asset_id);
                        RegisteredSidechainToken::<T>::insert(net_id, asset_id, token_address);
                        SidechainAssetPrecision::<T>::insert(net_id, asset_id, precision);
                    }
                    RegisteredAsset::<T>::insert(net_id, asset_id, kind);
                }
                // TODO: consider to change to Limited.
                let scope = Scope::Unlimited;
                let permission_ids = [MINT, BURN];
                for permission_id in &permission_ids {
                    permissions::Module::<T>::assign_permission(
                        peers_account_id.clone(),
                        &peers_account_id,
                        *permission_id,
                        scope,
                    )
                    .expect("failed to assign permissions for a bridge account");
                }
                for (asset_id, balance) in &network.reserves {
                    assets::Pallet::<T>::mint_to(
                        asset_id,
                        &peers_account_id,
                        &peers_account_id,
                        *balance,
                    )
                    .unwrap();
                }
                NextNetworkId::<T>::set(net_id + T::NetworkId::one());
=======
>>>>>>> 3c20c18b
            }
            Ok(().into())
        }

        #[pallet::weight(0)]
        pub fn migrate_to_0_2_0(origin: OriginFor<T>) -> DispatchResultWithPostInfo {
            ensure_root(origin)?;
            let weight = match Pallet::<T>::storage_version() {
                Some(version) if version == PalletVersion::new(0, 1, 0) => {
                    let bridge_multisig = crate::BridgeAccount::<T>::get(T::GetEthNetworkId::get())
                        .unwrap_or_default();
                    let mut migrating_requests = MigratingRequests::<T>::get();
                    migrating_requests.retain(|hash| {
                        bridge_multisig::Multisigs::<T>::contains_key(&bridge_multisig, &hash.0)
                    });
                    // Wait for all the previous requests to finish and then finish the migration
                    if migrating_requests.is_empty() {
                        migrations::remove_peers::<T>(&T::RemovePeerAccountIds::get());
                    } else {
                        // ...or postpone the migration.
                        let block_number = frame_system::Pallet::<T>::current_block_number();
                        let _ = T::Scheduler::schedule(
                            DispatchTime::At(block_number + 100u32.into()),
                            None,
                            1,
                            RawOrigin::Root.into(),
                            Call::migrate_to_0_2_0().into(),
                        );
                    }
                    MigratingRequests::<T>::set(migrating_requests);
                    <T as frame_system::Config>::DbWeight::get().reads_writes(2, 1)
                }
                _ => Weight::zero(),
            };
            Ok(Some(weight).into())
        }
    }

    #[pallet::event]
    #[pallet::metadata(AccountIdOf<T> = "AccountId")]
    #[pallet::generate_deposit(pub(super) fn deposit_event)]
    pub enum Event<T: Config> {
        /// New request has been registered. [Request Hash]
        RequestRegistered(H256),
        /// The request's approvals have been collected. [Encoded Outgoing Request, Signatures]
        ApprovalsCollected(H256),
        /// The request finalization has been failed. [Request Hash]
        RequestFinalizationFailed(H256),
        /// The incoming request finalization has been failed. [Request Hash]
        IncomingRequestFinalizationFailed(H256),
        /// The incoming request has been finalized. [Request Hash]
        IncomingRequestFinalized(H256),
        /// The request was aborted and cancelled. [Request Hash]
        RequestAborted(H256),
        /// The request wasn't finalized nor cancelled. [Request Hash]
        CancellationFailed(H256),
    }

    #[cfg_attr(test, derive(PartialEq, Eq))]
    #[pallet::error]
    pub enum Error<T> {
        /// Error fetching HTTP.
        HttpFetchingError,
        /// Account not found.
        AccountNotFound,
        /// Forbidden.
        Forbidden,
        /// Request is already registered.
        RequestIsAlreadyRegistered,
        /// Failed to load sidechain transaction.
        FailedToLoadTransaction,
        /// Failed to load token precision.
        FailedToLoadPrecision,
        /// Unknown method ID.
        UnknownMethodId,
        /// Invalid contract function input.
        InvalidFunctionInput,
        /// Invalid peer signature.
        InvalidSignature,
        /// Invalid uint value.
        InvalidUint,
        /// Invalid amount value.
        InvalidAmount,
        /// Invalid balance value.
        InvalidBalance,
        /// Invalid string value.
        InvalidString,
        /// Invalid byte value.
        InvalidByte,
        /// Invalid address value.
        InvalidAddress,
        /// Invalid asset id value.
        InvalidAssetId,
        /// Invalid account id value.
        InvalidAccountId,
        /// Invalid bool value.
        InvalidBool,
        /// Invalid h256 value.
        InvalidH256,
        /// Invalid array value.
        InvalidArray,
        /// Unknown contract event.
        UnknownEvent,
        /// Unknown token address.
        UnknownTokenAddress,
        /// No local account for signing available.
        NoLocalAccountForSigning,
        /// Unsupported asset id.
        UnsupportedAssetId,
        /// Failed to sign message.
        FailedToSignMessage,
        /// Failed to send signed message.
        FailedToSendSignedTransaction,
        /// Token is not owned by the author.
        TokenIsNotOwnedByTheAuthor,
        /// Token is already added.
        TokenIsAlreadyAdded,
        /// Duplicated request.
        DuplicatedRequest,
        /// Token is unsupported.
        UnsupportedToken,
        /// Unknown peer address.
        UnknownPeerAddress,
        /// Ethereum ABI encoding error.
        EthAbiEncodingError,
        /// Ethereum ABI decoding error.
        EthAbiDecodingError,
        /// Ethereum transaction is failed.
        EthTransactionIsFailed,
        /// Ethereum transaction is succeeded.
        EthTransactionIsSucceeded,
        /// Ethereum transaction is pending.
        EthTransactionIsPending,
        /// Ethereum log was removed.
        EthLogWasRemoved,
        /// No pending peer.
        NoPendingPeer,
        /// Wrong pending peer.
        WrongPendingPeer,
        /// Too many pending peers.
        TooManyPendingPeers,
        /// Failed to get an asset by id.
        FailedToGetAssetById,
        /// Can't add more peers.
        CantAddMorePeers,
        /// Can't remove more peers.
        CantRemoveMorePeers,
        /// Peer is already added.
        PeerIsAlreadyAdded,
        /// Unknown peer id.
        UnknownPeerId,
        /// Can't reserve funds.
        CantReserveFunds,
        /// Funds are already claimed.
        AlreadyClaimed,
        /// Failed to load substrate block header.
        FailedToLoadBlockHeader,
        /// Failed to load substrate finalized head.
        FailedToLoadFinalizedHead,
        /// Unknown contract address.
        UnknownContractAddress,
        /// Invalid contract input.
        InvalidContractInput,
        /// Request is not owned by the author.
        RequestIsNotOwnedByTheAuthor,
        /// Failed to parse transaction hash in a call.
        FailedToParseTxHashInCall,
        /// Request is not ready.
        RequestIsNotReady,
        /// Unknown request.
        UnknownRequest,
        /// Request is not finalized on Sidechain.
        RequestNotFinalizedOnSidechain,
        /// Unknown network.
        UnknownNetwork,
        /// Contract is in migration stage.
        ContractIsInMigrationStage,
        /// Contract is not on migration stage.
        ContractIsNotInMigrationStage,
        /// Contract is already in migration stage.
        ContractIsAlreadyInMigrationStage,
        /// Functionality is unavailable.
        Unavailable,
        /// Failed to unreserve asset.
        FailedToUnreserve,
        /// The sidechain asset is alredy registered.
        SidechainAssetIsAlreadyRegistered,
        /// Expected an outgoing request.
        ExpectedOutgoingRequest,
        /// Expected an incoming request.
        ExpectedIncomingRequest,
        /// Unknown asset id.
        UnknownAssetId,
        /// Failed to serialize JSON.
        JsonSerializationError,
        /// Failed to deserialize JSON.
        JsonDeserializationError,
        /// Failed to load sidechain node parameters.
        FailedToLoadSidechainNodeParams,
        /// Failed to load current sidechain height.
        FailedToLoadCurrentSidechainHeight,
        /// Failed to query sidechain 'used' variable.
        FailedToLoadIsUsed,
        /// Sidechain transaction might have failed due to gas limit.
        TransactionMightHaveFailedDueToGasLimit,
        /// A transfer of XOR was expected.
        ExpectedXORTransfer,
        /// Unable to pay transfer fees.
        UnableToPayFees,
        /// The request was purposely cancelled.
        Cancelled,
        /// Unsupported asset precision.
        UnsupportedAssetPrecision,
        /// Non-zero dust.
        NonZeroDust,
        /// Increment account reference error.
        IncRefError,
        /// Unknown error.
        Other,
        /// Expected pending request.
        ExpectedPendingRequest,
        /// Expected Ethereum network.
        ExpectedEthNetwork,
        /// Request was removed and refunded.
        RemovedAndRefunded,
    }

    impl<T: Config> Error<T> {
        pub fn should_retry(&self) -> bool {
            match self {
                Self::HttpFetchingError
                | Self::NoLocalAccountForSigning
                | Self::FailedToSignMessage
                | Self::JsonDeserializationError => true,
                _ => false,
            }
        }

        pub fn should_abort(&self) -> bool {
            match self {
                Self::FailedToSendSignedTransaction => false,
                _ => true,
            }
        }
    }

    /// Registered requests queue handled by off-chain workers.
    #[pallet::storage]
    #[pallet::getter(fn requests_queue)]
    pub type RequestsQueue<T: Config> =
        StorageMap<_, Twox64Concat, BridgeNetworkId<T>, Vec<H256>, ValueQuery>;

    /// Registered requests.
    #[pallet::storage]
    #[pallet::getter(fn request)]
    pub type Requests<T: Config> =
        StorageDoubleMap<_, Twox64Concat, BridgeNetworkId<T>, Identity, H256, OffchainRequest<T>>;

    /// Used to identify an incoming request by the corresponding load request.
    #[pallet::storage]
    #[pallet::getter(fn load_to_incoming_request_hash)]
    pub type LoadToIncomingRequestHash<T: Config> =
        StorageDoubleMap<_, Twox64Concat, BridgeNetworkId<T>, Identity, H256, H256, ValueQuery>;

<<<<<<< HEAD
    fn inner_import_incoming_request(
        net_id: T::NetworkId,
        load_incoming_request: LoadIncomingRequest<T>,
        incoming_request_result: Result<IncomingRequest<T>, DispatchError>,
    ) -> Result<(), DispatchError> {
        let sidechain_tx_hash = load_incoming_request.hash();
        let load_incoming = OffchainRequest::LoadIncoming(load_incoming_request);
        Self::add_request(&load_incoming)?;
        match incoming_request_result {
            Ok(incoming_request) => {
                assert_eq!(net_id, incoming_request.network_id());
                let incoming = OffchainRequest::incoming(incoming_request.clone());
                let incoming_request_hash = incoming.hash();
                Self::add_request(&incoming)?;
                Self::finalize_incoming_request_inner(
                    &incoming_request,
                    incoming_request_hash,
                    net_id,
                )?;
            }
            Err(e) => {
                Self::inner_abort_request(&load_incoming, sidechain_tx_hash, e, net_id)?;
            }
        }
        Ok(().into())
    }

    fn inner_approve_request(
        ocw_public: ecdsa::Public,
        hash: H256,
        signature_params: SignatureParams,
        author: T::AccountId,
        net_id: T::NetworkId,
    ) -> Result<Option<Weight>, DispatchError> {
        let request = Requests::<T>::get(net_id, hash)
            .and_then(|x| x.into_outgoing().map(|x| x.0))
            .ok_or(Error::<T>::UnknownRequest)?;
        let request_encoded = request.to_eth_abi(hash)?;
        if !Self::verify_message(
            request_encoded.as_raw(),
            &signature_params,
            &ocw_public,
            &author,
        ) {
            // TODO: punish the peer.
            return Err(Error::<T>::InvalidSignature.into());
        }
        debug::info!("Verified request approve {:?}", request_encoded);
        let mut approvals = RequestApprovals::<T>::get(net_id, &hash);
        let pending_peers_len = if PendingPeer::<T>::get(net_id).is_some() {
            1
        } else {
            0
        };
        let need_sigs = majority(Self::peers(net_id).len()) + pending_peers_len;
        let current_status =
            RequestStatuses::<T>::get(net_id, &hash).ok_or(Error::<T>::UnknownRequest)?;
        approvals.insert(signature_params);
        RequestApprovals::<T>::insert(net_id, &hash, &approvals);
        if current_status == RequestStatus::Pending && approvals.len() == need_sigs {
            if let Err(err) = request.finalize() {
                debug::error!("Outgoing request finalization failed: {:?}", err);
                RequestStatuses::<T>::insert(net_id, hash, RequestStatus::Failed(err));
                Self::deposit_event(Event::RequestFinalizationFailed(hash));
                cancel!(request, hash, net_id, err);
            } else {
                debug::debug!("Outgoing request approvals collected {:?}", hash);
                RequestStatuses::<T>::insert(net_id, hash, RequestStatus::ApprovalsReady);
                Self::deposit_event(Event::ApprovalsCollected(hash));
            }
            Self::remove_request_from_queue(net_id, &hash);
            let weight_info = <T as Config>::WeightInfo::approve_request_finalize();
            return Ok(Some(weight_info));
        }
        Ok(None)
    }

    /// Verifies the message signed by a peer. Also, compares the given `AccountId` with the given
    /// public key.
    fn verify_message(
        msg: &[u8],
        signature: &SignatureParams,
        ecdsa_public_key: &ecdsa::Public,
        author: &T::AccountId,
    ) -> bool {
        let message = eth::prepare_message(msg);
        let mut arr = [0u8; 65];
        arr[..32].copy_from_slice(&signature.r[..]);
        arr[32..64].copy_from_slice(&signature.s[..]);
        arr[64] = signature.v;
        let res = secp256k1::Signature::parse_slice(&arr[..64]).and_then(|sig| {
            secp256k1::PublicKey::parse_slice(ecdsa_public_key.as_slice(), None).map(|pk| (sig, pk))
        });
        if let Ok((signature, public_key)) = res {
            let signer_account = MultiSigner::Ecdsa(ecdsa_public_key.clone()).into_account();
            let verified = secp256k1::verify(&message, &signature, &public_key);
            signer_account.encode() == author.encode() && verified
        } else {
            false
        }
    }
=======
    /// Requests statuses.
    #[pallet::storage]
    #[pallet::getter(fn request_status)]
    pub type RequestStatuses<T: Config> =
        StorageDoubleMap<_, Twox64Concat, BridgeNetworkId<T>, Identity, H256, RequestStatus>;
>>>>>>> 3c20c18b

    /// Requests submission height map (on substrate).
    #[pallet::storage]
    #[pallet::getter(fn request_submission_height)]
    pub type RequestSubmissionHeight<T: Config> = StorageDoubleMap<
        _,
        Twox64Concat,
        BridgeNetworkId<T>,
        Identity,
        H256,
        T::BlockNumber,
        ValueQuery,
    >;

    /// Outgoing requests approvals.
    #[pallet::storage]
    #[pallet::getter(fn approvals)]
    pub(super) type RequestApprovals<T: Config> = StorageDoubleMap<
        _,
        Twox64Concat,
        BridgeNetworkId<T>,
        Identity,
        H256,
        BTreeSet<SignatureParams>,
        ValueQuery,
    >;

    /// Requests made by an account.
    #[pallet::storage]
    #[pallet::getter(fn account_requests)]
    pub(super) type AccountRequests<T: Config> =
        StorageMap<_, Blake2_128Concat, T::AccountId, Vec<(BridgeNetworkId<T>, H256)>, ValueQuery>;

    /// Registered asset kind.
    #[pallet::storage]
    #[pallet::getter(fn registered_asset)]
    pub(super) type RegisteredAsset<T: Config> =
        StorageDoubleMap<_, Twox64Concat, BridgeNetworkId<T>, Identity, T::AssetId, AssetKind>;

    /// Precision (decimals) of a registered sidechain asset. Should be the same as in the ERC-20
    /// contract.
    #[pallet::storage]
    #[pallet::getter(fn sidechain_asset_precision)]
    pub(super) type SidechainAssetPrecision<T: Config> = StorageDoubleMap<
        _,
        Twox64Concat,
        BridgeNetworkId<T>,
        Identity,
        T::AssetId,
        BalancePrecision,
        ValueQuery,
    >;

    /// Registered token `AssetId` on Thischain.
    #[pallet::storage]
    #[pallet::getter(fn registered_sidechain_asset)]
    pub(super) type RegisteredSidechainAsset<T: Config> = StorageDoubleMap<
        _,
        Twox64Concat,
        BridgeNetworkId<T>,
        Blake2_128Concat,
        Address,
        T::AssetId,
    >;

    /// Registered asset address on Sidechain.
    #[pallet::storage]
    #[pallet::getter(fn registered_sidechain_token)]
    pub(super) type RegisteredSidechainToken<T: Config> = StorageDoubleMap<
        _,
        Twox64Concat,
        BridgeNetworkId<T>,
        Blake2_128Concat,
        T::AssetId,
        Address,
    >;

    /// Network peers set.
    #[pallet::storage]
    #[pallet::getter(fn peers)]
    pub(super) type Peers<T: Config> =
        StorageMap<_, Twox64Concat, BridgeNetworkId<T>, BTreeSet<T::AccountId>, ValueQuery>;

    /// Network pending (being added/removed) peer.
    #[pallet::storage]
    #[pallet::getter(fn pending_peer)]
    pub(super) type PendingPeer<T: Config> =
        StorageMap<_, Twox64Concat, BridgeNetworkId<T>, T::AccountId>;

    /// Used for compatibility with XOR and VAL contracts.
    #[pallet::storage]
    pub(super) type PendingEthPeersSync<T: Config> = StorageValue<_, EthPeersSync, ValueQuery>;

<<<<<<< HEAD
    /// Handles the given off-chain request.
    ///
    /// The function delegates further handling depending on request type.
    /// There are 4 flows. 3 for incoming request: handle 'mark as done', handle 'cancel outgoing
    /// request' and for the rest, and only one for all outgoing requests.
    fn handle_offchain_request(request: OffchainRequest<T>) -> Result<(), Error<T>> {
        debug::debug!("Handling request: {:?}", request.hash());
        match request {
            OffchainRequest::LoadIncoming(request) => {
                let network_id = request.network_id();
                let timepoint = request.timepoint();
                match request {
                    LoadIncomingRequest::Transaction(request) => {
                        let tx_hash = request.hash;
                        let kind = request.kind;
                        debug::debug!("Loading approved tx {}", tx_hash);
                        let tx = Self::load_tx_receipt(tx_hash, network_id)?;
                        let mut incoming_request = Self::parse_incoming_request(tx, request)?;
                        // TODO: this flow was used to transfer XOR for free with the `request_from_sidechain`
                        // extrinsic. This could be used to spam network with transactions. Now it's unneeded,
                        // since all incoming transactions are loaded automatically. The extrinsic and related
                        // code should be considered for deletion.
                        if kind == IncomingTransactionRequestKind::TransferXOR {
                            if let IncomingRequest::Transfer(transfer) = &mut incoming_request {
                                ensure!(
                                    transfer.asset_id == common::XOR.into(),
                                    Error::<T>::ExpectedXORTransfer
                                );
                            } else {
                                fail!(Error::<T>::ExpectedXORTransfer)
                            }
                        }
                        Self::send_register_incoming_request(
                            incoming_request,
                            timepoint,
                            network_id,
                        )
                    }
                    LoadIncomingRequest::Meta(request, hash) => {
                        let kind = request.kind;
                        match kind {
                            IncomingMetaRequestKind::MarkAsDone => {
                                Self::handle_mark_as_done_incoming_request(request, hash)
                            }
                            IncomingMetaRequestKind::CancelOutgoingRequest => {
                                let tx_hash = request.hash;
                                let tx = Self::load_tx_receipt(tx_hash, network_id)?;
                                let incoming_request =
                                    Self::parse_cancel_incoming_request(tx, request, hash)?;
                                Self::send_register_incoming_request(
                                    incoming_request,
                                    timepoint,
                                    network_id,
                                )
                            }
                        }
                    }
                }
            }
            OffchainRequest::Outgoing(request, hash) => {
                Self::handle_outgoing_request(request, hash)
            }
            OffchainRequest::Incoming(request, hash) => {
                Self::handle_pending_incoming_requests(request, hash)
            }
        }
    }
=======
    /// Peer account ID on Thischain.
    #[pallet::storage]
    #[pallet::getter(fn peer_account_id)]
    pub(super) type PeerAccountId<T: Config> = StorageDoubleMap<
        _,
        Twox64Concat,
        BridgeNetworkId<T>,
        Blake2_128Concat,
        Address,
        T::AccountId,
        ValueQuery,
    >;
>>>>>>> 3c20c18b

    /// Peer address on Sidechain.
    #[pallet::storage]
    #[pallet::getter(fn peer_address)]
    pub(super) type PeerAddress<T: Config> = StorageDoubleMap<
        _,
        Twox64Concat,
        BridgeNetworkId<T>,
        Blake2_128Concat,
        T::AccountId,
        Address,
        ValueQuery,
    >;

    /// Multi-signature bridge peers' account. `None` if there is no account and network with the given ID.
    #[pallet::storage]
    #[pallet::getter(fn bridge_account)]
    pub type BridgeAccount<T: Config> =
        StorageMap<_, Twox64Concat, BridgeNetworkId<T>, T::AccountId>;

    /// Thischain authority account.
    #[pallet::storage]
    #[pallet::getter(fn authority_account)]
    pub(super) type AuthorityAccount<T: Config> = StorageValue<_, T::AccountId, ValueQuery>;

    /// Bridge status.
    #[pallet::storage]
    #[pallet::getter(fn bridge_contract_status)]
    pub(super) type BridgeStatuses<T: Config> =
        StorageMap<_, Twox64Concat, BridgeNetworkId<T>, BridgeStatus>;

    /// Smart-contract address on Sidechain.
    #[pallet::storage]
    #[pallet::getter(fn bridge_contract_address)]
    pub(super) type BridgeContractAddress<T: Config> =
        StorageMap<_, Twox64Concat, BridgeNetworkId<T>, Address, ValueQuery>;

    /// Sora XOR master contract address.
    #[pallet::storage]
    #[pallet::getter(fn xor_master_contract_address)]
    pub(super) type XorMasterContractAddress<T: Config> = StorageValue<_, Address, ValueQuery>;

    /// Sora VAL master contract address.
    #[pallet::storage]
    #[pallet::getter(fn val_master_contract_address)]
    pub(super) type ValMasterContractAddress<T: Config> = StorageValue<_, Address, ValueQuery>;

    /// Next Network ID counter.
    #[pallet::storage]
    pub(super) type NextNetworkId<T: Config> = StorageValue<_, BridgeNetworkId<T>, ValueQuery>;

    /// Requests migrating from version '0.1.0' to '0.2.0'. These requests should be removed from
    /// `RequestsQueue` before migration procedure started.
    #[pallet::storage]
    pub(super) type MigratingRequests<T: Config> = StorageValue<_, Vec<H256>, ValueQuery>;

    #[pallet::genesis_config]
    pub struct GenesisConfig<T: Config> {
        pub authority_account: T::AccountId,
        pub xor_master_contract_address: Address,
        pub val_master_contract_address: Address,
        pub networks: Vec<NetworkConfig<T>>,
    }

    #[cfg(feature = "std")]
    impl<T: Config> Default for GenesisConfig<T> {
        fn default() -> Self {
            Self {
                authority_account: Default::default(),
                xor_master_contract_address: Default::default(),
                val_master_contract_address: Default::default(),
                networks: Default::default(),
            }
        }
    }

    #[pallet::genesis_build]
    impl<T: Config> GenesisBuild<T> for GenesisConfig<T> {
        fn build(&self) {
            AuthorityAccount::<T>::put(&self.authority_account);
            XorMasterContractAddress::<T>::put(&self.xor_master_contract_address);
            ValMasterContractAddress::<T>::put(&self.val_master_contract_address);
            for network in &self.networks {
                let net_id = NextNetworkId::<T>::get();
                let peers_account_id = &network.bridge_account_id;
                BridgeContractAddress::<T>::insert(net_id, network.bridge_contract_address);
                frame_system::Pallet::<T>::inc_consumers(&peers_account_id).unwrap();
                BridgeAccount::<T>::insert(net_id, peers_account_id.clone());
                BridgeStatuses::<T>::insert(net_id, BridgeStatus::Initialized);
                Peers::<T>::insert(net_id, network.initial_peers.clone());
                for asset_config in &network.assets {
                    let kind = asset_config.kind();
                    let asset_id = asset_config.asset_id();
                    if let AssetConfig::Sidechain {
                        sidechain_id,
                        precision,
                        ..
                    } = &asset_config
                    {
                        let token_address = Address::from(sidechain_id.0);
                        RegisteredSidechainAsset::<T>::insert(net_id, token_address, *asset_id);
                        RegisteredSidechainToken::<T>::insert(net_id, asset_id, token_address);
                        SidechainAssetPrecision::<T>::insert(net_id, asset_id, precision);
                    }
                    RegisteredAsset::<T>::insert(net_id, asset_id, kind);
                }
                // TODO: consider to change to Limited.
                let scope = Scope::Unlimited;
                let permission_ids = [MINT, BURN];
                for permission_id in &permission_ids {
                    permissions::Module::<T>::assign_permission(
                        peers_account_id.clone(),
                        &peers_account_id,
                        *permission_id,
                        scope,
                    )
                    .expect("failed to assign permissions for a bridge account");
                }
                for (asset_id, balance) in &network.reserves {
                    assets::Pallet::<T>::mint_to(
                        asset_id,
                        &peers_account_id,
                        &peers_account_id,
                        *balance,
                    )
                    .unwrap();
                }
                NextNetworkId::<T>::set(net_id + T::NetworkId::one());
            }
        }
    }
}

impl<T: Config> Pallet<T> {
    /// Registers the given off-chain request.
    ///
    /// Conditions for registering:
    /// 1. Network ID should be valid.
    /// 2. If the bridge is migrating and request is outgoing, it should be allowed during migration.
    /// 3. Request status should be empty or `Failed` (for resubmission).
    /// 4. There is no registered request with the same hash.
    /// 5. The request's `validate` and `prepare` should pass.
    fn add_request(request: &OffchainRequest<T>) -> Result<(), DispatchError> {
        let net_id = request.network_id();
        let bridge_status = BridgeStatuses::<T>::get(net_id).ok_or(Error::<T>::UnknownNetwork)?;
        if request.is_incoming() {
            Self::register_incoming_request_inner(request, net_id)?;
            return Ok(());
        }
        if let Some((outgoing_req, _)) = request.as_outgoing() {
            ensure!(
                bridge_status != BridgeStatus::Migrating
                    || outgoing_req.is_allowed_during_migration(),
                Error::<T>::ContractIsInMigrationStage
            );
        }
        let hash = request.hash();
        let can_resubmit = RequestStatuses::<T>::get(net_id, &hash)
            .map(|status| matches!(status, RequestStatus::Failed(_)))
            .unwrap_or(false);
        if !can_resubmit {
            ensure!(
                Requests::<T>::get(net_id, &hash).is_none(),
                Error::<T>::DuplicatedRequest
            );
        }
        request.validate()?;
        request.prepare()?;
        AccountRequests::<T>::mutate(&request.author(), |vec| vec.push((net_id, hash)));
        Requests::<T>::insert(net_id, &hash, request);
        RequestsQueue::<T>::mutate(net_id, |v| v.push(hash));
        RequestStatuses::<T>::insert(net_id, &hash, RequestStatus::Pending);
        let block_number = frame_system::Module::<T>::current_block_number();
        RequestSubmissionHeight::<T>::insert(net_id, &hash, block_number);
        Self::deposit_event(Event::RequestRegistered(hash));
        Ok(())
    }

    /// Prepares and validates the request, then adds it to the queue and maps it with the
    /// corresponding load request and removes the load request from the queue.
    fn register_incoming_request_inner(
        incoming_request: &OffchainRequest<T>,
        network_id: T::NetworkId,
    ) -> Result<H256, DispatchError> {
        let sidechain_tx_hash = incoming_request
            .as_incoming()
            .expect("request is always 'incoming'; qed")
            .0
            .hash();
        let incoming_request_hash = incoming_request.hash();
        let request_author = incoming_request.author().clone();
        ensure!(
            !Requests::<T>::contains_key(network_id, incoming_request_hash),
            Error::<T>::RequestIsAlreadyRegistered
        );
        Self::remove_request_from_queue(network_id, &sidechain_tx_hash);
        RequestStatuses::<T>::insert(network_id, sidechain_tx_hash, RequestStatus::Done);
        LoadToIncomingRequestHash::<T>::insert(
            network_id,
            sidechain_tx_hash,
            incoming_request_hash,
        );
        if let Err(e) = incoming_request
            .validate()
            .and_then(|_| incoming_request.prepare())
        {
            RequestStatuses::<T>::insert(
                network_id,
                incoming_request_hash,
                RequestStatus::Failed(e),
            );
            debug::warn!("{:?}", e);
            return Err(e.into());
        }
        Requests::<T>::insert(network_id, &incoming_request_hash, incoming_request);
        RequestsQueue::<T>::mutate(network_id, |v| v.push(incoming_request_hash));
        RequestStatuses::<T>::insert(network_id, incoming_request_hash, RequestStatus::Pending);
        AccountRequests::<T>::mutate(request_author, |v| {
            v.push((network_id, incoming_request_hash))
        });
        Ok(incoming_request_hash)
    }

    /// At first, `finalize` is called on the request, if it fails, the `cancel` function
    /// gets called. Request status changes depending on the result (`Done` or `Failed`), and
    /// finally the request gets removed from the queue.
    fn finalize_incoming_request_inner(
        request: &IncomingRequest<T>,
        hash: H256,
        network_id: T::NetworkId,
    ) -> DispatchResult {
        ensure!(
            RequestStatuses::<T>::get(network_id, hash).ok_or(Error::<T>::UnknownRequest)?
                == RequestStatus::Pending,
            Error::<T>::ExpectedPendingRequest
        );
        let error_opt = request.finalize().err();
        if let Some(e) = error_opt {
            debug::error!("Incoming request failed {:?} {:?}", hash, e);
            Self::deposit_event(Event::IncomingRequestFinalizationFailed(hash));
            RequestStatuses::<T>::insert(network_id, hash, RequestStatus::Failed(e));
            cancel!(request, hash, network_id, e);
            Self::remove_request_from_queue(network_id, &hash);
            return Err(e);
        } else {
            debug::warn!("Incoming request finalized {:?}", hash);
            RequestStatuses::<T>::insert(network_id, hash, RequestStatus::Done);
            Self::deposit_event(Event::IncomingRequestFinalized(hash));
        }
        Self::remove_request_from_queue(network_id, &hash);
        Ok(())
    }

    /// Finds and removes request from `RequestsQueue` by its hash and network id.
    fn remove_request_from_queue(network_id: T::NetworkId, hash: &H256) {
        RequestsQueue::<T>::mutate(network_id, |queue| {
            if let Some(pos) = queue.iter().position(|x| x == hash) {
                queue.remove(pos);
            }
        });
    }

    /// Registers new sidechain asset and grants mint permission to the bridge account.
    fn register_sidechain_asset(
        token_address: Address,
        precision: BalancePrecision,
        symbol: AssetSymbol,
        name: AssetName,
        network_id: T::NetworkId,
    ) -> Result<T::AssetId, DispatchError> {
        ensure!(
            RegisteredSidechainAsset::<T>::get(network_id, &token_address).is_none(),
            Error::<T>::TokenIsAlreadyAdded
        );
        ensure!(
            precision <= DEFAULT_BALANCE_PRECISION,
            Error::<T>::UnsupportedAssetPrecision
        );
        let bridge_account =
            Self::bridge_account(network_id).expect("networks can't be removed; qed");
        let asset_id = assets::Module::<T>::register_from(
            &bridge_account,
            symbol,
            name,
            DEFAULT_BALANCE_PRECISION,
            Balance::from(0u32),
            true,
            None,
            None,
        )?;
        RegisteredAsset::<T>::insert(network_id, &asset_id, AssetKind::Sidechain);
        RegisteredSidechainAsset::<T>::insert(network_id, &token_address, asset_id);
        RegisteredSidechainToken::<T>::insert(network_id, &asset_id, token_address);
        SidechainAssetPrecision::<T>::insert(network_id, &asset_id, precision);
        let scope = Scope::Unlimited;
        let permission_ids = [MINT, BURN];
        for permission_id in &permission_ids {
            let permission_owner = permissions::Owners::<T>::get(permission_id, &scope)
                .pop()
                .unwrap_or_else(|| bridge_account.clone());
            permissions::Module::<T>::grant_permission_with_scope(
                permission_owner,
                bridge_account.clone(),
                *permission_id,
                scope,
            )?;
        }

        Ok(asset_id)
    }

<<<<<<< HEAD
    /// Gets Thischain asset id and its kind. If the `raw_asset_id` is `zero`, it means that it's
    /// a Sidechain(Owned) asset, otherwise, Thischain.
    fn get_asset_by_raw_asset_id(
        raw_asset_id: H256,
        token_address: &Address,
        network_id: T::NetworkId,
    ) -> Result<Option<(T::AssetId, AssetKind)>, Error<T>> {
        let is_sidechain_token = raw_asset_id == H256::zero();
        if is_sidechain_token {
            let asset_id = match Self::registered_sidechain_asset(network_id, &token_address) {
                Some(asset_id) => asset_id,
                _ => {
                    return Ok(None);
                }
            };
            Ok(Some((
                asset_id,
                Self::registered_asset(network_id, &asset_id).unwrap_or(AssetKind::Sidechain),
            )))
        } else {
            let asset_id = T::AssetId::from(H256(raw_asset_id.0));
            let asset_kind = Self::registered_asset(network_id, &asset_id);
            if asset_kind.is_none() || asset_kind.unwrap() == AssetKind::Sidechain {
                fail!(Error::<T>::UnknownAssetId);
            }
            Ok(Some((asset_id, AssetKind::Thischain)))
        }
    }

    /// Tries to parse a method call on one of old Sora contracts (XOR and VAL).
    ///
    /// Since the XOR and VAL contracts don't have the same interface and events that the modern
    /// bridge contract have, and since they can't be changed we have to provide a special parsing
    /// flow for some of the methods that we might use.
    fn parse_old_incoming_request_method_call(
        incoming_request: LoadIncomingTransactionRequest<T>,
        tx: Transaction,
    ) -> Result<IncomingRequest<T>, Error<T>> {
        let (fun, arg_pos, tail, added) = if let Some(tail) = tx
            .input
            .0
            .strip_prefix(&*ADD_PEER_BY_PEER_ID.get_or_init(init_add_peer_by_peer_fn))
        {
            (
                &ADD_PEER_BY_PEER_FN,
                ADD_PEER_BY_PEER_TX_HASH_ARG_POS,
                tail,
                true,
            )
        } else if let Some(tail) = tx
            .input
            .0
            .strip_prefix(&*REMOVE_PEER_BY_PEER_ID.get_or_init(init_remove_peer_by_peer_fn))
        {
            (
                &REMOVE_PEER_BY_PEER_FN,
                REMOVE_PEER_BY_PEER_TX_HASH_ARG_POS,
                tail,
                false,
            )
        } else {
            fail!(Error::<T>::UnknownMethodId);
        };

        let tokens = (*fun.get().unwrap())
            .decode_input(tail)
            .map_err(|_| Error::<T>::EthAbiDecodingError)?;
        let request_hash = parse_hash_from_call::<T>(tokens, arg_pos)?;
        let author = incoming_request.author;
        let oc_request: OffchainRequest<T> =
            Requests::<T>::get(T::GetEthNetworkId::get(), request_hash)
                .ok_or(Error::<T>::UnknownRequest)?;
        match oc_request {
            OffchainRequest::Outgoing(
                OutgoingRequest::AddPeerCompat(OutgoingAddPeerCompat {
                    peer_address,
                    peer_account_id,
                    ..
                }),
                _,
            )
            | OffchainRequest::Outgoing(
                OutgoingRequest::RemovePeerCompat(OutgoingRemovePeerCompat {
                    peer_address,
                    peer_account_id,
                    ..
                }),
                _,
            ) => {
                let contract = match tx.to {
                    Some(x) if x.0 == Self::xor_master_contract_address().0 => {
                        ChangePeersContract::XOR
                    }
                    Some(x) if x.0 == Self::val_master_contract_address().0 => {
                        ChangePeersContract::VAL
                    }
                    _ => fail!(Error::<T>::UnknownContractAddress),
                };
                let at_height = tx
                    .block_number
                    .expect("'block_number' is null only when the log/transaction is pending; qed")
                    .as_u64();
                let request = IncomingRequest::ChangePeersCompat(IncomingChangePeersCompat {
                    peer_account_id,
                    peer_address,
                    added,
                    contract,
                    author,
                    tx_hash: incoming_request.hash,
                    at_height,
                    timepoint: incoming_request.timepoint,
                    network_id: incoming_request.network_id,
                });
                Ok(request)
            }
            _ => fail!(Error::<T>::InvalidFunctionInput),
        }
    }

    /// Tries to parse incoming request from the given pre-request and transaction receipt.
    ///
    /// The transaction should be approved and contain a known event from which the request
    /// is built.
    fn parse_incoming_request(
        tx_receipt: TransactionReceipt,
        incoming_pre_request: LoadIncomingTransactionRequest<T>,
    ) -> Result<IncomingRequest<T>, Error<T>> {
        let tx_approved = tx_receipt.is_approved();
        ensure!(tx_approved, Error::<T>::EthTransactionIsFailed);
        let kind = incoming_pre_request.kind;
        let network_id = incoming_pre_request.network_id;

        // For XOR and VAL contracts compatibility.
        if kind.is_compat() {
            let tx = Self::load_tx(H256(tx_receipt.transaction_hash.0), network_id)?;
            return Self::parse_old_incoming_request_method_call(incoming_pre_request, tx);
        }

        let at_height = tx_receipt
            .block_number
            .expect("'block_number' is null only when the log/transaction is pending; qed")
            .as_u64();

        let call = Self::parse_main_event(&tx_receipt.logs, kind)?;
        // TODO (optimization): pre-validate the parsed calls.
        IncomingRequest::<T>::try_from_contract_event(call, incoming_pre_request, at_height)
    }

    /// Send a transaction to finalize the incoming request.
    fn send_finalize_incoming_request(
        hash: H256,
        timepoint: Timepoint<T>,
        network_id: T::NetworkId,
    ) -> Result<(), Error<T>> {
        debug::debug!("send_incoming_request_result: {:?}", hash);
        let transfer_call = Call::<T>::finalize_incoming_request(hash, network_id);
        Self::send_multisig_transaction(transfer_call, timepoint, network_id)
    }

    fn send_import_incoming_request(
        load_incoming_request: LoadIncomingRequest<T>,
        incoming_request_result: Result<IncomingRequest<T>, DispatchError>,
        network_id: T::NetworkId,
    ) -> Result<(), Error<T>> {
        let timepoint = load_incoming_request.timepoint();
        debug::debug!(
            "send_import_incoming_request: {:?}",
            incoming_request_result
        );
        let import_call =
            Call::<T>::import_incoming_request(load_incoming_request, incoming_request_result);
        Self::send_multisig_transaction(import_call, timepoint, network_id)
    }

    /// Send 'abort request' transaction.
    fn send_abort_request(
        request_hash: H256,
        request_error: Error<T>,
        timepoint: Timepoint<T>,
        network_id: T::NetworkId,
    ) -> Result<(), Error<T>> {
        debug::debug!("send_abort_request: {:?}", request_hash);
        ensure!(
            RequestStatuses::<T>::get(network_id, request_hash) == Some(RequestStatus::Pending),
            Error::<T>::ExpectedPendingRequest
        );
        let abort_request_call =
            Call::<T>::abort_request(request_hash, request_error.into(), network_id);
        Self::send_multisig_transaction(abort_request_call, timepoint, network_id)
    }

    /// Encodes the given outgoing request to Ethereum ABI, then signs the data by off-chain worker's
    /// key and sends the approve as a signed transaction.
    fn handle_outgoing_request(request: OutgoingRequest<T>, hash: H256) -> Result<(), Error<T>> {
        let signer = Signer::<T, T::PeerId>::any_account();
        if !signer.can_sign() {
            debug::error!("No local account available");
            return Err(<Error<T>>::NoLocalAccountForSigning);
        }
        let encoded_request = request.to_eth_abi(hash)?;
        let secret_s = StorageValueRef::persistent(STORAGE_PEER_SECRET_KEY);
        let sk = secp256k1::SecretKey::parse_slice(
            &secret_s
                .get::<Vec<u8>>()
                .flatten()
                .expect("Off-chain worker secret key is not specified."),
        )
        .expect("Invalid off-chain worker secret key.");
        // Signs `abi.encodePacked(tokenAddress, amount, to, txHash, from)`.
        let (signature, public) = Self::sign_message(encoded_request.as_raw(), &sk);
        let call = Call::approve_request(
            ecdsa::Public::from_slice(&public.serialize_compressed()),
            hash,
            signature,
            request.network_id(),
        );
        let result = Self::send_signed_transaction(&signer, &call);

        match result {
            Some((account, res)) => {
                Self::add_pending_extrinsic(call, &account, res.is_ok());
                match res {
                    Ok(_) => debug::trace!("Signed transaction sent"),
                    Err(e) => {
                        debug::error!(
                            "[{:?}] Failed in handle_outgoing_transfer: {:?}",
                            account.id,
                            e
                        );
                        return Err(<Error<T>>::FailedToSendSignedTransaction);
                    }
                }
            }
            _ => {
                debug::error!("Failed in handle_outgoing_transfer");
                return Err(<Error<T>>::NoLocalAccountForSigning);
            }
        };
        Ok(())
    }

    /// Queries current height of Sidechain.
    fn load_current_height(network_id: T::NetworkId) -> Result<u64, Error<T>> {
        Self::eth_json_rpc_request::<_, types::U64>("eth_blockNumber", &(), network_id)
            .map(|x| x.as_u64())
    }

    /// Checks that the given contract address is known to the bridge network.
    ///
    /// There are special cases for XOR and VAL contracts.
    fn ensure_known_contract(to: Address, network_id: T::NetworkId) -> Result<(), Error<T>> {
        if network_id == T::GetEthNetworkId::get() {
            ensure!(
                to == BridgeContractAddress::<T>::get(network_id)
                    || to == Self::xor_master_contract_address()
                    || to == Self::val_master_contract_address(),
                Error::<T>::UnknownContractAddress
            );
        } else {
            ensure!(
                to == BridgeContractAddress::<T>::get(network_id),
                Error::<T>::UnknownContractAddress
            );
        }
        Ok(())
    }

    /// Loads a Sidechain transaction by the hash and ensures that it came from a known contract.
    fn load_tx(hash: H256, network_id: T::NetworkId) -> Result<Transaction, Error<T>> {
        let hash = types::H256(hash.0);
        let tx_receipt = Self::eth_json_rpc_request::<_, Transaction>(
            "eth_getTransactionByHash",
            &vec![hash],
            network_id,
        )?;
        let to = tx_receipt
            .to
            .map(|x| H160(x.0))
            .ok_or(Error::<T>::UnknownContractAddress)?;
        Self::ensure_known_contract(to, network_id)?;
        Ok(tx_receipt)
    }

    /// Loads a Sidechain transaction receipt by the hash and ensures that it came from a known contract.
    // TODO: check if transaction failed due to gas limit
    fn load_tx_receipt(
        hash: H256,
        network_id: T::NetworkId,
    ) -> Result<TransactionReceipt, Error<T>> {
        let hash = types::H256(hash.0);
        let tx_receipt = Self::eth_json_rpc_request::<_, TransactionReceipt>(
            "eth_getTransactionReceipt",
            &vec![hash],
            network_id,
        )?;
        let to = tx_receipt
            .to
            .map(|x| H160(x.0))
            .ok_or(Error::<T>::UnknownContractAddress)?;
        Self::ensure_known_contract(to, network_id)?;
        Ok(tx_receipt)
    }

    /// Checks if the account is a bridge peer.
    pub fn is_peer(who: &T::AccountId, network_id: T::NetworkId) -> bool {
        Self::peers(network_id).into_iter().any(|i| i == *who)
    }

    /// Ensures that the account is a bridge peer.
    fn ensure_peer(who: &T::AccountId, network_id: T::NetworkId) -> DispatchResult {
        ensure!(Self::is_peer(who, network_id), Error::<T>::Forbidden);
        Ok(())
    }

    /// Ensures that the account is a bridge multisig account.
    fn ensure_bridge_account(
        origin: OriginFor<T>,
        network_id: T::NetworkId,
    ) -> Result<T::AccountId, DispatchErrorWithPostInfo<PostDispatchInfo>> {
        let who = ensure_signed(origin)?;
        let bridge_account_id =
            Self::bridge_account(network_id).ok_or(Error::<T>::UnknownNetwork)?;
        ensure!(who == bridge_account_id, Error::<T>::Forbidden);
        Ok(bridge_account_id)
    }

=======
>>>>>>> 3c20c18b
    fn inner_abort_request(
        request: &OffchainRequest<T>,
        hash: H256,
        error: DispatchError,
        network_id: T::NetworkId,
    ) -> Result<(), DispatchError> {
        ensure!(
            RequestStatuses::<T>::get(network_id, hash).ok_or(Error::<T>::UnknownRequest)?
                == RequestStatus::Pending,
            Error::<T>::ExpectedPendingRequest
        );
        cancel!(request, hash, network_id, error);
        Self::remove_request_from_queue(network_id, &hash);
        Self::deposit_event(Event::RequestAborted(hash));
        Ok(())
    }

    fn inner_import_incoming_request(
        net_id: T::NetworkId,
        load_incoming_request: LoadIncomingRequest<T>,
        incoming_request_result: Result<IncomingRequest<T>, DispatchError>,
    ) -> Result<(), DispatchError> {
        let sidechain_tx_hash = load_incoming_request.hash();
        let load_incoming = OffchainRequest::LoadIncoming(load_incoming_request);
        Self::add_request(&load_incoming)?;
        match incoming_request_result {
            Ok(incoming_request) => {
                assert_eq!(net_id, incoming_request.network_id());
                let incoming = OffchainRequest::incoming(incoming_request.clone());
                let incoming_request_hash = incoming.hash();
                Self::add_request(&incoming)?;
                Self::finalize_incoming_request_inner(
                    &incoming_request,
                    incoming_request_hash,
                    net_id,
                )?;
            }
            Err(e) => {
                Self::inner_abort_request(&load_incoming, sidechain_tx_hash, e, net_id)?;
            }
        }
        Ok(().into())
    }

    fn inner_approve_request(
        ocw_public: ecdsa::Public,
        hash: H256,
        signature_params: SignatureParams,
        author: T::AccountId,
        net_id: T::NetworkId,
    ) -> Result<Option<Weight>, DispatchError> {
        let request = Requests::<T>::get(net_id, hash)
            .and_then(|x| x.into_outgoing().map(|x| x.0))
            .ok_or(Error::<T>::UnknownRequest)?;
        let request_encoded = request.to_eth_abi(hash)?;
        if !Self::verify_message(
            request_encoded.as_raw(),
            &signature_params,
            &ocw_public,
            &author,
        ) {
            // TODO: punish the peer.
            return Err(Error::<T>::InvalidSignature.into());
        }
        debug::info!("Verified request approve {:?}", request_encoded);
        let mut approvals = RequestApprovals::<T>::get(net_id, &hash);
        let pending_peers_len = if PendingPeer::<T>::get(net_id).is_some() {
            1
        } else {
            0
        };
        let need_sigs = majority(Self::peers(net_id).len()) + pending_peers_len;
        let current_status =
            RequestStatuses::<T>::get(net_id, &hash).ok_or(Error::<T>::UnknownRequest)?;
        approvals.insert(signature_params);
        RequestApprovals::<T>::insert(net_id, &hash, &approvals);
        if current_status == RequestStatus::Pending && approvals.len() == need_sigs {
            if let Err(err) = request.finalize() {
                debug::error!("Outgoing request finalization failed: {:?}", err);
                RequestStatuses::<T>::insert(net_id, hash, RequestStatus::Failed(err));
                Self::deposit_event(Event::RequestFinalizationFailed(hash));
                cancel!(request, hash, net_id, err);
            } else {
                debug::debug!("Outgoing request approvals collected {:?}", hash);
                RequestStatuses::<T>::insert(net_id, hash, RequestStatus::ApprovalsReady);
                Self::deposit_event(Event::ApprovalsCollected(hash));
            }
            Self::remove_request_from_queue(net_id, &hash);
            let weight_info = <T as Config>::WeightInfo::approve_request_finalize();
            return Ok(Some(weight_info));
        }
        Ok(None)
    }
}<|MERGE_RESOLUTION|>--- conflicted
+++ resolved
@@ -81,27 +81,12 @@
 use frame_support::sp_runtime::app_crypto::{ecdsa, sp_core};
 use frame_support::sp_runtime::offchain::storage::StorageValueRef;
 use frame_support::sp_runtime::offchain::storage_lock::{BlockNumberProvider, StorageLock, Time};
-<<<<<<< HEAD
-use frame_support::sp_runtime::traits::{
-    AtLeast32Bit, IdentifyAccount, MaybeSerializeDeserialize, Member, One,
-};
-use frame_support::sp_runtime::{
-    offchain as rt_offchain, DispatchErrorWithPostInfo, KeyTypeId, MultiSigner,
-};
-use frame_support::traits::{Get, GetCallName};
-use frame_support::weights::{PostDispatchInfo, Weight};
-use frame_support::{
-    debug, ensure, fail, sp_io, transactional, IterableStorageDoubleMap, Parameter, RuntimeDebug,
-};
-use frame_system::offchain::{Account, AppCrypto, CreateSignedTransaction, Signer};
-=======
 use frame_support::sp_runtime::traits::{AtLeast32Bit, MaybeSerializeDeserialize, Member, One};
 use frame_support::sp_runtime::KeyTypeId;
 use frame_support::traits::Get;
 use frame_support::weights::Weight;
 use frame_support::{debug, ensure, fail, transactional, Parameter, RuntimeDebug};
 use frame_system::offchain::{AppCrypto, CreateSignedTransaction};
->>>>>>> 3c20c18b
 use frame_system::pallet_prelude::OriginFor;
 use frame_system::{ensure_root, ensure_signed};
 use hex_literal::hex;
@@ -319,11 +304,7 @@
         }
     }
 
-<<<<<<< HEAD
-    pub fn network_id(&self) -> T::NetworkId {
-=======
     pub fn asset_id(&self) -> &AssetId {
->>>>>>> 3c20c18b
         match self {
             AssetConfig::Thischain { id, .. } => id,
             AssetConfig::Sidechain { id, .. } => id,
@@ -436,12 +417,6 @@
         }
     }
 
-<<<<<<< HEAD
-    pub fn network_id(&self) -> T::NetworkId {
-        match self {
-            Self::Transaction(request) => request.network_id,
-            Self::Meta(request, _) => request.network_id,
-=======
     #[pallet::call]
     impl<T: Config> Pallet<T> {
         /// Register a new bridge.
@@ -469,7 +444,6 @@
             Peers::<T>::insert(net_id, initial_peers.into_iter().collect::<BTreeSet<_>>());
             NextNetworkId::<T>::set(net_id + T::NetworkId::one());
             Ok(().into())
->>>>>>> 3c20c18b
         }
 
         /// Add a Thischain asset to the bridge whitelist.
@@ -904,328 +878,7 @@
             pays_no(Self::inner_abort_request(&request, hash, error, network_id))
         }
 
-<<<<<<< HEAD
-/// Ethereum-encoded `OutgoingRequest`. Contains a payload for signing by peers. Also, can be used
-/// by client apps for more convenient contract function calls.
-#[derive(Clone, Encode, Decode, RuntimeDebug, PartialEq, Eq)]
-#[cfg_attr(feature = "std", derive(Serialize, Deserialize))]
-pub enum OutgoingRequestEncoded {
-    /// ETH-encoded incoming transfer from Substrate to Ethereum request.
-    Transfer(OutgoingTransferEncoded),
-    /// ETH-encoded 'add new asset' request.
-    AddAsset(OutgoingAddAssetEncoded),
-    /// ETH-encoded 'add new token' request.
-    AddToken(OutgoingAddTokenEncoded),
-    /// ETH-encoded 'add peer' request.
-    AddPeer(OutgoingAddPeerEncoded),
-    /// ETH-encoded 'remove peer' request.
-    RemovePeer(OutgoingRemovePeerEncoded),
-    /// ETH-encoded 'prepare for migration' request.
-    PrepareForMigration(OutgoingPrepareForMigrationEncoded),
-    /// ETH-encoded 'migrate' request.
-    Migrate(OutgoingMigrateEncoded),
-}
-
-impl OutgoingRequestEncoded {
-    #[allow(unused)]
-    fn hash(&self) -> H256 {
-        let hash = match self {
-            OutgoingRequestEncoded::Transfer(transfer) => transfer.tx_hash,
-            OutgoingRequestEncoded::AddAsset(request) => request.hash,
-            OutgoingRequestEncoded::AddToken(request) => request.hash,
-            OutgoingRequestEncoded::AddPeer(request) => request.tx_hash,
-            OutgoingRequestEncoded::RemovePeer(request) => request.tx_hash,
-            OutgoingRequestEncoded::PrepareForMigration(request) => request.tx_hash,
-            OutgoingRequestEncoded::Migrate(request) => request.tx_hash,
-        };
-        H256(hash.0)
-    }
-
-    fn as_raw(&self) -> &[u8] {
-        match self {
-            OutgoingRequestEncoded::Transfer(transfer) => &transfer.raw,
-            OutgoingRequestEncoded::AddAsset(request) => &request.raw,
-            OutgoingRequestEncoded::AddToken(request) => &request.raw,
-            OutgoingRequestEncoded::AddPeer(request) => &request.raw,
-            OutgoingRequestEncoded::RemovePeer(request) => &request.raw,
-            OutgoingRequestEncoded::PrepareForMigration(request) => &request.raw,
-            OutgoingRequestEncoded::Migrate(request) => &request.raw,
-        }
-    }
-
-    /// Returns Ethereum tokens needed for the corresponding contract function.
-    pub fn input_tokens(&self, signatures: Option<Vec<SignatureParams>>) -> Vec<Token> {
-        match self {
-            OutgoingRequestEncoded::Transfer(request) => request.input_tokens(signatures),
-            OutgoingRequestEncoded::AddAsset(request) => request.input_tokens(signatures),
-            OutgoingRequestEncoded::AddToken(request) => request.input_tokens(signatures),
-            OutgoingRequestEncoded::AddPeer(request) => request.input_tokens(signatures),
-            OutgoingRequestEncoded::RemovePeer(request) => request.input_tokens(signatures),
-            OutgoingRequestEncoded::PrepareForMigration(request) => {
-                request.input_tokens(signatures)
-            }
-            OutgoingRequestEncoded::Migrate(request) => request.input_tokens(signatures),
-        }
-    }
-}
-
-/// Status of a registered request.
-///
-/// - Pending: request hasn't been approved yet.
-/// - Frozen: request stopped receiving confirmations (signatures) from peers.
-///   E.g. when the request is in 'cancellation' stage.
-/// - ApprovalsReady: request was approved and can be used in the sidechain.
-/// - Failed: an error occurred in one of the previous stages.
-/// - Done: request was finalized.
-#[derive(PartialEq, Eq, Encode, Decode, RuntimeDebug)]
-#[cfg_attr(feature = "std", derive(Serialize, Deserialize))]
-pub enum RequestStatus {
-    Pending,
-    Frozen,
-    ApprovalsReady,
-    Failed(DispatchError),
-    Done,
-    /// Request is broken. Tried to abort with the first error but got another one when cancelling.
-    Broken(DispatchError, DispatchError),
-}
-
-/// A type of asset registered on a bridge.
-///
-/// - Thischain: a Sora asset.
-/// - Sidechain: an Ethereum token.
-/// - SidechainOwned: an Ethereum token that can be minted on Sora.
-#[cfg_attr(feature = "std", derive(Serialize, Deserialize))]
-#[derive(Clone, Copy, Encode, Decode, PartialEq, Eq, RuntimeDebug)]
-pub enum AssetKind {
-    Thischain,
-    Sidechain,
-    SidechainOwned,
-}
-
-impl AssetKind {
-    pub fn is_owned(&self) -> bool {
-        self == &Self::Thischain || self == &Self::SidechainOwned
-    }
-}
-
-/// Bridge asset parameters.
-#[cfg_attr(feature = "std", derive(Serialize, Deserialize))]
-#[derive(Clone, Encode, Decode, PartialEq, Eq, RuntimeDebug)]
-pub enum AssetConfig<AssetId> {
-    Thischain {
-        id: AssetId,
-    },
-    Sidechain {
-        id: AssetId,
-        sidechain_id: sp_core::H160,
-        owned: bool,
-        precision: BalancePrecision,
-    },
-}
-
-impl<AssetId> AssetConfig<AssetId> {
-    pub fn sidechain(
-        id: AssetId,
-        sidechain_id: sp_core::H160,
-        precision: BalancePrecision,
-    ) -> Self {
-        Self::Sidechain {
-            id,
-            sidechain_id,
-            owned: false,
-            precision,
-        }
-    }
-
-    pub fn asset_id(&self) -> &AssetId {
-        match self {
-            AssetConfig::Thischain { id, .. } => id,
-            AssetConfig::Sidechain { id, .. } => id,
-        }
-    }
-
-    pub fn kind(&self) -> AssetKind {
-        match self {
-            AssetConfig::Thischain { .. } => AssetKind::Thischain,
-            AssetConfig::Sidechain { owned: false, .. } => AssetKind::Sidechain,
-            AssetConfig::Sidechain { owned: true, .. } => AssetKind::SidechainOwned,
-        }
-    }
-}
-
-/// Network-specific parameters.
-#[cfg_attr(feature = "std", derive(Serialize, Deserialize))]
-#[derive(Clone, Encode, Decode, PartialEq, Eq, RuntimeDebug)]
-pub struct NetworkParams<AccountId: Ord> {
-    pub bridge_contract_address: Address,
-    pub initial_peers: BTreeSet<AccountId>,
-}
-
-/// Network configuration.
-#[cfg_attr(feature = "std", derive(Serialize, Deserialize))]
-#[derive(Clone, Encode, Decode, PartialEq, Eq, RuntimeDebug)]
-pub struct NetworkConfig<T: Config> {
-    pub initial_peers: BTreeSet<T::AccountId>,
-    pub bridge_account_id: T::AccountId,
-    pub assets: Vec<AssetConfig<T::AssetId>>,
-    pub bridge_contract_address: Address,
-    pub reserves: Vec<(T::AssetId, Balance)>,
-}
-
-#[derive(Clone, Encode)]
-pub struct BridgeAssetData<T: Config> {
-    pub asset_id: T::AssetId,
-    pub name: AssetName,
-    pub symbol: AssetSymbol,
-    pub sidechain_precision: BalancePrecision,
-    pub sidechain_asset_id: sp_core::H160,
-}
-
-impl<T: Config> BridgeAssetData<T> {
-    pub fn new(
-        name: &'static str,
-        symbol: &'static str,
-        sidechain_precision: BalancePrecision,
-        sidechain_asset_id: sp_core::H160,
-    ) -> Self {
-        let name: Cow<'_, str> = if name.contains(".") {
-            name.replacen(".", " ", 2).into()
-        } else {
-            name.into()
-        };
-        let mut data = Self {
-            asset_id: T::AssetId::from(H256::zero()),
-            name: AssetName(name.as_bytes().to_vec()),
-            symbol: AssetSymbol(symbol.as_bytes().to_vec()),
-            sidechain_precision,
-            sidechain_asset_id,
-        };
-        let asset_id =
-            assets::Pallet::<T>::gen_asset_id_from_any(&("BridgeAssetData", data.clone()));
-        data.asset_id = asset_id;
-        data
-    }
-}
-
-/// Bridge status.
-#[cfg_attr(feature = "std", derive(Serialize, Deserialize))]
-#[derive(Clone, Copy, PartialEq, Eq, Encode, Decode, RuntimeDebug)]
-pub enum BridgeStatus {
-    Initialized,
-    Migrating,
-}
-
-impl Default for BridgeStatus {
-    fn default() -> Self {
-        Self::Initialized
-    }
-}
-
-#[frame_support::pallet]
-pub mod pallet {
-    use super::*;
-    use crate::migrations::StorageVersion;
-    use crate::AssetConfig;
-    use codec::Codec;
-    use common::weights::{err_pays_no, pays_no, pays_no_with_maybe_weight};
-    use frame_support::pallet_prelude::*;
-    use frame_support::sp_runtime::traits::Saturating;
-    use frame_support::traits::GetCallMetadata;
-    use frame_system::pallet_prelude::*;
-    use frame_system::RawOrigin;
-    use permissions::BURN;
-
-    #[pallet::config]
-    pub trait Config:
-        frame_system::Config
-        + CreateSignedTransaction<Call<Self>>
-        + CreateSignedTransaction<bridge_multisig::Call<Self>>
-        + assets::Config
-        + bridge_multisig::Config<Call = <Self as Config>::Call>
-        + fmt::Debug
-    {
-        type Event: From<Event<Self>> + IsType<<Self as frame_system::Config>::Event>;
-        /// The identifier type for an offchain worker.
-        type PeerId: AppCrypto<Self::Public, Self::Signature>;
-        /// The overarching dispatch call type.
-        type Call: From<Call<Self>>
-            + From<bridge_multisig::Call<Self>>
-            + Codec
-            + Clone
-            + GetCallMetadata;
-        /// Sidechain network ID.
-        type NetworkId: Parameter
-            + Member
-            + AtLeast32Bit
-            + Copy
-            + MaybeSerializeDeserialize
-            + Ord
-            + Default
-            + Debug;
-        type GetEthNetworkId: Get<Self::NetworkId>;
-        /// Weight information for extrinsics in this pallet.
-        type WeightInfo: WeightInfo;
-        #[cfg(test)]
-        type Mock: mock::Mock;
-
-        #[pallet::constant]
-        type RemovePendingOutgoingRequestsAfter: Get<Self::BlockNumber>;
-
-        #[pallet::constant]
-        type RemoveTemporaryPeerAccountId: Get<Self::AccountId>;
-    }
-
-    #[pallet::pallet]
-    #[pallet::generate_store(pub(super) trait Store)]
-    pub struct Pallet<T>(PhantomData<T>);
-
-    #[pallet::hooks]
-    impl<T: Config> Hooks<BlockNumberFor<T>> for Pallet<T>
-    where
-        T: CreateSignedTransaction<<T as Config>::Call>,
-    {
-        /// Main off-chain worker procedure.
-        ///
-        /// Note: only one worker is expected to be used.
-        fn offchain_worker(block_number: T::BlockNumber) {
-            debug::debug!("Entering off-chain workers {:?}", block_number);
-            if StorageValueRef::persistent(STORAGE_PEER_SECRET_KEY)
-                .get::<Vec<u8>>()
-                .is_none()
-            {
-                debug::debug!("Peer secret key not found. Skipping off-chain procedure.");
-                return;
-            }
-
-            let mut lock = StorageLock::<'_, Time>::new(b"eth-bridge-ocw::lock");
-            let _guard = lock.lock();
-            Self::offchain();
-        }
-
-        fn on_runtime_upgrade() -> frame_support::weights::Weight {
-            if PalletStorageVersion::<T>::get() == StorageVersion::V1 {
-                PalletStorageVersion::<T>::put(StorageVersion::V2RemovePendingTransfers);
-                migrations::remove_signatory::<T>(T::RemoveTemporaryPeerAccountId::get());
-                migrations::migrate_broken_pending_outgoing_transfers::<T>(
-                    frame_system::Pallet::<T>::current_block_number()
-                        .saturating_sub(T::RemovePendingOutgoingRequestsAfter::get()),
-                )
-            } else {
-                frame_support::debug::warn!(
-                    "eth-bridge: Tried to run migration but PalletStorageVersion is \
-				updated to V2. This code probably needs to be removed now.",
-                );
-                0
-            }
-        }
-    }
-
-    #[pallet::call]
-    impl<T: Config> Pallet<T> {
-        /// Register a new bridge.
-=======
         /// Add the given peer to the peers set without additional checks.
->>>>>>> 3c20c18b
         ///
         /// Can only be called by a root account.
         #[transactional]
@@ -1236,466 +889,6 @@
             address: EthereumAddress,
             network_id: BridgeNetworkId<T>,
         ) -> DispatchResultWithPostInfo {
-<<<<<<< HEAD
-            let author = ensure_signed(origin)?;
-            let net_id = NextNetworkId::<T>::get();
-            let peers_account_id = bridge_multisig::Module::<T>::register_multisig_inner(
-                author,
-                initial_peers.clone(),
-            )?;
-            BridgeContractAddress::<T>::insert(net_id, bridge_contract_address);
-            BridgeAccount::<T>::insert(net_id, peers_account_id);
-            BridgeStatuses::<T>::insert(net_id, BridgeStatus::Initialized);
-            Peers::<T>::insert(net_id, initial_peers.into_iter().collect::<BTreeSet<_>>());
-            NextNetworkId::<T>::set(net_id + T::NetworkId::one());
-            Ok(().into())
-        }
-
-        /// Add a Thischain asset to the bridge whitelist.
-        ///
-        /// Parameters:
-        /// - `asset_id` - Thischain asset identifier.
-        /// - `network_id` - network identifier to which the asset should be added.
-        #[transactional]
-        #[pallet::weight(<T as Config>::WeightInfo::add_asset())]
-        pub fn add_asset(
-            origin: OriginFor<T>,
-            asset_id: AssetIdOf<T>,
-            network_id: BridgeNetworkId<T>,
-        ) -> DispatchResultWithPostInfo {
-            debug::debug!("called add_asset");
-            let from = ensure_signed(origin)?;
-            let nonce = frame_system::Module::<T>::account_nonce(&from);
-            let timepoint = bridge_multisig::Module::<T>::thischain_timepoint();
-            Self::add_request(&OffchainRequest::outgoing(OutgoingRequest::AddAsset(
-                OutgoingAddAsset {
-                    author: from.clone(),
-                    asset_id,
-                    nonce,
-                    network_id,
-                    timepoint,
-                },
-            )))?;
-            frame_system::Module::<T>::inc_account_nonce(&from);
-            Ok(().into())
-        }
-
-        /// Add a Sidechain token to the bridge whitelist.
-        ///
-        /// Parameters:
-        /// - `token_address` - token contract address.
-        /// - `symbol` - token symbol (ticker).
-        /// - `name` - token name.
-        /// - `decimals` -  token precision.
-        /// - `network_id` - network identifier.
-        #[transactional]
-        #[pallet::weight(<T as Config>::WeightInfo::add_sidechain_token())]
-        pub fn add_sidechain_token(
-            origin: OriginFor<T>,
-            token_address: EthereumAddress,
-            symbol: String,
-            name: String,
-            decimals: u8,
-            network_id: BridgeNetworkId<T>,
-        ) -> DispatchResultWithPostInfo {
-            debug::debug!("called add_sidechain_token");
-            ensure_root(origin)?;
-            let from = Self::authority_account();
-            let nonce = frame_system::Module::<T>::account_nonce(&from);
-            let timepoint = bridge_multisig::Module::<T>::thischain_timepoint();
-            Self::add_request(&OffchainRequest::outgoing(OutgoingRequest::AddToken(
-                OutgoingAddToken {
-                    author: from.clone(),
-                    token_address,
-                    symbol,
-                    name,
-                    decimals,
-                    nonce,
-                    network_id,
-                    timepoint,
-                },
-            )))?;
-            frame_system::Module::<T>::inc_account_nonce(&from);
-            Ok(().into())
-        }
-
-        /// Transfer some amount of the given asset to Sidechain address.
-        ///
-        /// Note: if the asset kind is `Sidechain`, the amount should fit in the asset's precision
-        /// on sidechain (`SidechainAssetPrecision`) without extra digits. For example, assume
-        /// some ERC-20 (`T`) token has `decimals=6`, and the corresponding asset on substrate has
-        /// `7`. Alice's balance on thischain is `0.1000009`. If Alice would want to transfer all
-        /// the amount, she will get an error `NonZeroDust`, because of the `9` at the end, so, the
-        /// correct amount would be `0.100000` (only 6 digits after the decimal point).
-        ///
-        /// Parameters:
-        /// - `asset_id` - thischain asset id.
-        /// - `to` - sidechain account id.
-        /// - `amount` - amount of the asset.
-        /// - `network_id` - network identifier.
-        #[transactional]
-        #[pallet::weight(<T as Config>::WeightInfo::transfer_to_sidechain())]
-        pub fn transfer_to_sidechain(
-            origin: OriginFor<T>,
-            asset_id: AssetIdOf<T>,
-            to: EthereumAddress,
-            amount: Balance,
-            network_id: BridgeNetworkId<T>,
-        ) -> DispatchResultWithPostInfo {
-            debug::debug!("called transfer_to_sidechain");
-            let from = ensure_signed(origin)?;
-            let nonce = frame_system::Module::<T>::account_nonce(&from);
-            let timepoint = bridge_multisig::Module::<T>::thischain_timepoint();
-            Self::add_request(&OffchainRequest::outgoing(OutgoingRequest::Transfer(
-                OutgoingTransfer {
-                    from: from.clone(),
-                    to,
-                    asset_id,
-                    amount,
-                    nonce,
-                    network_id,
-                    timepoint,
-                },
-            )))?;
-            frame_system::Module::<T>::inc_account_nonce(&from);
-            Ok(().into())
-        }
-
-        /// Load incoming request from Sidechain by the given transaction hash.
-        ///
-        /// Parameters:
-        /// - `eth_tx_hash` - transaction hash on Sidechain.
-        /// - `kind` - incoming request type.
-        /// - `network_id` - network identifier.
-        #[transactional]
-        #[pallet::weight(<T as Config>::WeightInfo::request_from_sidechain())]
-        pub fn request_from_sidechain(
-            origin: OriginFor<T>,
-            eth_tx_hash: H256,
-            kind: IncomingRequestKind,
-            network_id: BridgeNetworkId<T>,
-        ) -> DispatchResultWithPostInfo {
-            debug::debug!("called request_from_sidechain");
-            let from = ensure_signed(origin)?;
-            let timepoint = bridge_multisig::Module::<T>::thischain_timepoint();
-            match kind {
-                IncomingRequestKind::Transaction(kind) => {
-                    Self::add_request(&OffchainRequest::LoadIncoming(
-                        LoadIncomingRequest::Transaction(LoadIncomingTransactionRequest::new(
-                            from,
-                            eth_tx_hash,
-                            timepoint,
-                            kind,
-                            network_id,
-                        )),
-                    ))?;
-                    Ok(().into())
-                }
-                IncomingRequestKind::Meta(kind) => {
-                    if kind == IncomingMetaRequestKind::CancelOutgoingRequest {
-                        fail!(Error::<T>::Unavailable);
-                    }
-                    let timepoint = bridge_multisig::Module::<T>::thischain_timepoint();
-                    Self::add_request(&OffchainRequest::load_incoming_meta(
-                        LoadIncomingMetaRequest::new(
-                            from,
-                            eth_tx_hash,
-                            timepoint,
-                            kind,
-                            network_id,
-                        ),
-                    ))?;
-                    Ok(().into())
-                }
-            }
-        }
-
-        /// Finalize incoming request (see `Pallet::finalize_incoming_request_inner`).
-        ///
-        /// Can be only called from a bridge account.
-        ///
-        /// Parameters:
-        /// - `request` - an incoming request.
-        /// - `network_id` - network identifier.
-        #[pallet::weight(<T as Config>::WeightInfo::finalize_incoming_request())]
-        pub fn finalize_incoming_request(
-            origin: OriginFor<T>,
-            hash: H256,
-            network_id: BridgeNetworkId<T>,
-        ) -> DispatchResultWithPostInfo {
-            debug::debug!("called finalize_incoming_request");
-            let _ = Self::ensure_bridge_account(origin, network_id)?;
-            let request = Requests::<T>::get(network_id, &hash)
-                .ok_or_else(|| err_pays_no(Error::<T>::UnknownRequest))?;
-            let (request, hash) = request
-                .as_incoming()
-                .ok_or_else(|| err_pays_no(Error::<T>::ExpectedIncomingRequest))?;
-            pays_no(Self::finalize_incoming_request_inner(
-                request, hash, network_id,
-            ))
-        }
-
-        /// Add a new peer to the bridge peers set.
-        ///
-        /// Parameters:
-        /// - `account_id` - account id on thischain.
-        /// - `address` - account id on sidechain.
-        /// - `network_id` - network identifier.
-        #[transactional]
-        #[pallet::weight(<T as Config>::WeightInfo::add_peer())]
-        pub fn add_peer(
-            origin: OriginFor<T>,
-            account_id: T::AccountId,
-            address: EthereumAddress,
-            network_id: BridgeNetworkId<T>,
-        ) -> DispatchResultWithPostInfo {
-            debug::debug!("called change_peers_out");
-            ensure_root(origin)?;
-            let from = Self::authority_account();
-            let nonce = frame_system::Module::<T>::account_nonce(&from);
-            let timepoint = bridge_multisig::Module::<T>::thischain_timepoint();
-            Self::add_request(&OffchainRequest::outgoing(OutgoingRequest::AddPeer(
-                OutgoingAddPeer {
-                    author: from.clone(),
-                    peer_account_id: account_id.clone(),
-                    peer_address: address,
-                    nonce,
-                    network_id,
-                    timepoint,
-                },
-            )))?;
-            frame_system::Module::<T>::inc_account_nonce(&from);
-            if network_id == T::GetEthNetworkId::get() {
-                let nonce = frame_system::Module::<T>::account_nonce(&from);
-                Self::add_request(&OffchainRequest::outgoing(OutgoingRequest::AddPeerCompat(
-                    OutgoingAddPeerCompat {
-                        author: from.clone(),
-                        peer_account_id: account_id,
-                        peer_address: address,
-                        nonce,
-                        network_id,
-                        timepoint,
-                    },
-                )))?;
-                frame_system::Module::<T>::inc_account_nonce(&from);
-            }
-            Ok(().into())
-        }
-
-        /// Remove peer from the the bridge peers set.
-        ///
-        /// Parameters:
-        /// - `account_id` - account id on thischain.
-        /// - `network_id` - network identifier.
-        #[transactional]
-        #[pallet::weight(<T as Config>::WeightInfo::remove_peer())]
-        pub fn remove_peer(
-            origin: OriginFor<T>,
-            account_id: T::AccountId,
-            network_id: BridgeNetworkId<T>,
-        ) -> DispatchResultWithPostInfo {
-            debug::debug!("called change_peers_out");
-            ensure_root(origin)?;
-            let from = Self::authority_account();
-            let peer_address = Self::peer_address(network_id, &account_id);
-            let nonce = frame_system::Module::<T>::account_nonce(&from);
-            let timepoint = bridge_multisig::Module::<T>::thischain_timepoint();
-            Self::add_request(&OffchainRequest::outgoing(OutgoingRequest::RemovePeer(
-                OutgoingRemovePeer {
-                    author: from.clone(),
-                    peer_account_id: account_id.clone(),
-                    peer_address,
-                    nonce,
-                    network_id,
-                    timepoint,
-                },
-            )))?;
-            frame_system::Module::<T>::inc_account_nonce(&from);
-            if network_id == T::GetEthNetworkId::get() {
-                let nonce = frame_system::Module::<T>::account_nonce(&from);
-                Self::add_request(&OffchainRequest::outgoing(
-                    OutgoingRequest::RemovePeerCompat(OutgoingRemovePeerCompat {
-                        author: from.clone(),
-                        peer_account_id: account_id,
-                        peer_address,
-                        nonce,
-                        network_id,
-                        timepoint,
-                    }),
-                ))?;
-                frame_system::Module::<T>::inc_account_nonce(&from);
-            }
-            Ok(().into())
-        }
-
-        /// Prepare the given bridge for migration.
-        ///
-        /// Can only be called by an authority.
-        ///
-        /// Parameters:
-        /// - `network_id` - bridge network identifier.
-        #[transactional]
-        #[pallet::weight(<T as Config>::WeightInfo::prepare_for_migration())]
-        pub fn prepare_for_migration(
-            origin: OriginFor<T>,
-            network_id: BridgeNetworkId<T>,
-        ) -> DispatchResultWithPostInfo {
-            debug::debug!("called prepare_for_migration");
-            ensure_root(origin)?;
-            let from = Self::authority_account();
-            let nonce = frame_system::Module::<T>::account_nonce(&from);
-            let timepoint = bridge_multisig::Module::<T>::thischain_timepoint();
-            Self::add_request(&OffchainRequest::outgoing(
-                OutgoingRequest::PrepareForMigration(OutgoingPrepareForMigration {
-                    author: from.clone(),
-                    nonce,
-                    network_id,
-                    timepoint,
-                }),
-            ))?;
-            frame_system::Module::<T>::inc_account_nonce(&from);
-            Ok(().into())
-        }
-
-        /// Migrate the given bridge to a new smart-contract.
-        ///
-        /// Can only be called by an authority.
-        ///
-        /// Parameters:
-        /// - `new_contract_address` - new sidechain ocntract address.
-        /// - `erc20_native_tokens` - migrated assets ids.
-        /// - `network_id` - bridge network identifier.
-        #[transactional]
-        #[pallet::weight(<T as Config>::WeightInfo::migrate())]
-        pub fn migrate(
-            origin: OriginFor<T>,
-            new_contract_address: EthereumAddress,
-            erc20_native_tokens: Vec<EthereumAddress>,
-            network_id: BridgeNetworkId<T>,
-        ) -> DispatchResultWithPostInfo {
-            debug::debug!("called prepare_for_migration");
-            ensure_root(origin)?;
-            let from = Self::authority_account();
-            let nonce = frame_system::Module::<T>::account_nonce(&from);
-            let timepoint = bridge_multisig::Module::<T>::thischain_timepoint();
-            Self::add_request(&OffchainRequest::outgoing(OutgoingRequest::Migrate(
-                OutgoingMigrate {
-                    author: from.clone(),
-                    new_contract_address,
-                    erc20_native_tokens,
-                    nonce,
-                    network_id,
-                    timepoint,
-                },
-            )))?;
-            frame_system::Module::<T>::inc_account_nonce(&from);
-            Ok(().into())
-        }
-
-        /// Register the given incoming request and add it to the queue.
-        ///
-        /// Calls `validate` and `prepare` on the request, adds it to the queue and maps it with the
-        /// corresponding load-incoming-request and removes the load-request from the queue.
-        ///
-        /// Can only be called by a bridge account.
-        #[pallet::weight(<T as Config>::WeightInfo::register_incoming_request())]
-        pub fn register_incoming_request(
-            origin: OriginFor<T>,
-            incoming_request: IncomingRequest<T>,
-        ) -> DispatchResultWithPostInfo {
-            debug::debug!("called register_incoming_request");
-            let net_id = incoming_request.network_id();
-            let _ = Self::ensure_bridge_account(origin, net_id)?;
-            pays_no(Self::register_incoming_request_inner(
-                &OffchainRequest::incoming(incoming_request),
-                net_id,
-            ))
-        }
-
-        /// Import the given incoming request.
-        ///
-        /// Register's the load request, then registers and finalizes the incoming request if it
-        /// succeeded, otherwise aborts the load request.
-        ///
-        /// Can only be called by a bridge account.
-        #[pallet::weight(<T as Config>::WeightInfo::import_incoming_request(incoming_request_result.is_ok()))]
-        pub fn import_incoming_request(
-            origin: OriginFor<T>,
-            load_incoming_request: LoadIncomingRequest<T>,
-            incoming_request_result: Result<IncomingRequest<T>, DispatchError>,
-        ) -> DispatchResultWithPostInfo {
-            debug::debug!("called import_incoming_request");
-            let net_id = load_incoming_request.network_id();
-            let _ = Self::ensure_bridge_account(origin, net_id)?;
-            pays_no(Self::inner_import_incoming_request(
-                net_id,
-                load_incoming_request,
-                incoming_request_result,
-            ))
-        }
-
-        /// Approve the given outgoing request. The function is used by bridge peers.
-        ///
-        /// Verifies the peer signature of the given request and adds it to `RequestApprovals`.
-        /// Once quorum is collected, the request gets finalized and removed from request queue.
-        #[pallet::weight(<T as Config>::WeightInfo::approve_request())]
-        pub fn approve_request(
-            origin: OriginFor<T>,
-            ocw_public: ecdsa::Public,
-            hash: H256,
-            signature_params: SignatureParams,
-            network_id: BridgeNetworkId<T>,
-        ) -> DispatchResultWithPostInfo {
-            debug::debug!("called approve_request");
-            let author = ensure_signed(origin)?;
-            let net_id = network_id;
-            Self::ensure_peer(&author, net_id)?;
-            pays_no_with_maybe_weight(Self::inner_approve_request(
-                ocw_public,
-                hash,
-                signature_params,
-                author,
-                net_id,
-            ))
-        }
-
-        /// Cancels a registered request.
-        ///
-        /// Loads request by the given `hash`, cancels it, changes its status to `Failed` and
-        /// removes it from the request queues.
-        ///
-        /// Can only be called from a bridge account.
-        #[pallet::weight(<T as Config>::WeightInfo::abort_request())]
-        pub fn abort_request(
-            origin: OriginFor<T>,
-            hash: H256,
-            error: DispatchError,
-            network_id: BridgeNetworkId<T>,
-        ) -> DispatchResultWithPostInfo {
-            debug::debug!(
-                "called abort_request. Hash: {:?}, reason: {:?}",
-                hash,
-                error
-            );
-            let _ = Self::ensure_bridge_account(origin, network_id)?;
-            let request = Requests::<T>::get(network_id, hash)
-                .ok_or_else(|| err_pays_no(Error::<T>::UnknownRequest))?;
-            pays_no(Self::inner_abort_request(&request, hash, error, network_id))
-        }
-
-        /// Add the given peer to the peers set without additional checks.
-        ///
-        /// Can only be called by a root account.
-        #[transactional]
-        #[pallet::weight(<T as Config>::WeightInfo::force_add_peer())]
-        pub fn force_add_peer(
-            origin: OriginFor<T>,
-            who: T::AccountId,
-            address: EthereumAddress,
-            network_id: BridgeNetworkId<T>,
-        ) -> DispatchResultWithPostInfo {
-=======
->>>>>>> 3c20c18b
             let _ = ensure_root(origin)?;
             if !Self::is_peer(&who, network_id) {
                 bridge_multisig::Pallet::<T>::add_signatory(
@@ -1706,9 +899,41 @@
                 PeerAddress::<T>::insert(network_id, &who, address);
                 PeerAccountId::<T>::insert(network_id, &address, who.clone());
                 <Peers<T>>::mutate(network_id, |l| l.insert(who));
-<<<<<<< HEAD
             }
             Ok(().into())
+        }
+
+        #[pallet::weight(0)]
+        pub fn migrate_to_0_2_0(origin: OriginFor<T>) -> DispatchResultWithPostInfo {
+            ensure_root(origin)?;
+            let weight = match Pallet::<T>::storage_version() {
+                Some(version) if version == PalletVersion::new(0, 1, 0) => {
+                    let bridge_multisig = crate::BridgeAccount::<T>::get(T::GetEthNetworkId::get())
+                        .unwrap_or_default();
+                    let mut migrating_requests = MigratingRequests::<T>::get();
+                    migrating_requests.retain(|hash| {
+                        bridge_multisig::Multisigs::<T>::contains_key(&bridge_multisig, &hash.0)
+                    });
+                    // Wait for all the previous requests to finish and then finish the migration
+                    if migrating_requests.is_empty() {
+                        migrations::remove_peers::<T>(&T::RemovePeerAccountIds::get());
+                    } else {
+                        // ...or postpone the migration.
+                        let block_number = frame_system::Pallet::<T>::current_block_number();
+                        let _ = T::Scheduler::schedule(
+                            DispatchTime::At(block_number + 100u32.into()),
+                            None,
+                            1,
+                            RawOrigin::Root.into(),
+                            Call::migrate_to_0_2_0().into(),
+                        );
+                    }
+                    MigratingRequests::<T>::set(migrating_requests);
+                    <T as frame_system::Config>::DbWeight::get().reads_writes(2, 1)
+                }
+                _ => Weight::zero(),
+            };
+            Ok(Some(weight).into())
         }
     }
 
@@ -2099,686 +1324,6 @@
     #[pallet::storage]
     pub(super) type NextNetworkId<T: Config> = StorageValue<_, BridgeNetworkId<T>, ValueQuery>;
 
-    /// Should be used in conjunction with `on_runtime_upgrade` to ensure an upgrade is executed
-    /// once, even if the code is not removed in time.
-    #[pallet::storage]
-    #[pallet::getter(fn pallet_storage_version)]
-    pub(super) type PalletStorageVersion<T: Config> = StorageValue<_, StorageVersion, ValueQuery>;
-
-    #[pallet::genesis_config]
-    pub struct GenesisConfig<T: Config> {
-        pub authority_account: T::AccountId,
-        pub xor_master_contract_address: Address,
-        pub val_master_contract_address: Address,
-        pub networks: Vec<NetworkConfig<T>>,
-    }
-
-    #[cfg(feature = "std")]
-    impl<T: Config> Default for GenesisConfig<T> {
-        fn default() -> Self {
-            Self {
-                authority_account: Default::default(),
-                xor_master_contract_address: Default::default(),
-                val_master_contract_address: Default::default(),
-                networks: Default::default(),
-            }
-        }
-    }
-
-    #[pallet::genesis_build]
-    impl<T: Config> GenesisBuild<T> for GenesisConfig<T> {
-        fn build(&self) {
-            PalletStorageVersion::<T>::put(StorageVersion::V2RemovePendingTransfers);
-            AuthorityAccount::<T>::put(&self.authority_account);
-            XorMasterContractAddress::<T>::put(&self.xor_master_contract_address);
-            ValMasterContractAddress::<T>::put(&self.val_master_contract_address);
-            for network in &self.networks {
-                let net_id = NextNetworkId::<T>::get();
-                let peers_account_id = &network.bridge_account_id;
-                BridgeContractAddress::<T>::insert(net_id, network.bridge_contract_address);
-                frame_system::Pallet::<T>::inc_consumers(&peers_account_id).unwrap();
-                BridgeAccount::<T>::insert(net_id, peers_account_id.clone());
-                BridgeStatuses::<T>::insert(net_id, BridgeStatus::Initialized);
-                Peers::<T>::insert(net_id, network.initial_peers.clone());
-                for asset_config in &network.assets {
-                    let kind = asset_config.kind();
-                    let asset_id = asset_config.asset_id();
-                    if let AssetConfig::Sidechain {
-                        sidechain_id,
-                        precision,
-                        ..
-                    } = &asset_config
-                    {
-                        let token_address = Address::from(sidechain_id.0);
-                        RegisteredSidechainAsset::<T>::insert(net_id, token_address, *asset_id);
-                        RegisteredSidechainToken::<T>::insert(net_id, asset_id, token_address);
-                        SidechainAssetPrecision::<T>::insert(net_id, asset_id, precision);
-                    }
-                    RegisteredAsset::<T>::insert(net_id, asset_id, kind);
-                }
-                // TODO: consider to change to Limited.
-                let scope = Scope::Unlimited;
-                let permission_ids = [MINT, BURN];
-                for permission_id in &permission_ids {
-                    permissions::Module::<T>::assign_permission(
-                        peers_account_id.clone(),
-                        &peers_account_id,
-                        *permission_id,
-                        scope,
-                    )
-                    .expect("failed to assign permissions for a bridge account");
-                }
-                for (asset_id, balance) in &network.reserves {
-                    assets::Pallet::<T>::mint_to(
-                        asset_id,
-                        &peers_account_id,
-                        &peers_account_id,
-                        *balance,
-                    )
-                    .unwrap();
-                }
-                NextNetworkId::<T>::set(net_id + T::NetworkId::one());
-=======
->>>>>>> 3c20c18b
-            }
-            Ok(().into())
-        }
-
-        #[pallet::weight(0)]
-        pub fn migrate_to_0_2_0(origin: OriginFor<T>) -> DispatchResultWithPostInfo {
-            ensure_root(origin)?;
-            let weight = match Pallet::<T>::storage_version() {
-                Some(version) if version == PalletVersion::new(0, 1, 0) => {
-                    let bridge_multisig = crate::BridgeAccount::<T>::get(T::GetEthNetworkId::get())
-                        .unwrap_or_default();
-                    let mut migrating_requests = MigratingRequests::<T>::get();
-                    migrating_requests.retain(|hash| {
-                        bridge_multisig::Multisigs::<T>::contains_key(&bridge_multisig, &hash.0)
-                    });
-                    // Wait for all the previous requests to finish and then finish the migration
-                    if migrating_requests.is_empty() {
-                        migrations::remove_peers::<T>(&T::RemovePeerAccountIds::get());
-                    } else {
-                        // ...or postpone the migration.
-                        let block_number = frame_system::Pallet::<T>::current_block_number();
-                        let _ = T::Scheduler::schedule(
-                            DispatchTime::At(block_number + 100u32.into()),
-                            None,
-                            1,
-                            RawOrigin::Root.into(),
-                            Call::migrate_to_0_2_0().into(),
-                        );
-                    }
-                    MigratingRequests::<T>::set(migrating_requests);
-                    <T as frame_system::Config>::DbWeight::get().reads_writes(2, 1)
-                }
-                _ => Weight::zero(),
-            };
-            Ok(Some(weight).into())
-        }
-    }
-
-    #[pallet::event]
-    #[pallet::metadata(AccountIdOf<T> = "AccountId")]
-    #[pallet::generate_deposit(pub(super) fn deposit_event)]
-    pub enum Event<T: Config> {
-        /// New request has been registered. [Request Hash]
-        RequestRegistered(H256),
-        /// The request's approvals have been collected. [Encoded Outgoing Request, Signatures]
-        ApprovalsCollected(H256),
-        /// The request finalization has been failed. [Request Hash]
-        RequestFinalizationFailed(H256),
-        /// The incoming request finalization has been failed. [Request Hash]
-        IncomingRequestFinalizationFailed(H256),
-        /// The incoming request has been finalized. [Request Hash]
-        IncomingRequestFinalized(H256),
-        /// The request was aborted and cancelled. [Request Hash]
-        RequestAborted(H256),
-        /// The request wasn't finalized nor cancelled. [Request Hash]
-        CancellationFailed(H256),
-    }
-
-    #[cfg_attr(test, derive(PartialEq, Eq))]
-    #[pallet::error]
-    pub enum Error<T> {
-        /// Error fetching HTTP.
-        HttpFetchingError,
-        /// Account not found.
-        AccountNotFound,
-        /// Forbidden.
-        Forbidden,
-        /// Request is already registered.
-        RequestIsAlreadyRegistered,
-        /// Failed to load sidechain transaction.
-        FailedToLoadTransaction,
-        /// Failed to load token precision.
-        FailedToLoadPrecision,
-        /// Unknown method ID.
-        UnknownMethodId,
-        /// Invalid contract function input.
-        InvalidFunctionInput,
-        /// Invalid peer signature.
-        InvalidSignature,
-        /// Invalid uint value.
-        InvalidUint,
-        /// Invalid amount value.
-        InvalidAmount,
-        /// Invalid balance value.
-        InvalidBalance,
-        /// Invalid string value.
-        InvalidString,
-        /// Invalid byte value.
-        InvalidByte,
-        /// Invalid address value.
-        InvalidAddress,
-        /// Invalid asset id value.
-        InvalidAssetId,
-        /// Invalid account id value.
-        InvalidAccountId,
-        /// Invalid bool value.
-        InvalidBool,
-        /// Invalid h256 value.
-        InvalidH256,
-        /// Invalid array value.
-        InvalidArray,
-        /// Unknown contract event.
-        UnknownEvent,
-        /// Unknown token address.
-        UnknownTokenAddress,
-        /// No local account for signing available.
-        NoLocalAccountForSigning,
-        /// Unsupported asset id.
-        UnsupportedAssetId,
-        /// Failed to sign message.
-        FailedToSignMessage,
-        /// Failed to send signed message.
-        FailedToSendSignedTransaction,
-        /// Token is not owned by the author.
-        TokenIsNotOwnedByTheAuthor,
-        /// Token is already added.
-        TokenIsAlreadyAdded,
-        /// Duplicated request.
-        DuplicatedRequest,
-        /// Token is unsupported.
-        UnsupportedToken,
-        /// Unknown peer address.
-        UnknownPeerAddress,
-        /// Ethereum ABI encoding error.
-        EthAbiEncodingError,
-        /// Ethereum ABI decoding error.
-        EthAbiDecodingError,
-        /// Ethereum transaction is failed.
-        EthTransactionIsFailed,
-        /// Ethereum transaction is succeeded.
-        EthTransactionIsSucceeded,
-        /// Ethereum transaction is pending.
-        EthTransactionIsPending,
-        /// Ethereum log was removed.
-        EthLogWasRemoved,
-        /// No pending peer.
-        NoPendingPeer,
-        /// Wrong pending peer.
-        WrongPendingPeer,
-        /// Too many pending peers.
-        TooManyPendingPeers,
-        /// Failed to get an asset by id.
-        FailedToGetAssetById,
-        /// Can't add more peers.
-        CantAddMorePeers,
-        /// Can't remove more peers.
-        CantRemoveMorePeers,
-        /// Peer is already added.
-        PeerIsAlreadyAdded,
-        /// Unknown peer id.
-        UnknownPeerId,
-        /// Can't reserve funds.
-        CantReserveFunds,
-        /// Funds are already claimed.
-        AlreadyClaimed,
-        /// Failed to load substrate block header.
-        FailedToLoadBlockHeader,
-        /// Failed to load substrate finalized head.
-        FailedToLoadFinalizedHead,
-        /// Unknown contract address.
-        UnknownContractAddress,
-        /// Invalid contract input.
-        InvalidContractInput,
-        /// Request is not owned by the author.
-        RequestIsNotOwnedByTheAuthor,
-        /// Failed to parse transaction hash in a call.
-        FailedToParseTxHashInCall,
-        /// Request is not ready.
-        RequestIsNotReady,
-        /// Unknown request.
-        UnknownRequest,
-        /// Request is not finalized on Sidechain.
-        RequestNotFinalizedOnSidechain,
-        /// Unknown network.
-        UnknownNetwork,
-        /// Contract is in migration stage.
-        ContractIsInMigrationStage,
-        /// Contract is not on migration stage.
-        ContractIsNotInMigrationStage,
-        /// Contract is already in migration stage.
-        ContractIsAlreadyInMigrationStage,
-        /// Functionality is unavailable.
-        Unavailable,
-        /// Failed to unreserve asset.
-        FailedToUnreserve,
-        /// The sidechain asset is alredy registered.
-        SidechainAssetIsAlreadyRegistered,
-        /// Expected an outgoing request.
-        ExpectedOutgoingRequest,
-        /// Expected an incoming request.
-        ExpectedIncomingRequest,
-        /// Unknown asset id.
-        UnknownAssetId,
-        /// Failed to serialize JSON.
-        JsonSerializationError,
-        /// Failed to deserialize JSON.
-        JsonDeserializationError,
-        /// Failed to load sidechain node parameters.
-        FailedToLoadSidechainNodeParams,
-        /// Failed to load current sidechain height.
-        FailedToLoadCurrentSidechainHeight,
-        /// Failed to query sidechain 'used' variable.
-        FailedToLoadIsUsed,
-        /// Sidechain transaction might have failed due to gas limit.
-        TransactionMightHaveFailedDueToGasLimit,
-        /// A transfer of XOR was expected.
-        ExpectedXORTransfer,
-        /// Unable to pay transfer fees.
-        UnableToPayFees,
-        /// The request was purposely cancelled.
-        Cancelled,
-        /// Unsupported asset precision.
-        UnsupportedAssetPrecision,
-        /// Non-zero dust.
-        NonZeroDust,
-        /// Increment account reference error.
-        IncRefError,
-        /// Unknown error.
-        Other,
-        /// Expected pending request.
-        ExpectedPendingRequest,
-        /// Expected Ethereum network.
-        ExpectedEthNetwork,
-        /// Request was removed and refunded.
-        RemovedAndRefunded,
-    }
-
-    impl<T: Config> Error<T> {
-        pub fn should_retry(&self) -> bool {
-            match self {
-                Self::HttpFetchingError
-                | Self::NoLocalAccountForSigning
-                | Self::FailedToSignMessage
-                | Self::JsonDeserializationError => true,
-                _ => false,
-            }
-        }
-
-        pub fn should_abort(&self) -> bool {
-            match self {
-                Self::FailedToSendSignedTransaction => false,
-                _ => true,
-            }
-        }
-    }
-
-    /// Registered requests queue handled by off-chain workers.
-    #[pallet::storage]
-    #[pallet::getter(fn requests_queue)]
-    pub type RequestsQueue<T: Config> =
-        StorageMap<_, Twox64Concat, BridgeNetworkId<T>, Vec<H256>, ValueQuery>;
-
-    /// Registered requests.
-    #[pallet::storage]
-    #[pallet::getter(fn request)]
-    pub type Requests<T: Config> =
-        StorageDoubleMap<_, Twox64Concat, BridgeNetworkId<T>, Identity, H256, OffchainRequest<T>>;
-
-    /// Used to identify an incoming request by the corresponding load request.
-    #[pallet::storage]
-    #[pallet::getter(fn load_to_incoming_request_hash)]
-    pub type LoadToIncomingRequestHash<T: Config> =
-        StorageDoubleMap<_, Twox64Concat, BridgeNetworkId<T>, Identity, H256, H256, ValueQuery>;
-
-<<<<<<< HEAD
-    fn inner_import_incoming_request(
-        net_id: T::NetworkId,
-        load_incoming_request: LoadIncomingRequest<T>,
-        incoming_request_result: Result<IncomingRequest<T>, DispatchError>,
-    ) -> Result<(), DispatchError> {
-        let sidechain_tx_hash = load_incoming_request.hash();
-        let load_incoming = OffchainRequest::LoadIncoming(load_incoming_request);
-        Self::add_request(&load_incoming)?;
-        match incoming_request_result {
-            Ok(incoming_request) => {
-                assert_eq!(net_id, incoming_request.network_id());
-                let incoming = OffchainRequest::incoming(incoming_request.clone());
-                let incoming_request_hash = incoming.hash();
-                Self::add_request(&incoming)?;
-                Self::finalize_incoming_request_inner(
-                    &incoming_request,
-                    incoming_request_hash,
-                    net_id,
-                )?;
-            }
-            Err(e) => {
-                Self::inner_abort_request(&load_incoming, sidechain_tx_hash, e, net_id)?;
-            }
-        }
-        Ok(().into())
-    }
-
-    fn inner_approve_request(
-        ocw_public: ecdsa::Public,
-        hash: H256,
-        signature_params: SignatureParams,
-        author: T::AccountId,
-        net_id: T::NetworkId,
-    ) -> Result<Option<Weight>, DispatchError> {
-        let request = Requests::<T>::get(net_id, hash)
-            .and_then(|x| x.into_outgoing().map(|x| x.0))
-            .ok_or(Error::<T>::UnknownRequest)?;
-        let request_encoded = request.to_eth_abi(hash)?;
-        if !Self::verify_message(
-            request_encoded.as_raw(),
-            &signature_params,
-            &ocw_public,
-            &author,
-        ) {
-            // TODO: punish the peer.
-            return Err(Error::<T>::InvalidSignature.into());
-        }
-        debug::info!("Verified request approve {:?}", request_encoded);
-        let mut approvals = RequestApprovals::<T>::get(net_id, &hash);
-        let pending_peers_len = if PendingPeer::<T>::get(net_id).is_some() {
-            1
-        } else {
-            0
-        };
-        let need_sigs = majority(Self::peers(net_id).len()) + pending_peers_len;
-        let current_status =
-            RequestStatuses::<T>::get(net_id, &hash).ok_or(Error::<T>::UnknownRequest)?;
-        approvals.insert(signature_params);
-        RequestApprovals::<T>::insert(net_id, &hash, &approvals);
-        if current_status == RequestStatus::Pending && approvals.len() == need_sigs {
-            if let Err(err) = request.finalize() {
-                debug::error!("Outgoing request finalization failed: {:?}", err);
-                RequestStatuses::<T>::insert(net_id, hash, RequestStatus::Failed(err));
-                Self::deposit_event(Event::RequestFinalizationFailed(hash));
-                cancel!(request, hash, net_id, err);
-            } else {
-                debug::debug!("Outgoing request approvals collected {:?}", hash);
-                RequestStatuses::<T>::insert(net_id, hash, RequestStatus::ApprovalsReady);
-                Self::deposit_event(Event::ApprovalsCollected(hash));
-            }
-            Self::remove_request_from_queue(net_id, &hash);
-            let weight_info = <T as Config>::WeightInfo::approve_request_finalize();
-            return Ok(Some(weight_info));
-        }
-        Ok(None)
-    }
-
-    /// Verifies the message signed by a peer. Also, compares the given `AccountId` with the given
-    /// public key.
-    fn verify_message(
-        msg: &[u8],
-        signature: &SignatureParams,
-        ecdsa_public_key: &ecdsa::Public,
-        author: &T::AccountId,
-    ) -> bool {
-        let message = eth::prepare_message(msg);
-        let mut arr = [0u8; 65];
-        arr[..32].copy_from_slice(&signature.r[..]);
-        arr[32..64].copy_from_slice(&signature.s[..]);
-        arr[64] = signature.v;
-        let res = secp256k1::Signature::parse_slice(&arr[..64]).and_then(|sig| {
-            secp256k1::PublicKey::parse_slice(ecdsa_public_key.as_slice(), None).map(|pk| (sig, pk))
-        });
-        if let Ok((signature, public_key)) = res {
-            let signer_account = MultiSigner::Ecdsa(ecdsa_public_key.clone()).into_account();
-            let verified = secp256k1::verify(&message, &signature, &public_key);
-            signer_account.encode() == author.encode() && verified
-        } else {
-            false
-        }
-    }
-=======
-    /// Requests statuses.
-    #[pallet::storage]
-    #[pallet::getter(fn request_status)]
-    pub type RequestStatuses<T: Config> =
-        StorageDoubleMap<_, Twox64Concat, BridgeNetworkId<T>, Identity, H256, RequestStatus>;
->>>>>>> 3c20c18b
-
-    /// Requests submission height map (on substrate).
-    #[pallet::storage]
-    #[pallet::getter(fn request_submission_height)]
-    pub type RequestSubmissionHeight<T: Config> = StorageDoubleMap<
-        _,
-        Twox64Concat,
-        BridgeNetworkId<T>,
-        Identity,
-        H256,
-        T::BlockNumber,
-        ValueQuery,
-    >;
-
-    /// Outgoing requests approvals.
-    #[pallet::storage]
-    #[pallet::getter(fn approvals)]
-    pub(super) type RequestApprovals<T: Config> = StorageDoubleMap<
-        _,
-        Twox64Concat,
-        BridgeNetworkId<T>,
-        Identity,
-        H256,
-        BTreeSet<SignatureParams>,
-        ValueQuery,
-    >;
-
-    /// Requests made by an account.
-    #[pallet::storage]
-    #[pallet::getter(fn account_requests)]
-    pub(super) type AccountRequests<T: Config> =
-        StorageMap<_, Blake2_128Concat, T::AccountId, Vec<(BridgeNetworkId<T>, H256)>, ValueQuery>;
-
-    /// Registered asset kind.
-    #[pallet::storage]
-    #[pallet::getter(fn registered_asset)]
-    pub(super) type RegisteredAsset<T: Config> =
-        StorageDoubleMap<_, Twox64Concat, BridgeNetworkId<T>, Identity, T::AssetId, AssetKind>;
-
-    /// Precision (decimals) of a registered sidechain asset. Should be the same as in the ERC-20
-    /// contract.
-    #[pallet::storage]
-    #[pallet::getter(fn sidechain_asset_precision)]
-    pub(super) type SidechainAssetPrecision<T: Config> = StorageDoubleMap<
-        _,
-        Twox64Concat,
-        BridgeNetworkId<T>,
-        Identity,
-        T::AssetId,
-        BalancePrecision,
-        ValueQuery,
-    >;
-
-    /// Registered token `AssetId` on Thischain.
-    #[pallet::storage]
-    #[pallet::getter(fn registered_sidechain_asset)]
-    pub(super) type RegisteredSidechainAsset<T: Config> = StorageDoubleMap<
-        _,
-        Twox64Concat,
-        BridgeNetworkId<T>,
-        Blake2_128Concat,
-        Address,
-        T::AssetId,
-    >;
-
-    /// Registered asset address on Sidechain.
-    #[pallet::storage]
-    #[pallet::getter(fn registered_sidechain_token)]
-    pub(super) type RegisteredSidechainToken<T: Config> = StorageDoubleMap<
-        _,
-        Twox64Concat,
-        BridgeNetworkId<T>,
-        Blake2_128Concat,
-        T::AssetId,
-        Address,
-    >;
-
-    /// Network peers set.
-    #[pallet::storage]
-    #[pallet::getter(fn peers)]
-    pub(super) type Peers<T: Config> =
-        StorageMap<_, Twox64Concat, BridgeNetworkId<T>, BTreeSet<T::AccountId>, ValueQuery>;
-
-    /// Network pending (being added/removed) peer.
-    #[pallet::storage]
-    #[pallet::getter(fn pending_peer)]
-    pub(super) type PendingPeer<T: Config> =
-        StorageMap<_, Twox64Concat, BridgeNetworkId<T>, T::AccountId>;
-
-    /// Used for compatibility with XOR and VAL contracts.
-    #[pallet::storage]
-    pub(super) type PendingEthPeersSync<T: Config> = StorageValue<_, EthPeersSync, ValueQuery>;
-
-<<<<<<< HEAD
-    /// Handles the given off-chain request.
-    ///
-    /// The function delegates further handling depending on request type.
-    /// There are 4 flows. 3 for incoming request: handle 'mark as done', handle 'cancel outgoing
-    /// request' and for the rest, and only one for all outgoing requests.
-    fn handle_offchain_request(request: OffchainRequest<T>) -> Result<(), Error<T>> {
-        debug::debug!("Handling request: {:?}", request.hash());
-        match request {
-            OffchainRequest::LoadIncoming(request) => {
-                let network_id = request.network_id();
-                let timepoint = request.timepoint();
-                match request {
-                    LoadIncomingRequest::Transaction(request) => {
-                        let tx_hash = request.hash;
-                        let kind = request.kind;
-                        debug::debug!("Loading approved tx {}", tx_hash);
-                        let tx = Self::load_tx_receipt(tx_hash, network_id)?;
-                        let mut incoming_request = Self::parse_incoming_request(tx, request)?;
-                        // TODO: this flow was used to transfer XOR for free with the `request_from_sidechain`
-                        // extrinsic. This could be used to spam network with transactions. Now it's unneeded,
-                        // since all incoming transactions are loaded automatically. The extrinsic and related
-                        // code should be considered for deletion.
-                        if kind == IncomingTransactionRequestKind::TransferXOR {
-                            if let IncomingRequest::Transfer(transfer) = &mut incoming_request {
-                                ensure!(
-                                    transfer.asset_id == common::XOR.into(),
-                                    Error::<T>::ExpectedXORTransfer
-                                );
-                            } else {
-                                fail!(Error::<T>::ExpectedXORTransfer)
-                            }
-                        }
-                        Self::send_register_incoming_request(
-                            incoming_request,
-                            timepoint,
-                            network_id,
-                        )
-                    }
-                    LoadIncomingRequest::Meta(request, hash) => {
-                        let kind = request.kind;
-                        match kind {
-                            IncomingMetaRequestKind::MarkAsDone => {
-                                Self::handle_mark_as_done_incoming_request(request, hash)
-                            }
-                            IncomingMetaRequestKind::CancelOutgoingRequest => {
-                                let tx_hash = request.hash;
-                                let tx = Self::load_tx_receipt(tx_hash, network_id)?;
-                                let incoming_request =
-                                    Self::parse_cancel_incoming_request(tx, request, hash)?;
-                                Self::send_register_incoming_request(
-                                    incoming_request,
-                                    timepoint,
-                                    network_id,
-                                )
-                            }
-                        }
-                    }
-                }
-            }
-            OffchainRequest::Outgoing(request, hash) => {
-                Self::handle_outgoing_request(request, hash)
-            }
-            OffchainRequest::Incoming(request, hash) => {
-                Self::handle_pending_incoming_requests(request, hash)
-            }
-        }
-    }
-=======
-    /// Peer account ID on Thischain.
-    #[pallet::storage]
-    #[pallet::getter(fn peer_account_id)]
-    pub(super) type PeerAccountId<T: Config> = StorageDoubleMap<
-        _,
-        Twox64Concat,
-        BridgeNetworkId<T>,
-        Blake2_128Concat,
-        Address,
-        T::AccountId,
-        ValueQuery,
-    >;
->>>>>>> 3c20c18b
-
-    /// Peer address on Sidechain.
-    #[pallet::storage]
-    #[pallet::getter(fn peer_address)]
-    pub(super) type PeerAddress<T: Config> = StorageDoubleMap<
-        _,
-        Twox64Concat,
-        BridgeNetworkId<T>,
-        Blake2_128Concat,
-        T::AccountId,
-        Address,
-        ValueQuery,
-    >;
-
-    /// Multi-signature bridge peers' account. `None` if there is no account and network with the given ID.
-    #[pallet::storage]
-    #[pallet::getter(fn bridge_account)]
-    pub type BridgeAccount<T: Config> =
-        StorageMap<_, Twox64Concat, BridgeNetworkId<T>, T::AccountId>;
-
-    /// Thischain authority account.
-    #[pallet::storage]
-    #[pallet::getter(fn authority_account)]
-    pub(super) type AuthorityAccount<T: Config> = StorageValue<_, T::AccountId, ValueQuery>;
-
-    /// Bridge status.
-    #[pallet::storage]
-    #[pallet::getter(fn bridge_contract_status)]
-    pub(super) type BridgeStatuses<T: Config> =
-        StorageMap<_, Twox64Concat, BridgeNetworkId<T>, BridgeStatus>;
-
-    /// Smart-contract address on Sidechain.
-    #[pallet::storage]
-    #[pallet::getter(fn bridge_contract_address)]
-    pub(super) type BridgeContractAddress<T: Config> =
-        StorageMap<_, Twox64Concat, BridgeNetworkId<T>, Address, ValueQuery>;
-
-    /// Sora XOR master contract address.
-    #[pallet::storage]
-    #[pallet::getter(fn xor_master_contract_address)]
-    pub(super) type XorMasterContractAddress<T: Config> = StorageValue<_, Address, ValueQuery>;
-
-    /// Sora VAL master contract address.
-    #[pallet::storage]
-    #[pallet::getter(fn val_master_contract_address)]
-    pub(super) type ValMasterContractAddress<T: Config> = StorageValue<_, Address, ValueQuery>;
-
-    /// Next Network ID counter.
-    #[pallet::storage]
-    pub(super) type NextNetworkId<T: Config> = StorageValue<_, BridgeNetworkId<T>, ValueQuery>;
-
     /// Requests migrating from version '0.1.0' to '0.2.0'. These requests should be removed from
     /// `RequestsQueue` before migration procedure started.
     #[pallet::storage]
@@ -3039,335 +1584,6 @@
         Ok(asset_id)
     }
 
-<<<<<<< HEAD
-    /// Gets Thischain asset id and its kind. If the `raw_asset_id` is `zero`, it means that it's
-    /// a Sidechain(Owned) asset, otherwise, Thischain.
-    fn get_asset_by_raw_asset_id(
-        raw_asset_id: H256,
-        token_address: &Address,
-        network_id: T::NetworkId,
-    ) -> Result<Option<(T::AssetId, AssetKind)>, Error<T>> {
-        let is_sidechain_token = raw_asset_id == H256::zero();
-        if is_sidechain_token {
-            let asset_id = match Self::registered_sidechain_asset(network_id, &token_address) {
-                Some(asset_id) => asset_id,
-                _ => {
-                    return Ok(None);
-                }
-            };
-            Ok(Some((
-                asset_id,
-                Self::registered_asset(network_id, &asset_id).unwrap_or(AssetKind::Sidechain),
-            )))
-        } else {
-            let asset_id = T::AssetId::from(H256(raw_asset_id.0));
-            let asset_kind = Self::registered_asset(network_id, &asset_id);
-            if asset_kind.is_none() || asset_kind.unwrap() == AssetKind::Sidechain {
-                fail!(Error::<T>::UnknownAssetId);
-            }
-            Ok(Some((asset_id, AssetKind::Thischain)))
-        }
-    }
-
-    /// Tries to parse a method call on one of old Sora contracts (XOR and VAL).
-    ///
-    /// Since the XOR and VAL contracts don't have the same interface and events that the modern
-    /// bridge contract have, and since they can't be changed we have to provide a special parsing
-    /// flow for some of the methods that we might use.
-    fn parse_old_incoming_request_method_call(
-        incoming_request: LoadIncomingTransactionRequest<T>,
-        tx: Transaction,
-    ) -> Result<IncomingRequest<T>, Error<T>> {
-        let (fun, arg_pos, tail, added) = if let Some(tail) = tx
-            .input
-            .0
-            .strip_prefix(&*ADD_PEER_BY_PEER_ID.get_or_init(init_add_peer_by_peer_fn))
-        {
-            (
-                &ADD_PEER_BY_PEER_FN,
-                ADD_PEER_BY_PEER_TX_HASH_ARG_POS,
-                tail,
-                true,
-            )
-        } else if let Some(tail) = tx
-            .input
-            .0
-            .strip_prefix(&*REMOVE_PEER_BY_PEER_ID.get_or_init(init_remove_peer_by_peer_fn))
-        {
-            (
-                &REMOVE_PEER_BY_PEER_FN,
-                REMOVE_PEER_BY_PEER_TX_HASH_ARG_POS,
-                tail,
-                false,
-            )
-        } else {
-            fail!(Error::<T>::UnknownMethodId);
-        };
-
-        let tokens = (*fun.get().unwrap())
-            .decode_input(tail)
-            .map_err(|_| Error::<T>::EthAbiDecodingError)?;
-        let request_hash = parse_hash_from_call::<T>(tokens, arg_pos)?;
-        let author = incoming_request.author;
-        let oc_request: OffchainRequest<T> =
-            Requests::<T>::get(T::GetEthNetworkId::get(), request_hash)
-                .ok_or(Error::<T>::UnknownRequest)?;
-        match oc_request {
-            OffchainRequest::Outgoing(
-                OutgoingRequest::AddPeerCompat(OutgoingAddPeerCompat {
-                    peer_address,
-                    peer_account_id,
-                    ..
-                }),
-                _,
-            )
-            | OffchainRequest::Outgoing(
-                OutgoingRequest::RemovePeerCompat(OutgoingRemovePeerCompat {
-                    peer_address,
-                    peer_account_id,
-                    ..
-                }),
-                _,
-            ) => {
-                let contract = match tx.to {
-                    Some(x) if x.0 == Self::xor_master_contract_address().0 => {
-                        ChangePeersContract::XOR
-                    }
-                    Some(x) if x.0 == Self::val_master_contract_address().0 => {
-                        ChangePeersContract::VAL
-                    }
-                    _ => fail!(Error::<T>::UnknownContractAddress),
-                };
-                let at_height = tx
-                    .block_number
-                    .expect("'block_number' is null only when the log/transaction is pending; qed")
-                    .as_u64();
-                let request = IncomingRequest::ChangePeersCompat(IncomingChangePeersCompat {
-                    peer_account_id,
-                    peer_address,
-                    added,
-                    contract,
-                    author,
-                    tx_hash: incoming_request.hash,
-                    at_height,
-                    timepoint: incoming_request.timepoint,
-                    network_id: incoming_request.network_id,
-                });
-                Ok(request)
-            }
-            _ => fail!(Error::<T>::InvalidFunctionInput),
-        }
-    }
-
-    /// Tries to parse incoming request from the given pre-request and transaction receipt.
-    ///
-    /// The transaction should be approved and contain a known event from which the request
-    /// is built.
-    fn parse_incoming_request(
-        tx_receipt: TransactionReceipt,
-        incoming_pre_request: LoadIncomingTransactionRequest<T>,
-    ) -> Result<IncomingRequest<T>, Error<T>> {
-        let tx_approved = tx_receipt.is_approved();
-        ensure!(tx_approved, Error::<T>::EthTransactionIsFailed);
-        let kind = incoming_pre_request.kind;
-        let network_id = incoming_pre_request.network_id;
-
-        // For XOR and VAL contracts compatibility.
-        if kind.is_compat() {
-            let tx = Self::load_tx(H256(tx_receipt.transaction_hash.0), network_id)?;
-            return Self::parse_old_incoming_request_method_call(incoming_pre_request, tx);
-        }
-
-        let at_height = tx_receipt
-            .block_number
-            .expect("'block_number' is null only when the log/transaction is pending; qed")
-            .as_u64();
-
-        let call = Self::parse_main_event(&tx_receipt.logs, kind)?;
-        // TODO (optimization): pre-validate the parsed calls.
-        IncomingRequest::<T>::try_from_contract_event(call, incoming_pre_request, at_height)
-    }
-
-    /// Send a transaction to finalize the incoming request.
-    fn send_finalize_incoming_request(
-        hash: H256,
-        timepoint: Timepoint<T>,
-        network_id: T::NetworkId,
-    ) -> Result<(), Error<T>> {
-        debug::debug!("send_incoming_request_result: {:?}", hash);
-        let transfer_call = Call::<T>::finalize_incoming_request(hash, network_id);
-        Self::send_multisig_transaction(transfer_call, timepoint, network_id)
-    }
-
-    fn send_import_incoming_request(
-        load_incoming_request: LoadIncomingRequest<T>,
-        incoming_request_result: Result<IncomingRequest<T>, DispatchError>,
-        network_id: T::NetworkId,
-    ) -> Result<(), Error<T>> {
-        let timepoint = load_incoming_request.timepoint();
-        debug::debug!(
-            "send_import_incoming_request: {:?}",
-            incoming_request_result
-        );
-        let import_call =
-            Call::<T>::import_incoming_request(load_incoming_request, incoming_request_result);
-        Self::send_multisig_transaction(import_call, timepoint, network_id)
-    }
-
-    /// Send 'abort request' transaction.
-    fn send_abort_request(
-        request_hash: H256,
-        request_error: Error<T>,
-        timepoint: Timepoint<T>,
-        network_id: T::NetworkId,
-    ) -> Result<(), Error<T>> {
-        debug::debug!("send_abort_request: {:?}", request_hash);
-        ensure!(
-            RequestStatuses::<T>::get(network_id, request_hash) == Some(RequestStatus::Pending),
-            Error::<T>::ExpectedPendingRequest
-        );
-        let abort_request_call =
-            Call::<T>::abort_request(request_hash, request_error.into(), network_id);
-        Self::send_multisig_transaction(abort_request_call, timepoint, network_id)
-    }
-
-    /// Encodes the given outgoing request to Ethereum ABI, then signs the data by off-chain worker's
-    /// key and sends the approve as a signed transaction.
-    fn handle_outgoing_request(request: OutgoingRequest<T>, hash: H256) -> Result<(), Error<T>> {
-        let signer = Signer::<T, T::PeerId>::any_account();
-        if !signer.can_sign() {
-            debug::error!("No local account available");
-            return Err(<Error<T>>::NoLocalAccountForSigning);
-        }
-        let encoded_request = request.to_eth_abi(hash)?;
-        let secret_s = StorageValueRef::persistent(STORAGE_PEER_SECRET_KEY);
-        let sk = secp256k1::SecretKey::parse_slice(
-            &secret_s
-                .get::<Vec<u8>>()
-                .flatten()
-                .expect("Off-chain worker secret key is not specified."),
-        )
-        .expect("Invalid off-chain worker secret key.");
-        // Signs `abi.encodePacked(tokenAddress, amount, to, txHash, from)`.
-        let (signature, public) = Self::sign_message(encoded_request.as_raw(), &sk);
-        let call = Call::approve_request(
-            ecdsa::Public::from_slice(&public.serialize_compressed()),
-            hash,
-            signature,
-            request.network_id(),
-        );
-        let result = Self::send_signed_transaction(&signer, &call);
-
-        match result {
-            Some((account, res)) => {
-                Self::add_pending_extrinsic(call, &account, res.is_ok());
-                match res {
-                    Ok(_) => debug::trace!("Signed transaction sent"),
-                    Err(e) => {
-                        debug::error!(
-                            "[{:?}] Failed in handle_outgoing_transfer: {:?}",
-                            account.id,
-                            e
-                        );
-                        return Err(<Error<T>>::FailedToSendSignedTransaction);
-                    }
-                }
-            }
-            _ => {
-                debug::error!("Failed in handle_outgoing_transfer");
-                return Err(<Error<T>>::NoLocalAccountForSigning);
-            }
-        };
-        Ok(())
-    }
-
-    /// Queries current height of Sidechain.
-    fn load_current_height(network_id: T::NetworkId) -> Result<u64, Error<T>> {
-        Self::eth_json_rpc_request::<_, types::U64>("eth_blockNumber", &(), network_id)
-            .map(|x| x.as_u64())
-    }
-
-    /// Checks that the given contract address is known to the bridge network.
-    ///
-    /// There are special cases for XOR and VAL contracts.
-    fn ensure_known_contract(to: Address, network_id: T::NetworkId) -> Result<(), Error<T>> {
-        if network_id == T::GetEthNetworkId::get() {
-            ensure!(
-                to == BridgeContractAddress::<T>::get(network_id)
-                    || to == Self::xor_master_contract_address()
-                    || to == Self::val_master_contract_address(),
-                Error::<T>::UnknownContractAddress
-            );
-        } else {
-            ensure!(
-                to == BridgeContractAddress::<T>::get(network_id),
-                Error::<T>::UnknownContractAddress
-            );
-        }
-        Ok(())
-    }
-
-    /// Loads a Sidechain transaction by the hash and ensures that it came from a known contract.
-    fn load_tx(hash: H256, network_id: T::NetworkId) -> Result<Transaction, Error<T>> {
-        let hash = types::H256(hash.0);
-        let tx_receipt = Self::eth_json_rpc_request::<_, Transaction>(
-            "eth_getTransactionByHash",
-            &vec![hash],
-            network_id,
-        )?;
-        let to = tx_receipt
-            .to
-            .map(|x| H160(x.0))
-            .ok_or(Error::<T>::UnknownContractAddress)?;
-        Self::ensure_known_contract(to, network_id)?;
-        Ok(tx_receipt)
-    }
-
-    /// Loads a Sidechain transaction receipt by the hash and ensures that it came from a known contract.
-    // TODO: check if transaction failed due to gas limit
-    fn load_tx_receipt(
-        hash: H256,
-        network_id: T::NetworkId,
-    ) -> Result<TransactionReceipt, Error<T>> {
-        let hash = types::H256(hash.0);
-        let tx_receipt = Self::eth_json_rpc_request::<_, TransactionReceipt>(
-            "eth_getTransactionReceipt",
-            &vec![hash],
-            network_id,
-        )?;
-        let to = tx_receipt
-            .to
-            .map(|x| H160(x.0))
-            .ok_or(Error::<T>::UnknownContractAddress)?;
-        Self::ensure_known_contract(to, network_id)?;
-        Ok(tx_receipt)
-    }
-
-    /// Checks if the account is a bridge peer.
-    pub fn is_peer(who: &T::AccountId, network_id: T::NetworkId) -> bool {
-        Self::peers(network_id).into_iter().any(|i| i == *who)
-    }
-
-    /// Ensures that the account is a bridge peer.
-    fn ensure_peer(who: &T::AccountId, network_id: T::NetworkId) -> DispatchResult {
-        ensure!(Self::is_peer(who, network_id), Error::<T>::Forbidden);
-        Ok(())
-    }
-
-    /// Ensures that the account is a bridge multisig account.
-    fn ensure_bridge_account(
-        origin: OriginFor<T>,
-        network_id: T::NetworkId,
-    ) -> Result<T::AccountId, DispatchErrorWithPostInfo<PostDispatchInfo>> {
-        let who = ensure_signed(origin)?;
-        let bridge_account_id =
-            Self::bridge_account(network_id).ok_or(Error::<T>::UnknownNetwork)?;
-        ensure!(who == bridge_account_id, Error::<T>::Forbidden);
-        Ok(bridge_account_id)
-    }
-
-=======
->>>>>>> 3c20c18b
     fn inner_abort_request(
         request: &OffchainRequest<T>,
         hash: H256,

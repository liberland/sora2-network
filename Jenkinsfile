--- conflicted
+++ resolved
@@ -4,14 +4,9 @@
 String registry               = 'docker.soramitsu.co.jp'
 String dockerBuildToolsUserId = 'bot-build-tools-ro'
 String dockerRegistryRWUserId = 'bot-sora2-rw'
-<<<<<<< HEAD
-String envImageName           = 'docker.soramitsu.co.jp/sora2/env'
-String rustcVersion           = '1.56'
-=======
 String cargoAuditImage        = registry + '/build-tools/cargo_audit'
 String envImageName           = registry + '/sora2/env'
 String rustcVersion           = 'nightly-2021-03-11'
->>>>>>> 2beac78d
 String wasmReportFile         = 'subwasm_report.json'
 String appImageName           = 'docker.soramitsu.co.jp/sora2/substrate'
 String secretScannerExclusion = '.*Cargo.toml'

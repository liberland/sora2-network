use crate::{self as ceres_launchpad};
use common::mock::ExistentialDeposits;
pub use common::mock::*;
use common::prelude::Balance;
use common::AssetSymbol;
use common::BalancePrecision;
use common::ContentSource;
use common::Description;
pub use common::TechAssetId as Tas;
pub use common::TechPurpose::*;
use common::{balance, fixed, hash, DEXId, DEXInfo, Fixed, CERES_ASSET_ID, PSWAP, VAL, XOR, XST};
use common::{AssetName, XSTUSD};
use currencies::BasicCurrencyAdapter;
use frame_support::traits::{Everything, GenesisBuild, Hooks};
use frame_support::weights::Weight;
use frame_support::{construct_runtime, parameter_types};
use frame_system;
use frame_system::pallet_prelude::BlockNumberFor;
use permissions::{Scope, MANAGE_DEX};
use sp_core::H256;
use sp_runtime::testing::Header;
use sp_runtime::traits::{BlakeTwo256, IdentityLookup};
use sp_runtime::{Perbill, Percent};

pub type BlockNumber = u64;
pub type AccountId = u128;
pub type Amount = i128;
pub type AssetId = common::AssetId32<common::PredefinedAssetId>;
pub type TechAssetId = common::TechAssetId<common::PredefinedAssetId>;
pub type TechAccountId = common::TechAccountId<AccountId, TechAssetId, DEXId>;
type UncheckedExtrinsic = frame_system::mocking::MockUncheckedExtrinsic<Runtime>;
type Block = frame_system::mocking::MockBlock<Runtime>;

construct_runtime! {
    pub enum Runtime where
        Block = Block,
        NodeBlock = Block,
        UncheckedExtrinsic = UncheckedExtrinsic,
    {
        System: frame_system::{Pallet, Call, Config, Storage, Event<T>},
        Assets: assets::{Pallet, Call, Config<T>, Storage, Event<T>},
        Tokens: tokens::{Pallet, Call, Config<T>, Storage, Event<T>},
        Timestamp: pallet_timestamp::{Pallet, Call, Storage, Inherent},
        Currencies: currencies::{Pallet, Call, Storage},
        Balances: pallet_balances::{Pallet, Call, Storage, Event<T>},
        DexManager: dex_manager::{Pallet, Call, Config<T>, Storage},
        TradingPair: trading_pair::{Pallet, Call, Config<T>, Storage, Event<T>},
        Permissions: permissions::{Pallet, Call, Config<T>, Storage, Event<T>},
        Technical: technical::{Pallet, Call, Config<T>, Storage, Event<T>},
        PoolXYK: pool_xyk::{Pallet, Call, Storage, Event<T>},
        PswapDistribution: pswap_distribution::{Pallet, Call, Config<T>, Storage, Event<T>},
        MBCPool: multicollateral_bonding_curve_pool::{Pallet, Call, Config<T>, Storage, Event<T>},
        VestedRewards: vested_rewards::{Pallet, Call, Storage, Event<T>},
        CeresTokenLocker: ceres_token_locker::{Pallet, Call, Storage, Event<T>},
        CeresLiquidityLocker: ceres_liquidity_locker::{Pallet, Call, Storage, Event<T>},
        CeresLaunchpad: ceres_launchpad::{Pallet, Call, Storage, Event<T>},
        DemeterFarmingPlatform: demeter_farming_platform::{Pallet, Call, Storage, Event<T>},
    }
}

pub const ALICE: AccountId = 1;
pub const BOB: AccountId = 2;
pub const CHARLES: AccountId = 3;
pub const BUY_BACK_ACCOUNT: AccountId = 23;
pub const DAN: AccountId = 4;
pub const EMILY: AccountId = 5;
pub const DEX_A_ID: DEXId = DEXId::Polkaswap;
pub const DEX_B_ID: DEXId = DEXId::PolkaswapXSTUSD;

parameter_types! {
    pub const BlockHashCount: u64 = 250;
    pub const MaximumBlockWeight: Weight = Weight::from_parts(1024, 0);
    pub const MaximumBlockLength: u32 = 2 * 1024;
    pub const AvailableBlockRatio: Perbill = Perbill::from_percent(75);
    pub GetXykFee: Fixed = fixed!(0.003);
    pub GetIncentiveAssetId: AssetId = common::PSWAP.into();
    pub const GetDefaultSubscriptionFrequency: BlockNumber = 10;
    pub const GetBurnUpdateFrequency: BlockNumber = 14400;
    pub GetParliamentAccountId: AccountId = 100;
    pub GetPswapDistributionAccountId: AccountId = 101;
    pub GetMarketMakerRewardsAccountId: AccountId = 102;
    pub GetBondingCurveRewardsAccountId: AccountId = 103;
    pub GetFarmingRewardsAccountId: AccountId = 104;
    pub GetCrowdloanRewardsAccountId: AccountId = 105;
    pub const MinimumPeriod: u64 = 5;
}

impl frame_system::Config for Runtime {
    type BaseCallFilter = Everything;
    type BlockWeights = ();
    type BlockLength = ();
    type RuntimeOrigin = RuntimeOrigin;
    type RuntimeCall = RuntimeCall;
    type Index = u64;
    type BlockNumber = u64;
    type Hash = H256;
    type Hashing = BlakeTwo256;
    type AccountId = AccountId;
    type Lookup = IdentityLookup<Self::AccountId>;
    type Header = Header;
    type RuntimeEvent = RuntimeEvent;
    type BlockHashCount = BlockHashCount;
    type DbWeight = ();
    type Version = ();
    type PalletInfo = PalletInfo;
    type AccountData = pallet_balances::AccountData<Balance>;
    type OnNewAccount = ();
    type OnKilledAccount = ();
    type SystemWeightInfo = ();
    type SS58Prefix = ();
    type OnSetCode = ();
    type MaxConsumers = frame_support::traits::ConstU32<65536>;
}

impl crate::Config for Runtime {
    const MILLISECONDS_PER_DAY: Self::Moment = 86_400_000;
    type RuntimeEvent = RuntimeEvent;
    type WeightInfo = ();
}

parameter_types! {
    pub const GetBaseAssetId: AssetId = XOR;
    pub const GetBuyBackAssetId: AssetId = XST;
    pub GetBuyBackSupplyAssets: Vec<AssetId> = vec![VAL, PSWAP];
    pub const GetBuyBackPercentage: u8 = 10;
    pub const GetBuyBackAccountId: AccountId = BUY_BACK_ACCOUNT;
    pub const GetBuyBackDexId: DEXId = DEXId::Polkaswap;
    pub GetTBCBuyBackXSTPercent: Fixed = fixed!(0.025);
}

impl assets::Config for Runtime {
    type RuntimeEvent = RuntimeEvent;
    type ExtraAccountId = AccountId;
    type ExtraAssetRecordArg =
        common::AssetIdExtraAssetRecordArg<DEXId, common::LiquiditySourceType, AccountId>;
    type AssetId = AssetId;
    type GetBaseAssetId = GetBaseAssetId;
    type GetBuyBackAssetId = GetBuyBackAssetId;
    type GetBuyBackSupplyAssets = GetBuyBackSupplyAssets;
    type GetBuyBackPercentage = GetBuyBackPercentage;
    type GetBuyBackAccountId = GetBuyBackAccountId;
    type GetBuyBackDexId = GetBuyBackDexId;
    type BuyBackLiquidityProxy = ();
    type Currency = currencies::Pallet<Runtime>;
    type GetTotalBalance = ();
    type WeightInfo = ();
}

impl common::Config for Runtime {
    type DEXId = DEXId;
    type LstId = common::LiquiditySourceType;
}

impl permissions::Config for Runtime {
    type RuntimeEvent = RuntimeEvent;
}

impl dex_manager::Config for Runtime {}

impl trading_pair::Config for Runtime {
    type RuntimeEvent = RuntimeEvent;
    type EnsureDEXManager = dex_manager::Pallet<Runtime>;
    type WeightInfo = ();
}

impl demeter_farming_platform::Config for Runtime {
    type RuntimeEvent = RuntimeEvent;
    type DemeterAssetId = ();
    const BLOCKS_PER_HOUR_AND_A_HALF: BlockNumberFor<Self> = 900;
    type WeightInfo = ();
}

impl pool_xyk::Config for Runtime {
    const MIN_XOR: Balance = balance!(0.0007);
    type RuntimeEvent = RuntimeEvent;
    type PairSwapAction = pool_xyk::PairSwapAction<AssetId, AccountId, TechAccountId>;
    type DepositLiquidityAction =
        pool_xyk::DepositLiquidityAction<AssetId, AccountId, TechAccountId>;
    type WithdrawLiquidityAction =
        pool_xyk::WithdrawLiquidityAction<AssetId, AccountId, TechAccountId>;
    type PolySwapAction = pool_xyk::PolySwapAction<AssetId, AccountId, TechAccountId>;
    type EnsureDEXManager = dex_manager::Pallet<Runtime>;
    type GetFee = GetXykFee;
    type OnPoolCreated = PswapDistribution;
    type OnPoolReservesChanged = ();
    type WeightInfo = ();
}

impl multicollateral_bonding_curve_pool::Config for Runtime {
    type RuntimeEvent = RuntimeEvent;
    type LiquidityProxy = ();
    type EnsureDEXManager = dex_manager::Pallet<Runtime>;
    type EnsureTradingPairExists = trading_pair::Pallet<Runtime>;
    type PriceToolsPallet = ();
    type VestedRewardsPallet = VestedRewards;
    type BuyBackHandler = ();
    type BuyBackXSTPercent = GetTBCBuyBackXSTPercent;
    type WeightInfo = ();
}

impl vested_rewards::Config for Runtime {
<<<<<<< HEAD
    const BLOCKS_PER_DAY: BlockNumberFor<Self> = 14400;
    type Event = Event;
=======
    type RuntimeEvent = RuntimeEvent;
>>>>>>> cef98871
    type GetMarketMakerRewardsAccountId = GetMarketMakerRewardsAccountId;
    type GetBondingCurveRewardsAccountId = GetBondingCurveRewardsAccountId;
    type GetFarmingRewardsAccountId = GetFarmingRewardsAccountId;
    type WeightInfo = ();
}

parameter_types! {
    pub const CeresAssetId: AssetId = CERES_ASSET_ID;
}

impl ceres_token_locker::Config for Runtime {
    type RuntimeEvent = RuntimeEvent;
    type CeresAssetId = CeresAssetId;
    type WeightInfo = ();
}

impl pallet_timestamp::Config for Runtime {
    type Moment = u64;
    type OnTimestampSet = ();
    type MinimumPeriod = MinimumPeriod;
    type WeightInfo = ();
}

impl ceres_liquidity_locker::Config for Runtime {
    const BLOCKS_PER_ONE_DAY: BlockNumberFor<Self> = 14_440;
    type RuntimeEvent = RuntimeEvent;
    type XYKPool = PoolXYK;
    type DemeterFarmingPlatform = DemeterFarmingPlatform;
    type CeresAssetId = CeresAssetId;
    type WeightInfo = ();
}

impl pswap_distribution::Config for Runtime {
    type RuntimeEvent = RuntimeEvent;
    const PSWAP_BURN_PERCENT: Percent = Percent::from_percent(3);
    type GetIncentiveAssetId = GetIncentiveAssetId;
    type GetXSTAssetId = GetBuyBackAssetId;
    type LiquidityProxy = ();
    type CompatBalance = Balance;
    type GetDefaultSubscriptionFrequency = GetDefaultSubscriptionFrequency;
    type GetBurnUpdateFrequency = GetBurnUpdateFrequency;
    type GetTechnicalAccountId = GetPswapDistributionAccountId;
    type EnsureDEXManager = ();
    type OnPswapBurnedAggregator = ();
    type WeightInfo = ();
    type GetParliamentAccountId = GetParliamentAccountId;
    type PoolXykPallet = PoolXYK;
    type BuyBackHandler = ();
}

impl technical::Config for Runtime {
    type RuntimeEvent = RuntimeEvent;
    type TechAssetId = TechAssetId;
    type TechAccountId = TechAccountId;
    type Trigger = ();
    type Condition = ();
    type SwapAction = pool_xyk::PolySwapAction<AssetId, AccountId, TechAccountId>;
}

impl tokens::Config for Runtime {
    type RuntimeEvent = RuntimeEvent;
    type Balance = Balance;
    type Amount = Amount;
    type CurrencyId = AssetId;
    type WeightInfo = ();
    type ExistentialDeposits = ExistentialDeposits;
    type CurrencyHooks = ();
    type MaxLocks = ();
    type MaxReserves = ();
    type ReserveIdentifier = ();
    type DustRemovalWhitelist = Everything;
}

impl currencies::Config for Runtime {
    type MultiCurrency = Tokens;
    type NativeCurrency = BasicCurrencyAdapter<Runtime, Balances, Amount, BlockNumber>;
    type GetNativeCurrencyId = <Runtime as assets::Config>::GetBaseAssetId;
    type WeightInfo = ();
}

parameter_types! {
    pub const ExistentialDeposit: u128 = 0;
    pub const TransferFee: u128 = 0;
    pub const CreationFee: u128 = 0;
    pub const TransactionByteFee: u128 = 1;
}

impl pallet_balances::Config for Runtime {
    type Balance = Balance;
    type DustRemoval = ();
    type RuntimeEvent = RuntimeEvent;
    type ExistentialDeposit = ExistentialDeposit;
    type AccountStore = System;
    type WeightInfo = ();
    type MaxLocks = ();
    type MaxReserves = ();
    type ReserveIdentifier = ();
}

pub struct ExtBuilder {
    pub endowed_assets: Vec<(
        AssetId,
        AccountId,
        AssetSymbol,
        AssetName,
        BalancePrecision,
        Balance,
        bool,
        Option<ContentSource>,
        Option<Description>,
    )>,
    initial_dex_list: Vec<(DEXId, DEXInfo<AssetId>)>,
    endowed_accounts: Vec<(AccountId, AssetId, Balance)>,
    initial_permission_owners: Vec<(u32, Scope, Vec<AccountId>)>,
    initial_permissions: Vec<(AccountId, Scope, Vec<u32>)>,
}

impl Default for ExtBuilder {
    fn default() -> Self {
        Self {
            endowed_assets: vec![],
            initial_dex_list: vec![
                (
                    DEX_A_ID,
                    DEXInfo {
                        base_asset_id: XOR,
                        synthetic_base_asset_id: XST,
                        is_public: true,
                    },
                ),
                (
                    DEX_B_ID,
                    DEXInfo {
                        base_asset_id: XSTUSD,
                        synthetic_base_asset_id: XST,
                        is_public: true,
                    },
                ),
            ],
            endowed_accounts: vec![
                (ALICE, CERES_ASSET_ID.into(), balance!(15000)),
                (BOB, CERES_ASSET_ID.into(), balance!(5)),
                (CHARLES, CERES_ASSET_ID.into(), balance!(3000)),
            ],
            initial_permission_owners: vec![
                (MANAGE_DEX, Scope::Limited(hash(&DEX_A_ID)), vec![BOB]),
                (MANAGE_DEX, Scope::Limited(hash(&DEX_B_ID)), vec![BOB]),
            ],
            initial_permissions: vec![
                (ALICE, Scope::Limited(hash(&DEX_A_ID)), vec![MANAGE_DEX]),
                (ALICE, Scope::Limited(hash(&DEX_B_ID)), vec![MANAGE_DEX]),
            ],
        }
    }
}

impl ExtBuilder {
    #[cfg(feature = "runtime-benchmarks")]
    pub fn benchmarking() -> Self {
        let mut res = Self::default();
        res.endowed_assets = vec![
            (
                CERES_ASSET_ID,
                ALICE,
                AssetSymbol(b"CERES".to_vec()),
                AssetName(b"Ceres".to_vec()),
                18,
                0,
                true,
                None,
                None,
            ),
            (
                XOR,
                ALICE,
                AssetSymbol(b"XOR".to_vec()),
                AssetName(b"XOR".to_vec()),
                18,
                0,
                true,
                None,
                None,
            ),
            (
                PSWAP,
                ALICE,
                AssetSymbol(b"PSWAP".to_vec()),
                AssetName(b"PSWAP".to_vec()),
                18,
                0,
                true,
                None,
                None,
            ),
        ];
        res
    }

    pub fn build(self) -> sp_io::TestExternalities {
        let mut t = SystemConfig::default().build_storage::<Runtime>().unwrap();

        dex_manager::GenesisConfig::<Runtime> {
            dex_list: self.initial_dex_list,
        }
        .assimilate_storage(&mut t)
        .unwrap();

        TokensConfig {
            balances: self.endowed_accounts,
        }
        .assimilate_storage(&mut t)
        .unwrap();

        permissions::GenesisConfig::<Runtime> {
            initial_permission_owners: self.initial_permission_owners,
            initial_permissions: self.initial_permissions,
        }
        .assimilate_storage(&mut t)
        .unwrap();

        assets::GenesisConfig::<Runtime> {
            endowed_assets: self.endowed_assets,
        }
        .assimilate_storage(&mut t)
        .unwrap();

        t.into()
    }
}

pub fn run_to_block(n: u64) {
    while System::block_number() < n {
        System::on_finalize(System::block_number());
        System::set_block_number(System::block_number() + 1);
        System::on_initialize(System::block_number());
        CeresLaunchpad::on_initialize(System::block_number());
    }
}<|MERGE_RESOLUTION|>--- conflicted
+++ resolved
@@ -199,12 +199,8 @@
 }
 
 impl vested_rewards::Config for Runtime {
-<<<<<<< HEAD
     const BLOCKS_PER_DAY: BlockNumberFor<Self> = 14400;
-    type Event = Event;
-=======
-    type RuntimeEvent = RuntimeEvent;
->>>>>>> cef98871
+    type RuntimeEvent = RuntimeEvent;
     type GetMarketMakerRewardsAccountId = GetMarketMakerRewardsAccountId;
     type GetBondingCurveRewardsAccountId = GetBondingCurveRewardsAccountId;
     type GetFarmingRewardsAccountId = GetFarmingRewardsAccountId;

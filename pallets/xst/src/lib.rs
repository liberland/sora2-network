--- conflicted
+++ resolved
@@ -278,10 +278,6 @@
                 tech_account_id: Default::default(),
                 reference_asset_id: DAI.into(),
                 initial_synthetic_assets: [XSTUSD.into()].into(),
-<<<<<<< HEAD
-                reserves_account_id: Default::default(),
-=======
->>>>>>> 16ef1667
             }
         }
     }

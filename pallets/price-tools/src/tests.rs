--- conflicted
+++ resolved
@@ -115,10 +115,6 @@
         assert_eq!(
             PriceTools::get_average_price(&XOR.into(), &ETH.into(), PriceVariant::Buy).unwrap(),
             to_avg(
-<<<<<<< HEAD
-                PriceTools::price_infos(&ETH).unwrap().spot_prices.iter(),
-                AVG_BLOCK_SPAN,
-=======
                 PriceTools::price_infos(&ETH)
                     .unwrap()
                     .price_of(PriceVariant::Buy)
@@ -126,7 +122,6 @@
                     .spot_prices
                     .iter(),
                 AVG_BLOCK_SPAN
->>>>>>> 7c6d84b9
             )
         );
         for &new_price in [999u32, 1000, 1003, 1006, 1009, 1015, 1018, 1021, 1024, 1030].iter() {
@@ -134,10 +129,6 @@
             assert_eq!(
                 PriceTools::get_average_price(&XOR.into(), &ETH.into(), PriceVariant::Buy).unwrap(),
                 to_avg(
-<<<<<<< HEAD
-                    PriceTools::price_infos(&ETH).unwrap().spot_prices.iter(),
-                    AVG_BLOCK_SPAN,
-=======
                     PriceTools::price_infos(&ETH)
                         .unwrap()
                         .price_of(PriceVariant::Buy)
@@ -145,7 +136,6 @@
                         .spot_prices
                         .iter(),
                     AVG_BLOCK_SPAN
->>>>>>> 7c6d84b9
                 )
             );
         }
@@ -154,10 +144,6 @@
             assert_eq!(
                 PriceTools::get_average_price(&XOR.into(), &ETH.into(), PriceVariant::Buy).unwrap(),
                 to_avg(
-<<<<<<< HEAD
-                    PriceTools::price_infos(&ETH).unwrap().spot_prices.iter(),
-                    AVG_BLOCK_SPAN,
-=======
                     PriceTools::price_infos(&ETH)
                         .unwrap()
                         .price_of(PriceVariant::Buy)
@@ -165,7 +151,6 @@
                         .spot_prices
                         .iter(),
                     AVG_BLOCK_SPAN
->>>>>>> 7c6d84b9
                 )
             );
         }
@@ -195,10 +180,6 @@
             assert_eq!(
                 PriceTools::get_average_price(&XOR.into(), &ETH.into(), PriceVariant::Buy).unwrap(),
                 to_avg(
-<<<<<<< HEAD
-                    PriceTools::price_infos(&ETH).unwrap().spot_prices.iter(),
-                    AVG_BLOCK_SPAN,
-=======
                     PriceTools::price_infos(&ETH)
                         .unwrap()
                         .price_of(PriceVariant::Buy)
@@ -206,7 +187,6 @@
                         .spot_prices
                         .iter(),
                     AVG_BLOCK_SPAN
->>>>>>> 7c6d84b9
                 )
             );
             PriceTools::incoming_spot_price(&ETH, new_price, PriceVariant::Buy).unwrap();
@@ -215,10 +195,6 @@
             assert_eq!(
                 PriceTools::get_average_price(&XOR.into(), &DAI.into(), PriceVariant::Buy).unwrap(),
                 to_avg(
-<<<<<<< HEAD
-                    PriceTools::price_infos(&DAI).unwrap().spot_prices.iter(),
-                    AVG_BLOCK_SPAN,
-=======
                     PriceTools::price_infos(&DAI)
                         .unwrap()
                         .price_of(PriceVariant::Buy)
@@ -226,7 +202,6 @@
                         .spot_prices
                         .iter(),
                     AVG_BLOCK_SPAN
->>>>>>> 7c6d84b9
                 )
             );
             PriceTools::incoming_spot_price(&DAI, new_price, PriceVariant::Buy).unwrap();
@@ -235,10 +210,6 @@
             assert_eq!(
                 PriceTools::get_average_price(&XOR.into(), &VAL.into(), PriceVariant::Buy).unwrap(),
                 to_avg(
-<<<<<<< HEAD
-                    PriceTools::price_infos(&VAL).unwrap().spot_prices.iter(),
-                    AVG_BLOCK_SPAN,
-=======
                     PriceTools::price_infos(&VAL)
                         .unwrap()
                         .price_of(PriceVariant::Buy)
@@ -246,7 +217,6 @@
                         .spot_prices
                         .iter(),
                     AVG_BLOCK_SPAN
->>>>>>> 7c6d84b9
                 )
             );
             PriceTools::incoming_spot_price(&VAL, new_price, PriceVariant::Buy).unwrap();
@@ -256,10 +226,6 @@
                 PriceTools::get_average_price(&XOR.into(), &PSWAP.into(), PriceVariant::Buy)
                     .unwrap(),
                 to_avg(
-<<<<<<< HEAD
-                    PriceTools::price_infos(&PSWAP).unwrap().spot_prices.iter(),
-                    AVG_BLOCK_SPAN,
-=======
                     PriceTools::price_infos(&PSWAP)
                         .unwrap()
                         .price_of(PriceVariant::Buy)
@@ -267,7 +233,6 @@
                         .spot_prices
                         .iter(),
                     AVG_BLOCK_SPAN
->>>>>>> 7c6d84b9
                 )
             );
             PriceTools::incoming_spot_price(&PSWAP, new_price, PriceVariant::Buy).unwrap();
@@ -426,10 +391,6 @@
         assert_eq!(
             PriceTools::get_average_price(&XOR.into(), &ETH.into(), PriceVariant::Buy).unwrap(),
             to_avg(
-<<<<<<< HEAD
-                PriceTools::price_infos(&ETH).unwrap().spot_prices.iter(),
-                AVG_BLOCK_SPAN,
-=======
                 PriceTools::price_infos(&ETH)
                     .unwrap()
                     .price_of(PriceVariant::Buy)
@@ -437,7 +398,6 @@
                     .spot_prices
                     .iter(),
                 AVG_BLOCK_SPAN
->>>>>>> 7c6d84b9
             )
         );
         // change of 300% occurs, price smoothing kicks in
@@ -488,10 +448,6 @@
         assert_eq!(
             PriceTools::get_average_price(&XOR.into(), &ETH.into(), PriceVariant::Buy).unwrap(),
             to_avg(
-<<<<<<< HEAD
-                PriceTools::price_infos(&ETH).unwrap().spot_prices.iter(),
-                AVG_BLOCK_SPAN,
-=======
                 PriceTools::price_infos(&ETH)
                     .unwrap()
                     .price_of(PriceVariant::Buy)
@@ -499,7 +455,6 @@
                     .spot_prices
                     .iter(),
                 AVG_BLOCK_SPAN
->>>>>>> 7c6d84b9
             )
         );
         // change over 15% occurs, price smoothing kicks in

// This file is part of the SORA network and Polkaswap app.

// Copyright (c) 2020, 2021, Polka Biome Ltd. All rights reserved.
// SPDX-License-Identifier: BSD-4-Clause

// Redistribution and use in source and binary forms, with or without modification,
// are permitted provided that the following conditions are met:

// Redistributions of source code must retain the above copyright notice, this list
// of conditions and the following disclaimer.
// Redistributions in binary form must reproduce the above copyright notice, this
// list of conditions and the following disclaimer in the documentation and/or other
// materials provided with the distribution.
//
// All advertising materials mentioning features or use of this software must display
// the following acknowledgement: This product includes software developed by Polka Biome
// Ltd., SORA, and Polkaswap.
//
// Neither the name of the Polka Biome Ltd. nor the names of its contributors may be used
// to endorse or promote products derived from this software without specific prior written permission.

// THIS SOFTWARE IS PROVIDED BY Polka Biome Ltd. AS IS AND ANY EXPRESS OR IMPLIED WARRANTIES,
// INCLUDING, BUT NOT LIMITED TO, THE IMPLIED WARRANTIES OF MERCHANTABILITY AND FITNESS FOR
// A PARTICULAR PURPOSE ARE DISCLAIMED. IN NO EVENT SHALL Polka Biome Ltd. BE LIABLE FOR ANY
// DIRECT, INDIRECT, INCIDENTAL, SPECIAL, EXEMPLARY, OR CONSEQUENTIAL DAMAGES (INCLUDING,
// BUT NOT LIMITED TO, PROCUREMENT OF SUBSTITUTE GOODS OR SERVICES; LOSS OF USE, DATA, OR PROFITS;
// OR BUSINESS INTERRUPTION) HOWEVER CAUSED AND ON ANY THEORY OF LIABILITY, WHETHER IN CONTRACT,
// STRICT LIABILITY, OR TORT (INCLUDING NEGLIGENCE OR OTHERWISE) ARISING IN ANY WAY OUT OF THE
// USE OF THIS SOFTWARE, EVEN IF ADVISED OF THE POSSIBILITY OF SUCH DAMAGE.

#![cfg_attr(not(feature = "std"), no_std)]

#[cfg(feature = "runtime-benchmarks")]
mod benchmarking;

pub mod weights;

use common::Balance;
use frame_support::dispatch::Weight;
use frame_support::ensure;
use frame_support::sp_runtime::DispatchError;

pub trait WeightInfo {
    fn reserve() -> Weight;
    fn unreserve() -> Weight;
    fn set_referrer() -> Weight;
}

<<<<<<< HEAD
impl<T: Config> Pallet<T> {
=======
impl WeightInfo for () {
    fn reserve() -> Weight {
        0
    }

    fn unreserve() -> Weight {
        0
    }

    fn set_referrer() -> Weight {
        0
    }
}

impl<T: Config> Module<T> {
>>>>>>> ff314775
    pub fn set_referrer_to(
        referral: &T::AccountId,
        referrer: T::AccountId,
    ) -> Result<(), DispatchError> {
        Referrers::<T>::mutate(&referral, |r| {
            ensure!(r.is_none(), Error::<T>::AlreadyHasReferrer);
            frame_system::Pallet::<T>::inc_providers(referral);
            frame_system::Pallet::<T>::inc_providers(&referrer);
            frame_system::Pallet::<T>::inc_consumers(referral)
                .map_err(|_| Error::<T>::IncRefError)?;
            frame_system::Pallet::<T>::inc_consumers(&referrer)
                .map_err(|_| Error::<T>::IncRefError)?;
            Referrals::<T>::append(&referrer, referral);
            *r = Some(referrer);
            Ok(())
        })
    }

    pub fn can_set_referrer(referral: &T::AccountId) -> bool {
        !Referrers::<T>::contains_key(referral)
    }

    pub fn withdraw_fee(referrer: &T::AccountId, fee: Balance) -> Result<(), DispatchError> {
        ReferrerBalances::<T>::mutate(referrer, |b| {
            let balance = b
                .unwrap_or(0)
                .checked_sub(fee)
                .ok_or(DispatchError::from(Error::<T>::ReferrerInsufficientBalance))?;
            *b = Some(balance);
            Ok(())
        })
    }
}

pub use pallet::*;

#[frame_support::pallet]
pub mod pallet {
    use common::{Balance, XOR};
    use frame_support::pallet_prelude::*;
<<<<<<< HEAD
    use frame_support::traits::StorageVersion;
=======
    use frame_support::traits::PalletVersion;
>>>>>>> ff314775
    use frame_system::pallet_prelude::*;
    use sp_std::prelude::*;

    use crate::WeightInfo;

    #[pallet::config]
    pub trait Config: frame_system::Config + assets::Config {
        type ReservesAcc: Get<Self::AccountId>;
        type WeightInfo: WeightInfo;
    }

    /// The current storage version.
    const STORAGE_VERSION: StorageVersion = StorageVersion::new(1);

    #[pallet::pallet]
    #[pallet::generate_store(pub(super) trait Store)]
    #[pallet::storage_version(STORAGE_VERSION)]
    pub struct Pallet<T>(PhantomData<T>);

    #[pallet::hooks]
    impl<T: Config> Hooks<BlockNumberFor<T>> for Pallet<T> {
        fn on_runtime_upgrade() -> Weight {
            let mut weight = Weight::default();
            match Pallet::<T>::storage_version() {
                Some(PalletVersion {
                    major: 1,
                    minor: 0,
                    patch: 0,
                }) => {
                    for (referral, referrer) in Referrers::<T>::iter() {
                        Referrals::<T>::append(referrer, referral);
                        weight = weight.saturating_add(T::DbWeight::get().reads_writes(3, 3));
                    }
                }
                _ => {}
            }
            weight
        }
    }

    #[pallet::call]
    impl<T: Config> Pallet<T> {
        /// Reserves the balance from the account for a special balance that can be used to pay referrals' fees
        #[pallet::weight(<T as Config>::WeightInfo::reserve())]
        pub fn reserve(origin: OriginFor<T>, balance: Balance) -> DispatchResultWithPostInfo {
            let referrer = ensure_signed(origin)?;

            if balance == 0 {
                return Ok(().into());
            }

            common::with_transaction(|| {
                assets::Pallet::<T>::transfer_from(
                    &XOR.into(),
                    &referrer,
                    &T::ReservesAcc::get(),
                    balance,
                )?;

                ReferrerBalances::<T>::mutate(referrer, |b| {
                    *b = Some(b.unwrap_or(0).saturating_add(balance))
                });

                Ok(().into())
            })
        }

        /// Unreserves the balance and transfers it back to the account
        #[pallet::weight(<T as Config>::WeightInfo::unreserve())]
        pub fn unreserve(origin: OriginFor<T>, balance: Balance) -> DispatchResultWithPostInfo {
            let referrer = ensure_signed(origin)?;

            if balance == 0 {
                return Ok(().into());
            }

            common::with_transaction(|| {
                ReferrerBalances::<T>::mutate(&referrer, |b| {
                    if let Some(balance) = b.unwrap_or(0).checked_sub(balance) {
                        *b = (balance != 0).then(|| balance);
                        Ok(())
                    } else {
                        Err(Error::<T>::ReferrerInsufficientBalance)
                    }
                })?;

                assets::Pallet::<T>::transfer_from(
                    &XOR.into(),
                    &T::ReservesAcc::get(),
                    &referrer,
                    balance,
                )?;

                Ok(().into())
            })
        }

        /// Sets the referrer for the account
        #[pallet::weight(<T as Config>::WeightInfo::set_referrer())]
        pub fn set_referrer(
            origin: OriginFor<T>,
            referrer: T::AccountId,
        ) -> DispatchResultWithPostInfo {
            let referree = ensure_signed(origin)?;
            Self::set_referrer_to(&referree, referrer)?;
            Ok(().into())
        }
    }

    #[pallet::error]
    pub enum Error<T> {
        /// Account already has a referrer.
        AlreadyHasReferrer,
        /// Increment account reference error.
        IncRefError,
        /// Referrer doesn't have enough of reserved balance
        ReferrerInsufficientBalance,
    }

    #[pallet::storage]
    #[pallet::getter(fn referrer_account)]
    pub type Referrers<T: Config> = StorageMap<_, Blake2_128Concat, T::AccountId, T::AccountId>;

    #[pallet::storage]
    #[pallet::getter(fn referrer_balance)]
    pub type ReferrerBalances<T: Config> = StorageMap<_, Blake2_128Concat, T::AccountId, Balance>;

    #[pallet::storage]
    #[pallet::getter(fn referrals)]
    pub type Referrals<T: Config> =
        StorageMap<_, Blake2_128Concat, T::AccountId, Vec<T::AccountId>, ValueQuery>;

    #[pallet::genesis_config]
    pub struct GenesisConfig<T: Config> {
        pub referrers: Vec<(T::AccountId, T::AccountId)>,
    }

    #[cfg(feature = "std")]
    impl<T: Config> Default for GenesisConfig<T> {
        fn default() -> Self {
            Self {
                referrers: Default::default(),
            }
        }
    }

    #[pallet::genesis_build]
    impl<T: Config> GenesisBuild<T> for GenesisConfig<T> {
        fn build(&self) {
            self.referrers.iter().for_each(|(k, v)| {
                frame_system::Pallet::<T>::inc_consumers(k).unwrap();
                frame_system::Pallet::<T>::inc_consumers(v).unwrap();
                Referrers::<T>::insert(k, v);
                Referrals::<T>::append(v, k);
            });
        }
    }
}<|MERGE_RESOLUTION|>--- conflicted
+++ resolved
@@ -46,9 +46,6 @@
     fn set_referrer() -> Weight;
 }
 
-<<<<<<< HEAD
-impl<T: Config> Pallet<T> {
-=======
 impl WeightInfo for () {
     fn reserve() -> Weight {
         0
@@ -63,8 +60,7 @@
     }
 }
 
-impl<T: Config> Module<T> {
->>>>>>> ff314775
+impl<T: Config> Pallet<T> {
     pub fn set_referrer_to(
         referral: &T::AccountId,
         referrer: T::AccountId,
@@ -105,11 +101,7 @@
 pub mod pallet {
     use common::{Balance, XOR};
     use frame_support::pallet_prelude::*;
-<<<<<<< HEAD
     use frame_support::traits::StorageVersion;
-=======
-    use frame_support::traits::PalletVersion;
->>>>>>> ff314775
     use frame_system::pallet_prelude::*;
     use sp_std::prelude::*;
 
@@ -130,25 +122,7 @@
     pub struct Pallet<T>(PhantomData<T>);
 
     #[pallet::hooks]
-    impl<T: Config> Hooks<BlockNumberFor<T>> for Pallet<T> {
-        fn on_runtime_upgrade() -> Weight {
-            let mut weight = Weight::default();
-            match Pallet::<T>::storage_version() {
-                Some(PalletVersion {
-                    major: 1,
-                    minor: 0,
-                    patch: 0,
-                }) => {
-                    for (referral, referrer) in Referrers::<T>::iter() {
-                        Referrals::<T>::append(referrer, referral);
-                        weight = weight.saturating_add(T::DbWeight::get().reads_writes(3, 3));
-                    }
-                }
-                _ => {}
-            }
-            weight
-        }
-    }
+    impl<T: Config> Hooks<BlockNumberFor<T>> for Pallet<T> {}
 
     #[pallet::call]
     impl<T: Config> Pallet<T> {

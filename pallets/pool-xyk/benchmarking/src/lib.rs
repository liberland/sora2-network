--- conflicted
+++ resolved
@@ -117,94 +117,25 @@
 
     setup_benchmark_assets_only::<T>()?;
 
-<<<<<<< HEAD
     XYKPool::<T>::initialize_pool(owner_origin.clone(), DEX.into(), XOR.into(), DOT.into())?;
 
     XYKPool::<T>::deposit_liquidity(
-=======
-    let _ = Assets::<T>::register_asset_id(
-        owner.clone(),
-        XOR.into(),
-        AssetSymbol(b"XOR".to_vec()),
-        AssetName(b"SORA".to_vec()),
-        18,
-        Balance::from(0u32),
-        true,
-    );
-    let _ = Assets::<T>::register_asset_id(
-        owner.clone(),
-        DOT.into(),
-        AssetSymbol(b"DOT".to_vec()),
-        AssetName(b"Polkadot".to_vec()),
-        18,
-        Balance::from(0u32),
-        true,
-    )
-    .unwrap();
-
-    TradingPair::<T>::register(owner_origin.clone(), DEX.into(), XOR.into(), DOT.into()).unwrap();
-
-    let (_, tech_acc_id, _fee_acc_id) =
-        XYKPool::<T>::initialize_pool_unchecked(owner.clone(), DEX.into(), XOR.into(), DOT.into())
-            .unwrap();
-
-    let repr: <T>::AccountId = Technical::<T>::tech_account_id_to_account_id(&tech_acc_id).unwrap();
-
-    Permissions::<T>::grant_permission(owner.clone(), repr.clone(), MINT).unwrap();
-    Permissions::<T>::grant_permission(owner.clone(), repr.clone(), BURN).unwrap();
-
-    Assets::<T>::mint(
         owner_origin.clone(),
-        XOR.into(),
-        owner.clone(),
-        balance!(10000),
-    )
-    .unwrap();
-    Assets::<T>::mint(
-        owner_origin.clone(),
-        DOT.into(),
-        owner.clone(),
-        balance!(20000),
-    )
-    .unwrap();
-    Assets::<T>::mint(
->>>>>>> b62fdcf1
-        owner_origin.clone(),
-        DEX.into(),
-        XOR.into(),
-<<<<<<< HEAD
+        DEX.into(),
+        XOR.into(),
         DOT.into(),
         balance!(2000),
         balance!(3000),
         balance!(0),
         balance!(0),
     )?;
-=======
-        repr.clone(),
-        balance!(1000000),
-    )
-    .unwrap();
-    Assets::<T>::mint(
-        owner_origin.clone(),
-        DOT.into(),
-        repr.clone(),
-        balance!(1500000),
-    )
-    .unwrap();
-    pool_xyk::Module::<T>::mint(&repr, &owner, balance!(1500000000000)).unwrap();
->>>>>>> b62fdcf1
 
     Ok(())
 }
 
 benchmarks! {
     swap_pair {
-<<<<<<< HEAD
-        setup_benchmark::<T>()?;
-=======
-        let n in 1 .. 1000;
-        setup_benchmark::<T>().unwrap();
->>>>>>> b62fdcf1
+        setup_benchmark::<T>()?;
         let caller = alice::<T>();
         let amount = SwapAmount::WithDesiredInput {
             desired_amount_in: balance!(1000),
@@ -291,7 +222,7 @@
     }
 
     withdraw_liquidity {
-        setup_benchmark::<T>()?;
+        setup_benchmark::<T>().unwrap();
         let caller = alice::<T>();
         let initial_xor_balance = Assets::<T>::free_balance(&XOR.into(), &caller).unwrap();
         let initial_dot_balance = Assets::<T>::free_balance(&DOT.into(), &caller).unwrap();

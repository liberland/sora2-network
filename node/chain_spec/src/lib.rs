// This file is part of the SORA network and Polkaswap app.

// Copyright (c) 2020, 2021, Polka Biome Ltd. All rights reserved.
// SPDX-License-Identifier: BSD-4-Clause

// Redistribution and use in source and binary forms, with or without modification,
// are permitted provided that the following conditions are met:

// Redistributions of source code must retain the above copyright notice, this list
// of conditions and the following disclaimer.
// Redistributions in binary form must reproduce the above copyright notice, this
// list of conditions and the following disclaimer in the documentation and/or other
// materials provided with the distribution.
//
// All advertising materials mentioning features or use of this software must display
// the following acknowledgement: This product includes software developed by Polka Biome
// Ltd., SORA, and Polkaswap.
//
// Neither the name of the Polka Biome Ltd. nor the names of its contributors may be used
// to endorse or promote products derived from this software without specific prior written permission.

// THIS SOFTWARE IS PROVIDED BY Polka Biome Ltd. AS IS AND ANY EXPRESS OR IMPLIED WARRANTIES,
// INCLUDING, BUT NOT LIMITED TO, THE IMPLIED WARRANTIES OF MERCHANTABILITY AND FITNESS FOR
// A PARTICULAR PURPOSE ARE DISCLAIMED. IN NO EVENT SHALL Polka Biome Ltd. BE LIABLE FOR ANY
// DIRECT, INDIRECT, INCIDENTAL, SPECIAL, EXEMPLARY, OR CONSEQUENTIAL DAMAGES (INCLUDING,
// BUT NOT LIMITED TO, PROCUREMENT OF SUBSTITUTE GOODS OR SERVICES; LOSS OF USE, DATA, OR PROFITS;
// OR BUSINESS INTERRUPTION) HOWEVER CAUSED AND ON ANY THEORY OF LIABILITY, WHETHER IN CONTRACT,
// STRICT LIABILITY, OR TORT (INCLUDING NEGLIGENCE OR OTHERWISE) ARISING IN ANY WAY OUT OF THE
// USE OF THIS SOFTWARE, EVEN IF ADVISED OF THE POSSIBILITY OF SUCH DAMAGE.

// Tips:
// * not(feature = "private-net") means "main net", however, given that "main net" is the default
//   option and Cargo doesn't provide any way to disable "main net" if any "private net" is
//   specified, we have to rely on such constructions.

#![allow(unused_imports, unused_macros, dead_code)]

use common::prelude::{Balance, DEXInfo, FixedWrapper};
use common::{
    balance, fixed, hash, our_include, our_include_bytes, vec_push, BalancePrecision, DEXId, Fixed,
    TechPurpose, DAI, DEFAULT_BALANCE_PRECISION, ETH, HERMES_ASSET_ID, PSWAP, TBCD, USDT, VAL, XOR,
    XST, XSTUSD,
};
use frame_support::sp_runtime::Percent;
use framenode_runtime::eth_bridge::{AssetConfig, BridgeAssetData, NetworkConfig};
use framenode_runtime::multicollateral_bonding_curve_pool::{
    DistributionAccount, DistributionAccountData, DistributionAccounts,
};
use framenode_runtime::opaque::SessionKeys;
use framenode_runtime::{
    assets, eth_bridge, frame_system, AccountId, AssetId, AssetName, AssetSymbol, AssetsConfig,
<<<<<<< HEAD
    BabeConfig, BalancesConfig, BeefyConfig, BeefyId, BridgeMultisigConfig, CouncilConfig,
    DEXAPIConfig, DEXManagerConfig, DemocracyConfig, EthBridgeConfig, GenesisConfig,
    GetBaseAssetId, GetParliamentAccountId, GetPswapAssetId, GetSyntheticBaseAssetId,
    GetValAssetId, GetXorAssetId, GrandpaConfig, ImOnlineId, IrohaMigrationConfig,
    LiquiditySourceType, MulticollateralBondingCurvePoolConfig, PermissionsConfig,
    PswapDistributionConfig, RewardsConfig, Runtime, SS58Prefix, SessionConfig, Signature,
    StakerStatus, StakingConfig, SystemConfig, TechAccountId, TechnicalCommitteeConfig,
=======
    BabeConfig, BalancesConfig, BeefyConfig, BeefyId, BridgeInboundChannelConfig,
    BridgeMultisigConfig, BridgeOutboundChannelConfig, CouncilConfig, CrowdloanReward,
    DEXAPIConfig, DEXManagerConfig, DemocracyConfig, EthBridgeConfig, EthereumHeader,
    EthereumLightClientConfig, GenesisConfig, GetBaseAssetId, GetParliamentAccountId,
    GetPswapAssetId, GetSyntheticBaseAssetId, GetValAssetId, GetXorAssetId, GrandpaConfig,
    ImOnlineId, IrohaMigrationConfig, LiquiditySourceType, MulticollateralBondingCurvePoolConfig,
    PermissionsConfig, PswapDistributionConfig, RewardsConfig, Runtime, SS58Prefix, SessionConfig,
    Signature, StakerStatus, StakingConfig, SystemConfig, TechAccountId, TechnicalCommitteeConfig,
>>>>>>> cef98871
    TechnicalConfig, TokensConfig, TradingPair, TradingPairConfig, XSTPoolConfig, WASM_BINARY,
};

use hex_literal::hex;
use permissions::Scope;
use sc_finality_grandpa::AuthorityId as GrandpaId;
use sc_network_common::config::MultiaddrWithPeerId;
use sc_service::{ChainType, Properties};
use sp_consensus_aura::sr25519::AuthorityId as AuraId;
use sp_consensus_babe::AuthorityId as BabeId;
use sp_core::crypto::ByteArray;
use sp_core::{Public, H160, H256, U256};
use sp_runtime::sp_std::iter::once;
use sp_runtime::traits::Zero;
use sp_runtime::{BuildStorage, Perbill};
use std::str::FromStr;

use codec::Encode;
use framenode_runtime::assets::{AssetRecord, AssetRecordArg};
#[cfg(feature = "private-net")]
use framenode_runtime::{FaucetConfig, SudoConfig};
use sp_core::{sr25519, Pair};
use sp_runtime::traits::{IdentifyAccount, Verify};
use std::borrow::Cow;

/// Specialized `ChainSpec`. This is a specialization of the general Substrate ChainSpec type.
pub type ChainSpec = sc_service::GenericChainSpec<GenesisConfig>;
type Technical = technical::Pallet<Runtime>;
type AccountPublic = <Signature as Verify>::Signer;

/// Helper function to generate a crypto pair from seed
fn get_from_seed<TPublic: Public>(seed: &str) -> <TPublic::Pair as Pair>::Public {
    TPublic::Pair::from_string(&format!("//{}", seed), None)
        .expect("static values are valid; qed")
        .public()
}

/// Helper function to generate an account ID from seed
fn get_account_id_from_seed<TPublic: Public>(seed: &str) -> AccountId
where
    AccountPublic: From<<TPublic::Pair as Pair>::Public>,
{
    AccountPublic::from(get_from_seed::<TPublic>(seed)).into_account()
}

/// Generate an Babe authority key.
pub fn authority_keys_from_seed(
    seed: &str,
) -> (
    AccountId,
    AccountId,
    AuraId,
    BabeId,
    GrandpaId,
    ImOnlineId,
    BeefyId,
) {
    (
        get_account_id_from_seed::<sr25519::Public>(&format!("{}//stash", seed)),
        get_account_id_from_seed::<sr25519::Public>(seed),
        get_from_seed::<AuraId>(seed),
        get_from_seed::<BabeId>(seed),
        get_from_seed::<GrandpaId>(seed),
        get_from_seed::<ImOnlineId>(seed),
        get_from_seed::<BeefyId>(seed),
    )
}

pub fn authority_keys_from_public_keys(
    stash_address: [u8; 32],
    controller_address: [u8; 32],
    sr25519_key: [u8; 32],
    ed25519_key: [u8; 32],
    ecdsa_key: [u8; 33],
) -> (
    AccountId,
    AccountId,
    AuraId,
    BabeId,
    GrandpaId,
    ImOnlineId,
    BeefyId,
) {
    (
        stash_address.into(),
        controller_address.into(),
        AuraId::from_slice(&sr25519_key).unwrap(),
        BabeId::from_slice(&sr25519_key).unwrap(),
        GrandpaId::from_slice(&ed25519_key).unwrap(),
        ImOnlineId::from_slice(&sr25519_key).unwrap(),
        BeefyId::from_slice(&ecdsa_key).unwrap(),
    )
}

fn session_keys(
    grandpa: GrandpaId,
    babe: BabeId,
    im_online: ImOnlineId,
    beefy: BeefyId,
) -> SessionKeys {
    SessionKeys {
        babe,
        grandpa,
        im_online,
        beefy,
    }
}

struct EthBridgeParams {
    xor_master_contract_address: H160,
    xor_contract_address: H160,
    val_master_contract_address: H160,
    val_contract_address: H160,
    bridge_contract_address: H160,
}

fn calculate_reserves(accounts: impl Iterator<Item = Balance>) -> Balance {
    accounts.fold(0, |sum, balance| sum + balance)
}

pub fn staging_net() -> Result<ChainSpec, String> {
    ChainSpec::from_json_bytes(&our_include_bytes!("./bytes/chain_spec_staging.json")[..])
}

pub fn bridge_staging_net() -> Result<ChainSpec, String> {
    ChainSpec::from_json_bytes(&our_include_bytes!("./bytes/chain_spec_bridge_staging.json")[..])
}

pub fn test_net() -> Result<ChainSpec, String> {
    ChainSpec::from_json_bytes(&our_include_bytes!("./bytes/chain_spec_test.json")[..])
}

pub fn main_net() -> Result<ChainSpec, String> {
    ChainSpec::from_json_bytes(&our_include_bytes!("./bytes/chain_spec_main.json")[..])
}

#[cfg(feature = "private-net")]
pub fn dev_net_coded() -> ChainSpec {
    let mut properties = Properties::new();
    properties.insert("ss58Format".into(), SS58Prefix::get().into());
    properties.insert("tokenSymbol".into(), "XOR".into());
    properties.insert("tokenDecimals".into(), DEFAULT_BALANCE_PRECISION.into());
    ChainSpec::from_genesis(
        "SORA-dev Testnet",
        "sora-substrate-dev",
        ChainType::Development,
        move || {
            testnet_genesis(
                true,
                hex!("92c4ff71ae7492a1e6fef5d80546ea16307c560ac1063ffaa5e0e084df1e2b7e").into(),
                vec![
                    authority_keys_from_public_keys(
                        hex!("349b061381fe1e47b5dd18061f7c7f76801b41dc9c6afe0b2c4c65e0171c8b35"),
                        hex!("9c3c8836f6def559a11751c18541b9a2c81bcf9bd6ac28d978b1adfacc354456"),
                        hex!("9c3c8836f6def559a11751c18541b9a2c81bcf9bd6ac28d978b1adfacc354456"),
                        hex!("0ced48eb19e0e2809a769c35a64264c3dd39f3aa0ff132aa7caaa6730ad31f57"),
                        hex!("032001ac7aab973536274d6903d5108f2a18114f6b8eaf63a94b10eda40831b8e9"),
                    ),
                    authority_keys_from_public_keys(
                        hex!("5e7df6d78fb252ecfe5e2c516a145671b9c64ee7b733a3c128af27d76e2fe74c"),
                        hex!("02bbb81a8132f9eb78ac1f2a9606055e58540f220fa1075bb3ba3d30add09e3f"),
                        hex!("02bbb81a8132f9eb78ac1f2a9606055e58540f220fa1075bb3ba3d30add09e3f"),
                        hex!("c75a2ed4012a61cf05ec6eecc4b83faedcf6a781111cc61f8e9a23ad2810bb5e"),
                        hex!("032773c06f08f6a0bcb6d1e2487c4ab60ea9e6e90227f686115cc75de06149aca0"),
                    ),
                    authority_keys_from_public_keys(
                        hex!("baa98b9fde4fc1c983998798536a63ab70b3c365ce3870dd84a230cb19093004"),
                        hex!("0ea8eafc441aa319aeaa23a74ed588f0ccd17eb3b41d12a1d8283b5f79c7b15d"),
                        hex!("0ea8eafc441aa319aeaa23a74ed588f0ccd17eb3b41d12a1d8283b5f79c7b15d"),
                        hex!("4be870c72a1ac412a5c239d701b5dd62a9e030899943faad55b48eb2c7c9dc2a"),
                        hex!("031b4b72dc354abf2efa3ba17d27907a0ef73de252719e8b5953f568a86eca9a18"),
                    ),
                    // authority_keys_from_public_keys(
                    //     hex!("4eb0f6225cef84a0285a54916625846e50d86526bdece448894af0ac87792956"),
                    //     hex!("18b2c456464825673c63aa7866ee479b52d1a7a4bab7999408bd3568d5a02b64"),
                    //     hex!("18b2c456464825673c63aa7866ee479b52d1a7a4bab7999408bd3568d5a02b64"),
                    //     hex!("8061f3a75ef96a0d840d84cec5d42bcad43f882efdcf93b30a60c7bac6c894c1"),
                    //     hex!("03cafa6f45bfad692c66ff5b8b3f24f826802f4dd863b31821fc05832cad3e8389"),
                    // ),
                    // authority_keys_from_public_keys(
                    //     hex!("22a886a8f0a0ddd031518a2bc567585b0046d02d7aacbdb058857b42da40444b"),
                    //     hex!("3a41a438f76d6a68b17fbd34e8a8195e5e2f74419db3bf7d914627803409ce35"),
                    //     hex!("3a41a438f76d6a68b17fbd34e8a8195e5e2f74419db3bf7d914627803409ce35"),
                    //     hex!("86320cd87cbe2881cdf3515d3a72d833099d61b4c38266437366e3b143f8835b"),
                    //     hex!("0249197248076adbd30b1e162c6ec6517ed552b1f63f1f102efa6fc57c892d4f03"),
                    // ),
                    // authority_keys_from_public_keys(
                    //     hex!("20a0225a3cafe2d5e9813025e3f1a2d9a3e50f44528ecc3bed01c13466e33316"),
                    //     hex!("c25eb643fd3a981a223046f32d1977644a17bb856a228d755868c1bb89d95b3d"),
                    //     hex!("c25eb643fd3a981a223046f32d1977644a17bb856a228d755868c1bb89d95b3d"),
                    //     hex!("15c652e559703197d10997d04df0081918314b77b8475d74002adaca0f3b634d"),
                    //     hex!("026b0e88acde2c1e83b22c1638bd41d4c70464e6b9dc2434a731adc97f3d16c677"),
                    // ),
                ],
                vec![
                    hex!("a63e5398515c405aba87c13b56d344f1a7d32d2226062fac396d58154d45380a").into(),
                    hex!("62f53d93e5ab9b26ccb7b9625abfe76a3d5fb3b732c039f3322bfe3f35503401").into(),
                    hex!("c84c2c4395322b7935bf9eba08a392e5c485b0a984b5c38c8174a89c6b24750c").into(),
                    hex!("8af75f561b714320205491d7571cf6d3df650143e2862b36c7b823d1de0bd244").into(),
                    hex!("a492d53531934d57acc5c2a852a724272b0a0d6571cc5b0e2433bebbb334e13c").into(),
                    hex!("5c6e091530ae1891eb33a9abc24727239b84bf8e458306b7cd4740662343b84c").into(),
                    hex!("7653840f435e7412fbaf0eb6331206b325de62e036435458a16155c43393f504").into(),
                    hex!("e813415062749d4bbea338d8a69b9cc5be02af0fdf8c96ba2d50733aaf32cb50").into(),
                    hex!("e08d567d824152adcf53b8dca949756be895b6b8bebb5f9fa55959e9473e0c7f").into(),
                    hex!("92c4ff71ae7492a1e6fef5d80546ea16307c560ac1063ffaa5e0e084df1e2b7e").into(),
                    hex!("328be9c672c4fff8ae9065ebdf116a47e1121933616a1d1749ff9bb3356fd542").into(),
                ],
                vec![
                    hex!("da96bc5065020df6d5ccc9659ae3007ddc04a6fd7f52cabe76e87b6219026b65").into(),
                    hex!("f57efdde92d350999cb41d1f2b21255d9ba7ae70cf03538ddee42a38f48a5436").into(),
                    hex!("aa79aa80b94b1cfba69c4a7d60eeb7b469e6411d1f686cc61de8adc8b1b76a69").into(),
                ],
                EthBridgeParams {
                    xor_master_contract_address: hex!("7F62CCd5566c64cfb785f73B3c19653D93e5414c")
                        .into(),
                    xor_contract_address: hex!("2F4e425760546600B73D7bD66C80d45c77D1135b").into(),
                    val_master_contract_address: hex!("e2C58207Cc6dF5565044eccffdf7aeb2DAe89647")
                        .into(),
                    val_contract_address: hex!("46d22744E171969f9D32C75E4c192aF79e3bb70E").into(),
                    bridge_contract_address: hex!("401c6A23a44f72151D90878DF0aa86E77fBde0e2")
                        .into(),
                },
                vec![
                    hex!("a63e5398515c405aba87c13b56d344f1a7d32d2226062fac396d58154d45380a").into(),
                    hex!("62f53d93e5ab9b26ccb7b9625abfe76a3d5fb3b732c039f3322bfe3f35503401").into(),
                    hex!("c84c2c4395322b7935bf9eba08a392e5c485b0a984b5c38c8174a89c6b24750c").into(),
                    hex!("8af75f561b714320205491d7571cf6d3df650143e2862b36c7b823d1de0bd244").into(),
                    hex!("a492d53531934d57acc5c2a852a724272b0a0d6571cc5b0e2433bebbb334e13c").into(),
                    hex!("5c6e091530ae1891eb33a9abc24727239b84bf8e458306b7cd4740662343b84c").into(),
                ],
                vec![
                    hex!("7653840f435e7412fbaf0eb6331206b325de62e036435458a16155c43393f504").into(),
                    hex!("e813415062749d4bbea338d8a69b9cc5be02af0fdf8c96ba2d50733aaf32cb50").into(),
                    hex!("e08d567d824152adcf53b8dca949756be895b6b8bebb5f9fa55959e9473e0c7f").into(),
                ],
                3,
            )
        },
        vec![],
        None,
        Some("sora-substrate-dev"),
        None,
        Some(properties),
        None,
    )
}

#[cfg(feature = "private-net")]
pub fn bridge_dev_net_coded() -> ChainSpec {
    let mut properties = Properties::new();
    properties.insert("ss58Format".into(), SS58Prefix::get().into());
    properties.insert("tokenSymbol".into(), "XOR".into());
    properties.insert("tokenDecimals".into(), DEFAULT_BALANCE_PRECISION.into());
    ChainSpec::from_genesis(
        "SORA-dev Testnet",
        "sora-substrate-dev",
        ChainType::Live,
        move || {
            testnet_genesis(
                true,
                hex!("f6d0e31012ebeef4b9cc4cddd0593a8579d226dc17ce725139225e81683f0143").into(),
                vec![
                    authority_keys_from_public_keys(
                        // scheme: sr25519, seed: <seed>//framenode-1//stash
                        hex!("38c2970a9988caff722c140726f53ea0b0f654254dbf3f472b1ac5efd3aace35"),
                        // scheme: sr25519, seed: <seed>//framenode-1
                        hex!("78ed15d8b96d53576e5e9f50b7263566c3aa8b7c9a22648e06f525411a538c08"),
                        // scheme: sr25519, seed: <seed>//framenode-1
                        hex!("78ed15d8b96d53576e5e9f50b7263566c3aa8b7c9a22648e06f525411a538c08"),
                        // scheme: ed25519, seed: <seed>//framenode-1
                        hex!("4e84eeed48dd52d45f599a549edecf2a135f8045de32c6a801086b1e1fb251c9"),
                        // scheme: ecdsa, seed: <seed>//framenode-1
                        hex!("03c8833ad1ed110cdfee2ef838a0fc2b830a8aa821711aa4ab5b679e2624173cbb"),
                    ),
                    authority_keys_from_public_keys(
                        // scheme: sr25519, seed: <seed>//framenode-2//stash
                        hex!("36c75c50a04c792f7074453bc3080c4166a60a81361cc2d5e436a0a83f3cf643"),
                        // scheme: sr25519, seed: <seed>//framenode-2
                        hex!("849695acc5fc166e8e3327de0d6c75e75d32509d1ad8495e12423e3efc73500b"),
                        // scheme: sr25519, seed: <seed>//framenode-2
                        hex!("849695acc5fc166e8e3327de0d6c75e75d32509d1ad8495e12423e3efc73500b"),
                        // scheme: ed25519, seed: <seed>//framenode-2
                        hex!("2d67d9d22097d2f6f74a4076bece0b97ee3809916b0a6e234a3e27b5fabaa84f"),
                        // scheme: ecdsa, seed: <seed>//framenode-2
                        hex!("03629d2d9aaf8c09637b2cd1696d6d65bb632e1fe2489e45e0f3538176c3c58300"),
                    ),
                ],
                vec![
                    hex!("f6d0e31012ebeef4b9cc4cddd0593a8579d226dc17ce725139225e81683f0143").into(),
                    hex!("328be9c672c4fff8ae9065ebdf116a47e1121933616a1d1749ff9bb3356fd542").into(),
                    hex!("a63e5398515c405aba87c13b56d344f1a7d32d2226062fac396d58154d45380a").into(),
                    hex!("62f53d93e5ab9b26ccb7b9625abfe76a3d5fb3b732c039f3322bfe3f35503401").into(),
                    hex!("c84c2c4395322b7935bf9eba08a392e5c485b0a984b5c38c8174a89c6b24750c").into(),
                    hex!("8af75f561b714320205491d7571cf6d3df650143e2862b36c7b823d1de0bd244").into(),
                    hex!("a492d53531934d57acc5c2a852a724272b0a0d6571cc5b0e2433bebbb334e13c").into(),
                    hex!("5c6e091530ae1891eb33a9abc24727239b84bf8e458306b7cd4740662343b84c").into(),
                    hex!("7653840f435e7412fbaf0eb6331206b325de62e036435458a16155c43393f504").into(),
                    hex!("e813415062749d4bbea338d8a69b9cc5be02af0fdf8c96ba2d50733aaf32cb50").into(),
                    hex!("e08d567d824152adcf53b8dca949756be895b6b8bebb5f9fa55959e9473e0c7f").into(),
                    hex!("92c4ff71ae7492a1e6fef5d80546ea16307c560ac1063ffaa5e0e084df1e2b7e").into(),
                ],
                vec![
                    hex!("da96bc5065020df6d5ccc9659ae3007ddc04a6fd7f52cabe76e87b6219026b65").into(),
                    hex!("f57efdde92d350999cb41d1f2b21255d9ba7ae70cf03538ddee42a38f48a5436").into(),
                ],
                EthBridgeParams {
                    xor_master_contract_address: hex!("12c6a709925783f49fcca0b398d13b0d597e6e1c")
                        .into(),
                    xor_contract_address: hex!("02ffdae478412dbde6bbd5cda8ff05c0960e0c45").into(),
                    val_master_contract_address: hex!("47e229aa491763038f6a505b4f85d8eb463f0962")
                        .into(),
                    val_contract_address: hex!("68339de68c9af6577c54867728dbb2db9d7368bf").into(),
                    bridge_contract_address: hex!("24390c8f6cbd5d152c30226f809f4e3f153b88d4")
                        .into(),
                },
                vec![
                    hex!("a63e5398515c405aba87c13b56d344f1a7d32d2226062fac396d58154d45380a").into(),
                    hex!("62f53d93e5ab9b26ccb7b9625abfe76a3d5fb3b732c039f3322bfe3f35503401").into(),
                    hex!("c84c2c4395322b7935bf9eba08a392e5c485b0a984b5c38c8174a89c6b24750c").into(),
                    hex!("8af75f561b714320205491d7571cf6d3df650143e2862b36c7b823d1de0bd244").into(),
                    hex!("a492d53531934d57acc5c2a852a724272b0a0d6571cc5b0e2433bebbb334e13c").into(),
                    hex!("5c6e091530ae1891eb33a9abc24727239b84bf8e458306b7cd4740662343b84c").into(),
                ],
                vec![
                    hex!("7653840f435e7412fbaf0eb6331206b325de62e036435458a16155c43393f504").into(),
                    hex!("e813415062749d4bbea338d8a69b9cc5be02af0fdf8c96ba2d50733aaf32cb50").into(),
                    hex!("e08d567d824152adcf53b8dca949756be895b6b8bebb5f9fa55959e9473e0c7f").into(),
                ],
                2,
            )
        },
        vec![],
        None,
        Some("sora-substrate-dev"),
        None,
        Some(properties),
        None,
    )
}

#[cfg(feature = "private-net")]
pub fn bridge_staging_net_coded() -> ChainSpec {
    let mut properties = Properties::new();
    properties.insert("ss58Format".into(), SS58Prefix::get().into());
    properties.insert("tokenSymbol".into(), "XOR".into());
    properties.insert("tokenDecimals".into(), DEFAULT_BALANCE_PRECISION.into());
    let protocol = "sora-substrate-bridge-staging";
    ChainSpec::from_genesis(
        "SORA-bridge Testnet",
        "sora-substrate-bridge",
        ChainType::Live,
        move || {
            let eth_bridge_params = EthBridgeParams {
                xor_master_contract_address: Default::default(),
                xor_contract_address: Default::default(),
                val_master_contract_address: Default::default(),
                val_contract_address: Default::default(),
                bridge_contract_address: Default::default(),
            };
            testnet_genesis(
                false,
                hex!("2c5f3fd607721d5dd9fdf26d69cdcb9294df96a8ff956b1323d69282502aaa2e").into(),
                vec![
                    authority_keys_from_public_keys(
                        hex!("ee806e5ed183345d5986ea31d93aa1afc6cbe48f128ac864e158d51f5ccda538"),
                        hex!("3cac6a8a5a4045e9bcd30f19b7d1ab1649ca3092c3cc0b36f64011d3dc610552"),
                        hex!("3cac6a8a5a4045e9bcd30f19b7d1ab1649ca3092c3cc0b36f64011d3dc610552"),
                        hex!("55b2663327d8143b45a666c904c1a6621ae2d77604cabfcd3431fd0b975de480"),
                        hex!("034405a66d5b3aa47946ee49ad23c8ef1dfabcbbc99ea30d6abe8cebe16d3561ef"),
                    ),
                    authority_keys_from_public_keys(
                        hex!("628a21efe6c21f41d6e04b313ac779a74870dbba27ab404d921d2f09467e5258"),
                        hex!("b4720fbf3ef701532b238f3335864d4fe185f2a82769ab2764b50165a112b057"),
                        hex!("b4720fbf3ef701532b238f3335864d4fe185f2a82769ab2764b50165a112b057"),
                        hex!("311646bc40d9b5ec724ff2deebeba9ff0d1866dd0d8f2db371dd2e5fc7ecf462"),
                        hex!("03ec5ede1a45c754093a878d87ff30b28f6e9594a8b0e03e0a8b3ec6db7846e6a6"),
                    ),
                    authority_keys_from_public_keys(
                        hex!("ce36d1ac5e9d8da1f2e0a4f8a26b102394dd35c352e2b960f56168cc10478c3c"),
                        hex!("8e296982f9f4e67c07e0cfe990d67416773aec6c95ca708c95e852938a0d2877"),
                        hex!("8e296982f9f4e67c07e0cfe990d67416773aec6c95ca708c95e852938a0d2877"),
                        hex!("9448e9b714635de2158d1d7e2413c6f844793db970e76b3af40622325355e510"),
                        hex!("031d86e31c78bcc4350e781961216d44f36550d8c8826a3805bb9915a79386018d"),
                    ),
                    // authority_keys_from_public_keys(
                    //     hex!("4e7ffd5823ea6ee8c0b4d69e9104cf375cbe63f0d13175d31a02fbed76393448"),
                    //     hex!("0aa79e7b16d34c4cc2dc18f1d1018a4413f3d55e4543786121022700e983d972"),
                    //     hex!("0aa79e7b16d34c4cc2dc18f1d1018a4413f3d55e4543786121022700e983d972"),
                    //     hex!("9ad0bfa8282b9b1b324ee394e5335e0e98c3722653f45f61535d65b9514c6f7c"),
                    //     hex!("0268ec544e1cf933f2ac54de6362930ee0c7a571ad87809cd72b4ce93dcf14f8bb"),
                    // ),
                    // authority_keys_from_public_keys(
                    //     hex!("b4ea29407e2dc0dfde55e7e823db250f3165a02d794c3672bd32c64278cbc13f"),
                    //     hex!("4a76a3e2c1fb07860c48099c1bbcb94984ff414988e96d26f1594a74a2e10f3e"),
                    //     hex!("4a76a3e2c1fb07860c48099c1bbcb94984ff414988e96d26f1594a74a2e10f3e"),
                    //     hex!("f694905813600d496d05bd9d12487498e7ed4716ee65a60f667e5535bfe43c36"),
                    //     hex!("03e5181b1c9acec5aed73e8c14e3104792c722caadcfcb9a813edaf7fe0613e86d"),
                    // ),
                    // authority_keys_from_public_keys(
                    //     hex!("284b92d3cfa7bfdffb5a905c8f9e2bdc38315a9f45f13267ab285632684ab709"),
                    //     hex!("12be644497c1bb9f58d4f8bdb85b43e5b5e9762b7e2d3b9a87ed99be523b5c23"),
                    //     hex!("12be644497c1bb9f58d4f8bdb85b43e5b5e9762b7e2d3b9a87ed99be523b5c23"),
                    //     hex!("99bac188e04592d31059c612c386106393d2c2103747c8da3badeee0fc130627"),
                    //     hex!("03367a1882741e54b7ddf082f1a23173a92f38f66897000b7689d6552e5397e4d2"),
                    // ),
                ],
                vec![],
                vec![],
                eth_bridge_params,
                vec![
                    hex!("3449d09bd0d8db3e925b1a7260dbfbf340e48ae6e6b845ad8799a8e9d90f3419").into(),
                    hex!("aea4a9cde3671cfcef190f4bab6c09cb8aaaf86b601a3480a1911258e6333b31").into(),
                    hex!("7abbc1462576cdf687e2b701e2aaca008cfed0445a02fcde19067814d1507273").into(),
                    hex!("fc6239c9a5647036fc27fcb1ddcba1963930f9bbec3085d37949f2c69c0f8542").into(),
                    hex!("ce87ff3c35a5811baaa435750e5c7f093fb5a75a6caf4bc2dd52dd0c31cf2915").into(),
                    hex!("22946844899b7329e242e7366b68b2388297b6c20bd55bc16018138fb918e136").into(),
                    hex!("d982a770961ccb5dc410dc43cec18cec7f75e35bd24cf258b836d7ed1912b42e").into(),
                    hex!("22b8381f123c514b5cc8f10db489fc2f13bc6e0c2482f71fa06c506483136a38").into(),
                    hex!("70e17c41c468aa2ddee29945683d07ae695fbe4c31e8fb1ade53f6634b03265f").into(),
                    hex!("f0d8f9f778885c08bd92ef6b3ab8842c0d7fc8c16c315ff5ec5f59415b8a6c47").into(),
                    hex!("2e533300bf71154cf45c80c1e8927fb0c686cc94a74b69693f3cee8e55ffd238").into(),
                    hex!("14f2c52c094820f11e468dc9822b9bbd56be5b65fe15508279680ad8fab9184d").into(),
                    hex!("aa1d35e511ba5f58926340f769b04c456c3d02ce70e3835716ccae6a89fe081c").into(),
                ],
                vec![
                    hex!("c4ce370e3ef70681909725fb7385000effe1d88fdf8499df94b53b31e82d9a6e").into(),
                    hex!("e44c7c00f98ae6acf86dc366d082307388c750ceb70696ca305a7bfd761aee26").into(),
                    hex!("603fb3e17b49ab8f90e839020f2473278c4f01626ef63976df35ccfbaaae0c1b").into(),
                ],
                69,
            )
        },
        vec![],
        None,
        Some(protocol),
        None,
        Some(properties),
        None,
    )
}

/// # Parameters
/// * `test` - indicates if the chain spec is to be used in test environment
#[cfg(feature = "private-net")]
pub fn staging_net_coded(test: bool) -> ChainSpec {
    let mut properties = Properties::new();
    properties.insert("ss58Format".into(), SS58Prefix::get().into());
    properties.insert("tokenSymbol".into(), "XOR".into());
    properties.insert("tokenDecimals".into(), DEFAULT_BALANCE_PRECISION.into());
    let (name, id, boot_nodes) = if test {
        (
            "SORA-test",
            "sora-substrate-test",
            vec![
                MultiaddrWithPeerId::from_str("/dns/s1.tst.sora2.soramitsu.co.jp/tcp/30333/p2p/12D3KooWSG3eJ9LXNyhzUzkzqjhT3Jv35vak9zLTHTsoTiqU4mxW").unwrap(),
                MultiaddrWithPeerId::from_str("/dns/s1.tst.sora2.soramitsu.co.jp/tcp/30334/p2p/12D3KooWCfkMa5ATWfa8Edn3Lx71tfZwTU8X532Qx8jbtBnyvXyD").unwrap(),
                MultiaddrWithPeerId::from_str("/dns/s2.tst.sora2.soramitsu.co.jp/tcp/31333/p2p/12D3KooWCKC4hDHz8AxnacYg7CmeDPJL8MuJxGYHUBFZ4BjZYcCy").unwrap(),
                MultiaddrWithPeerId::from_str("/dns/s2.tst.sora2.soramitsu.co.jp/tcp/31334/p2p/12D3KooWRo4T2RxgLs1ej61g788kbYR3obU4fHu4GEfeQNEPGD2Y").unwrap(),
            ]
        )
    } else {
        (
            "SORA-staging Testnet",
            "sora-substrate-staging",
            vec![
                MultiaddrWithPeerId::from_str("/dns/s1.stg1.sora2.soramitsu.co.jp/tcp/30333/p2p/12D3KooWQf9AXopgwHsfKCweXtuePnWKieythwNa7AFwNfyemcjX").unwrap(),
                MultiaddrWithPeerId::from_str("/dns/s1.stg1.sora2.soramitsu.co.jp/tcp/30334/p2p/12D3KooWGXhnvgvUwbU831p19sy2gEdPbusN1B8P8ShuKi4JfLDH").unwrap(),
                MultiaddrWithPeerId::from_str("/dns/s2.stg1.sora2.soramitsu.co.jp/tcp/31333/p2p/12D3KooWBwZmMTKQ37dEKAR3oxcuH9YFpzUdGRTbQcKgXLEmyhob").unwrap(),
                MultiaddrWithPeerId::from_str("/dns/s2.stg1.sora2.soramitsu.co.jp/tcp/31334/p2p/12D3KooWExRdWV2CAF8oEyMYiXc9NABu8mmYLdXLtTNjjt1WjqAC").unwrap(),
                MultiaddrWithPeerId::from_str("/dns/s3.stg1.sora2.soramitsu.co.jp/tcp/30333/p2p/12D3KooWCN5ZRsK9FekLLD7vSkyoh99bXZ9uXgLpd7zEVWmD5ySH").unwrap(),
            ]
        )
    };
    let protocol = if test {
        "sora-substrate-test"
    } else {
        "sora-substrate-staging"
    };
    ChainSpec::from_genesis(
        name,
        id,
        ChainType::Live,
        move || {
            let eth_bridge_params = if test {
                EthBridgeParams {
                    xor_master_contract_address: hex!("09F9c9165A00f9FF3d69cc292848E93f39C50a42")
                        .into(),
                    xor_contract_address: hex!("9826Ecfcd937C4518E1C42B3703c7CB908B61197").into(),
                    val_master_contract_address: hex!("517e5DfF04CAD3c81171Dec46Ef9407fbf31b2C5")
                        .into(),
                    val_contract_address: hex!("88eE18dEfC56D78417B0d331e794EF75799cA6D1").into(),
                    bridge_contract_address: hex!("10Ce25aE3B05c9Ba860D5aD3544ca62565E7A184")
                        .into(),
                }
            } else {
                EthBridgeParams {
                    xor_master_contract_address: hex!("cceb41100aa2a9a6f144d7c1f876070b810bf7ae")
                        .into(),
                    xor_contract_address: hex!("dc1c024535118f6de6d999c23fc31e33bc2cafc9").into(),
                    val_master_contract_address: hex!("d7f81ed173cb3af28f983670164df30851fba678")
                        .into(),
                    val_contract_address: hex!("725c6b8cd3621eba4e0ccc40d532e7025b925a65").into(),
                    bridge_contract_address: hex!("077c2ec37d28709ce01ae740209bfbe185bd1eaa")
                        .into(),
                }
            };
            testnet_genesis(
                false,
                hex!("2c5f3fd607721d5dd9fdf26d69cdcb9294df96a8ff956b1323d69282502aaa2e").into(),
                vec![
                    authority_keys_from_public_keys(
                        hex!("dce47ff231d43281e03dd21e5890db128176d9ee20e65da331d8ae0b64863779"),
                        hex!("5683cf2ddb87bfed4f4f10ceefd44a61c0eda4fe7c63bd046cb5b3673c41c66b"),
                        hex!("5683cf2ddb87bfed4f4f10ceefd44a61c0eda4fe7c63bd046cb5b3673c41c66b"),
                        hex!("51d7f9c7f9da7a72a78f50470e56e39b7923339988506060d94f6c2e9c516be8"),
                        hex!("0251d7f9c7f9da7a72a78f50470e56e39b7923339988506060d94f6c2e9c516be8"),
                    ),
                    authority_keys_from_public_keys(
                        hex!("2a57402736d2b5ada9ee900e506a84436556470de7abd382031e1d90b182bd48"),
                        hex!("9a014ecc9f8d87b0315a21d2e3be84409c2fbbd9b5236910660aaa6d5e1ac05e"),
                        hex!("9a014ecc9f8d87b0315a21d2e3be84409c2fbbd9b5236910660aaa6d5e1ac05e"),
                        hex!("f0c30bbb51dd66d2111e534cd47ac553a3a342d60c4d4f44b5566c9ad26e3346"),
                        hex!("02f0c30bbb51dd66d2111e534cd47ac553a3a342d60c4d4f44b5566c9ad26e3346"),
                    ),
                    authority_keys_from_public_keys(
                        hex!("e493667f399170b28f3b2db4b9f28dbbabbc5da5fc21114e076768fc3c539002"),
                        hex!("8c9a6f997970057925bbc022bee892c7da318f29bbdc9d4645b6c159534d3a67"),
                        hex!("8c9a6f997970057925bbc022bee892c7da318f29bbdc9d4645b6c159534d3a67"),
                        hex!("b2e80730dd52182b324b6dfe1f0731f0f449ee2b7e257fb575f56c72a9f5af6d"),
                        hex!("02b2e80730dd52182b324b6dfe1f0731f0f449ee2b7e257fb575f56c72a9f5af6d"),
                    ),
                    authority_keys_from_public_keys(
                        hex!("00e8f3ad6566b446834f5361d0ed98aca3ab0c59848372f87546897345f9456f"),
                        hex!("1e7ef2261dee2d6fc8ac829e943d547bddacf4371a22555e63d4dbaf1c2e827a"),
                        hex!("1e7ef2261dee2d6fc8ac829e943d547bddacf4371a22555e63d4dbaf1c2e827a"),
                        hex!("04bd6c3c7a8f116a7a4d5578f5c1cc6e61e72d75bd7eac3333e5a300e5c17d9b"),
                        hex!("0204bd6c3c7a8f116a7a4d5578f5c1cc6e61e72d75bd7eac3333e5a300e5c17d9b"),
                    ),
                    authority_keys_from_public_keys(
                        hex!("621067638b1d90bfd52450c0569b5318b283bc4eccfaaf0175adada721a86e17"),
                        hex!("f2ea7d239d82dbc64013f88ffc7837c28fcaeaf2787bc07d0b9bd89d9d672f21"),
                        hex!("f2ea7d239d82dbc64013f88ffc7837c28fcaeaf2787bc07d0b9bd89d9d672f21"),
                        hex!("c047e7799daa62017ad18264f704225a140417fe6b726e7cbb97a4c397b78b91"),
                        hex!("02c047e7799daa62017ad18264f704225a140417fe6b726e7cbb97a4c397b78b91"),
                    ),
                ],
                vec![],
                vec![
                    hex!("9cbca76054814f05364abf691f9166b1be176d9b399d94dc2d88b6c4bc2b0589").into(),
                    hex!("3b2e166bca8913d9b88d7a8acdfc54c3fe92c15e347deda6a13c191c6e0cc19c").into(),
                ],
                eth_bridge_params,
                vec![
                    hex!("3449d09bd0d8db3e925b1a7260dbfbf340e48ae6e6b845ad8799a8e9d90f3419").into(),
                    hex!("aea4a9cde3671cfcef190f4bab6c09cb8aaaf86b601a3480a1911258e6333b31").into(),
                    hex!("7abbc1462576cdf687e2b701e2aaca008cfed0445a02fcde19067814d1507273").into(),
                    hex!("fc6239c9a5647036fc27fcb1ddcba1963930f9bbec3085d37949f2c69c0f8542").into(),
                    hex!("ce87ff3c35a5811baaa435750e5c7f093fb5a75a6caf4bc2dd52dd0c31cf2915").into(),
                    hex!("22946844899b7329e242e7366b68b2388297b6c20bd55bc16018138fb918e136").into(),
                    hex!("d982a770961ccb5dc410dc43cec18cec7f75e35bd24cf258b836d7ed1912b42e").into(),
                    hex!("22b8381f123c514b5cc8f10db489fc2f13bc6e0c2482f71fa06c506483136a38").into(),
                    hex!("70e17c41c468aa2ddee29945683d07ae695fbe4c31e8fb1ade53f6634b03265f").into(),
                    hex!("f0d8f9f778885c08bd92ef6b3ab8842c0d7fc8c16c315ff5ec5f59415b8a6c47").into(),
                    hex!("2e533300bf71154cf45c80c1e8927fb0c686cc94a74b69693f3cee8e55ffd238").into(),
                    hex!("14f2c52c094820f11e468dc9822b9bbd56be5b65fe15508279680ad8fab9184d").into(),
                    hex!("aa1d35e511ba5f58926340f769b04c456c3d02ce70e3835716ccae6a89fe081c").into(),
                ],
                vec![
                    hex!("c4ce370e3ef70681909725fb7385000effe1d88fdf8499df94b53b31e82d9a6e").into(),
                    hex!("e44c7c00f98ae6acf86dc366d082307388c750ceb70696ca305a7bfd761aee26").into(),
                    hex!("603fb3e17b49ab8f90e839020f2473278c4f01626ef63976df35ccfbaaae0c1b").into(),
                ],
                69,
            )
        },
        boot_nodes,
        None,
        Some(protocol),
        None,
        Some(properties),
        None,
    )
}

fn bonding_curve_distribution_accounts(
) -> DistributionAccounts<DistributionAccountData<DistributionAccount<AccountId, TechAccountId>>> {
    use common::fixed_wrapper;
    use common::prelude::fixnum::ops::One;
    let val_holders_coefficient = fixed_wrapper!(0.5);
    let val_holders_xor_alloc_coeff = fixed_wrapper!(0.9) * val_holders_coefficient.clone();
    let val_holders_buy_back_coefficient =
        val_holders_coefficient.clone() * (fixed_wrapper!(1) - fixed_wrapper!(0.9));
    let projects_coefficient = fixed_wrapper!(1) - val_holders_coefficient;
    let projects_sora_citizens_coeff = projects_coefficient.clone() * fixed_wrapper!(0.01);
    let projects_stores_and_shops_coeff = projects_coefficient.clone() * fixed_wrapper!(0.04);
    let projects_parliament_and_development_coeff =
        projects_coefficient.clone() * fixed_wrapper!(0.05);
    let projects_other_coeff = projects_coefficient.clone() * fixed_wrapper!(0.9);

    debug_assert_eq!(
        Fixed::ONE,
        FixedWrapper::get(
            val_holders_xor_alloc_coeff.clone()
                + projects_sora_citizens_coeff.clone()
                + projects_stores_and_shops_coeff.clone()
                + projects_parliament_and_development_coeff.clone()
                + projects_other_coeff.clone()
                + val_holders_buy_back_coefficient.clone()
        )
        .unwrap()
    );

    let xor_allocation = DistributionAccountData::new(
        DistributionAccount::TechAccount(TechAccountId::Pure(
            DEXId::Polkaswap.into(),
            TechPurpose::Identifier(b"xor_allocation".to_vec()),
        )),
        val_holders_xor_alloc_coeff.get().unwrap(),
    );
    let sora_citizens = DistributionAccountData::new(
        DistributionAccount::TechAccount(TechAccountId::Pure(
            DEXId::Polkaswap.into(),
            TechPurpose::Identifier(b"sora_citizens".to_vec()),
        )),
        projects_sora_citizens_coeff.get().unwrap(),
    );
    let stores_and_shops = DistributionAccountData::new(
        DistributionAccount::TechAccount(TechAccountId::Pure(
            DEXId::Polkaswap.into(),
            TechPurpose::Identifier(b"stores_and_shops".to_vec()),
        )),
        projects_stores_and_shops_coeff.get().unwrap(),
    );
    let projects = DistributionAccountData::new(
        DistributionAccount::TechAccount(TechAccountId::Pure(
            DEXId::Polkaswap.into(),
            TechPurpose::Identifier(b"projects".to_vec()),
        )),
        projects_other_coeff.get().unwrap(),
    );
    let val_holders = DistributionAccountData::new(
        DistributionAccount::TechAccount(TechAccountId::Pure(
            DEXId::Polkaswap.into(),
            TechPurpose::Identifier(b"val_holders".to_vec()),
        )),
        val_holders_buy_back_coefficient.get().unwrap(),
    );
    DistributionAccounts::<_> {
        xor_allocation,
        sora_citizens,
        stores_and_shops,
        projects,
        val_holders,
    }
}

#[cfg(feature = "private-net")]
pub fn local_testnet_config(initial_authorities: usize, validator_count: u32) -> ChainSpec {
    let mut properties = Properties::new();
    properties.insert("ss58Format".into(), SS58Prefix::get().into());
    properties.insert("tokenSymbol".into(), "XOR".into());
    properties.insert("tokenDecimals".into(), DEFAULT_BALANCE_PRECISION.into());
    ChainSpec::from_genesis(
        "SORA-local Testnet",
        "sora-substrate-local",
        ChainType::Development,
        move || {
            testnet_genesis(
                false,
                get_account_id_from_seed::<sr25519::Public>("Alice"),
                vec![
                    authority_keys_from_seed("Alice"),
                    authority_keys_from_seed("Bob"),
                    authority_keys_from_seed("Charlie"),
                    authority_keys_from_seed("Dave"),
                    authority_keys_from_seed("Eve"),
                    authority_keys_from_seed("Ferdie"),
                    /*
                    authority_keys_from_seed("Treasury"),
                    */
                ]
                .into_iter()
                .take(initial_authorities)
                .collect(),
                vec![
                    hex!("7edf2a2d157cc835131581bc068b7172a00af1a10008049f05a2308737912633").into(),
                    hex!("aa7c410fe2d9a0b96ba392c4cef95d3bf8761047297747e9118ee6d1df9f6558").into(),
                    hex!("30e87994d26e4123d585d5d8c46116bbc196a6f5a4ed87a3ee24a2dbada9a66d").into(),
                    hex!("30fbd05409cf5f6a8ae6afaa05e9861405d8fa710d0b4c8d088f155cb0b87749").into(),
                    hex!("20c706cba79f03fc2ed233da544a3e75a81dcae43b0a4edf72719307fd21cb1b").into(),
                    hex!("8297172611ad3b085258d518f849a5533271d760f729669c9f8863971d70c372").into(),
                    hex!("4a2fe11a37dfb548c64def2cbd8d5332bbd56571627b91b81c82970ceb7eec2b").into(),
                    hex!("903a885138c4a187f13383fdb08b8e6b308c7021fdab12dc20e3aef9870e1146").into(),
                    hex!("d0d773018d19aab81052c4d038783ecfee77fb4b5fdc266b5a25568c0102640b").into(),
                    get_account_id_from_seed::<sr25519::Public>("Relayer"),
                ],
                vec![
                    hex!("7edf2a2d157cc835131581bc068b7172a00af1a10008049f05a2308737912633").into(),
                    hex!("aa7c410fe2d9a0b96ba392c4cef95d3bf8761047297747e9118ee6d1df9f6558").into(),
                    hex!("30e87994d26e4123d585d5d8c46116bbc196a6f5a4ed87a3ee24a2dbada9a66d").into(),
                    hex!("30fbd05409cf5f6a8ae6afaa05e9861405d8fa710d0b4c8d088f155cb0b87749").into(),
                    hex!("20c706cba79f03fc2ed233da544a3e75a81dcae43b0a4edf72719307fd21cb1b").into(),
                    hex!("8297172611ad3b085258d518f849a5533271d760f729669c9f8863971d70c372").into(),
                    hex!("4a2fe11a37dfb548c64def2cbd8d5332bbd56571627b91b81c82970ceb7eec2b").into(),
                    hex!("903a885138c4a187f13383fdb08b8e6b308c7021fdab12dc20e3aef9870e1146").into(),
                    hex!("d0d773018d19aab81052c4d038783ecfee77fb4b5fdc266b5a25568c0102640b").into(),
                ],
                EthBridgeParams {
                    xor_master_contract_address: hex!("12c6a709925783f49fcca0b398d13b0d597e6e1c")
                        .into(),
                    xor_contract_address: hex!("02ffdae478412dbde6bbd5cda8ff05c0960e0c45").into(),
                    val_master_contract_address: hex!("47e229aa491763038f6a505b4f85d8eb463f0962")
                        .into(),
                    val_contract_address: hex!("68339de68c9af6577c54867728dbb2db9d7368bf").into(),
                    bridge_contract_address: hex!("24390c8f6cbd5d152c30226f809f4e3f153b88d4")
                        .into(),
                },
                vec![
                    hex!("7edf2a2d157cc835131581bc068b7172a00af1a10008049f05a2308737912633").into(),
                    hex!("aa7c410fe2d9a0b96ba392c4cef95d3bf8761047297747e9118ee6d1df9f6558").into(),
                    hex!("30e87994d26e4123d585d5d8c46116bbc196a6f5a4ed87a3ee24a2dbada9a66d").into(),
                    hex!("30fbd05409cf5f6a8ae6afaa05e9861405d8fa710d0b4c8d088f155cb0b87749").into(),
                    hex!("20c706cba79f03fc2ed233da544a3e75a81dcae43b0a4edf72719307fd21cb1b").into(),
                    hex!("8297172611ad3b085258d518f849a5533271d760f729669c9f8863971d70c372").into(),
                ],
                vec![
                    hex!("4a2fe11a37dfb548c64def2cbd8d5332bbd56571627b91b81c82970ceb7eec2b").into(),
                    hex!("903a885138c4a187f13383fdb08b8e6b308c7021fdab12dc20e3aef9870e1146").into(),
                    hex!("d0d773018d19aab81052c4d038783ecfee77fb4b5fdc266b5a25568c0102640b").into(),
                ],
                validator_count,
            )
        },
        vec![],
        None,
        None,
        None,
        Some(properties),
        None,
    )
}

// Some variables are only changed if faucet is enabled
#[cfg(feature = "private-net")]
fn testnet_genesis(
    dev: bool,
    root_key: AccountId,
    initial_authorities: Vec<(
        AccountId,
        AccountId,
        AuraId,
        BabeId,
        GrandpaId,
        ImOnlineId,
        BeefyId,
    )>,
    endowed_accounts: Vec<AccountId>,
    initial_bridge_peers: Vec<AccountId>,
    eth_bridge_params: EthBridgeParams,
    council_accounts: Vec<AccountId>,
    technical_committee_accounts: Vec<AccountId>,
    validator_count: u32,
) -> GenesisConfig {
    use common::XSTUSD;
    use framenode_runtime::EthAppConfig;

    // Initial balances
    let initial_staking = balance!(100);
    let initial_eth_bridge_xor_amount = balance!(350000);
    let initial_eth_bridge_val_amount = balance!(33900000);
    let initial_pswap_tbc_rewards = balance!(2500000000);

    let parliament_investment_fund =
        hex!("048cfcacbdebe828dffa1267d830d45135cd40238286f838f5a95432a1bbf851").into();
    let parliament_investment_fund_balance = balance!(33000000);

    let val_rewards_for_erc20_xor_holders = balance!(33100000);

    // Initial accounts

    let xor_fee_tech_account_id = TechAccountId::Generic(
        xor_fee::TECH_ACCOUNT_PREFIX.to_vec(),
        xor_fee::TECH_ACCOUNT_MAIN.to_vec(),
    );
    let xor_fee_account_id: AccountId =
        technical::Pallet::<Runtime>::tech_account_id_to_account_id(&xor_fee_tech_account_id)
            .expect("Failed to decode account Id");

    let eth_bridge_tech_account_id = TechAccountId::Generic(
        eth_bridge::TECH_ACCOUNT_PREFIX.to_vec(),
        eth_bridge::TECH_ACCOUNT_MAIN.to_vec(),
    );
    let eth_bridge_account_id =
        technical::Pallet::<Runtime>::tech_account_id_to_account_id(&eth_bridge_tech_account_id)
            .unwrap();
    let eth_bridge_authority_tech_account_id = TechAccountId::Generic(
        eth_bridge::TECH_ACCOUNT_PREFIX.to_vec(),
        eth_bridge::TECH_ACCOUNT_AUTHORITY.to_vec(),
    );
    let eth_bridge_authority_account_id =
        technical::Pallet::<Runtime>::tech_account_id_to_account_id(
            &eth_bridge_authority_tech_account_id,
        )
        .unwrap();

    let trustless_eth_bridge_tech_account_id =
        framenode_runtime::GetTrustlessBridgeTechAccountId::get();
    let trustless_eth_bridge_account_id = framenode_runtime::GetTrustlessBridgeAccountId::get();

    let trustless_eth_bridge_fees_tech_account_id =
        framenode_runtime::GetTrustlessBridgeFeesTechAccountId::get();
    let trustless_eth_bridge_fees_account_id =
        framenode_runtime::GetTrustlessBridgeFeesAccountId::get();

    let treasury_tech_account_id = framenode_runtime::GetTrustlessBridgeFeesTechAccountId::get();
    let treasury_account_id = framenode_runtime::GetTrustlessBridgeFeesAccountId::get();

    let mbc_reserves_tech_account_id = framenode_runtime::GetMbcReservesTechAccountId::get();
    let mbc_reserves_account_id = framenode_runtime::GetMbcReservesAccountId::get();

    let pswap_distribution_tech_account_id =
        framenode_runtime::GetPswapDistributionTechAccountId::get();
    let pswap_distribution_account_id = framenode_runtime::GetPswapDistributionAccountId::get();

    let mbc_pool_rewards_tech_account_id = framenode_runtime::GetMbcPoolRewardsTechAccountId::get();
    let mbc_pool_rewards_account_id = framenode_runtime::GetMbcPoolRewardsAccountId::get();

    let mbc_pool_free_reserves_tech_account_id =
        framenode_runtime::GetMbcPoolFreeReservesTechAccountId::get();
    let mbc_pool_free_reserves_account_id =
        framenode_runtime::GetMbcPoolFreeReservesAccountId::get();

    let xst_pool_permissioned_tech_account_id =
        framenode_runtime::GetXSTPoolPermissionedTechAccountId::get();
    let xst_pool_permissioned_account_id =
        framenode_runtime::GetXSTPoolPermissionedAccountId::get();

    let liquidity_proxy_tech_account_id = framenode_runtime::GetLiquidityProxyTechAccountId::get();
    let liquidity_proxy_account_id = framenode_runtime::GetLiquidityProxyAccountId::get();

    let iroha_migration_tech_account_id = TechAccountId::Generic(
        iroha_migration::TECH_ACCOUNT_PREFIX.to_vec(),
        iroha_migration::TECH_ACCOUNT_MAIN.to_vec(),
    );
    let iroha_migration_account_id = technical::Pallet::<Runtime>::tech_account_id_to_account_id(
        &iroha_migration_tech_account_id,
    )
    .unwrap();

    let rewards_tech_account_id = TechAccountId::Generic(
        rewards::TECH_ACCOUNT_PREFIX.to_vec(),
        rewards::TECH_ACCOUNT_MAIN.to_vec(),
    );
    let rewards_account_id =
        technical::Pallet::<Runtime>::tech_account_id_to_account_id(&rewards_tech_account_id)
            .unwrap();

    let assets_and_permissions_tech_account_id =
        TechAccountId::Generic(b"SYSTEM_ACCOUNT".to_vec(), b"ASSETS_PERMISSIONS".to_vec());
    let assets_and_permissions_account_id =
        technical::Pallet::<Runtime>::tech_account_id_to_account_id(
            &assets_and_permissions_tech_account_id,
        )
        .unwrap();

    let dex_root_tech_account_id =
        TechAccountId::Generic(b"SYSTEM_ACCOUNT".to_vec(), b"DEX_ROOT".to_vec());
    let dex_root_account_id =
        technical::Pallet::<Runtime>::tech_account_id_to_account_id(&dex_root_tech_account_id)
            .unwrap();

    let mut tech_accounts = vec![
        (xor_fee_account_id.clone(), xor_fee_tech_account_id),
        (
            eth_bridge_account_id.clone(),
            eth_bridge_tech_account_id.clone(),
        ),
        (
            eth_bridge_authority_account_id.clone(),
            eth_bridge_authority_tech_account_id.clone(),
        ),
        (
            trustless_eth_bridge_account_id.clone(),
            trustless_eth_bridge_tech_account_id.clone(),
        ),
        (
            trustless_eth_bridge_fees_account_id.clone(),
            trustless_eth_bridge_fees_tech_account_id.clone(),
        ),
        (
            treasury_account_id.clone(),
            treasury_tech_account_id.clone(),
        ),
        (
            pswap_distribution_account_id.clone(),
            pswap_distribution_tech_account_id.clone(),
        ),
        (
            liquidity_proxy_account_id.clone(),
            liquidity_proxy_tech_account_id.clone(),
        ),
        (
            mbc_reserves_account_id.clone(),
            mbc_reserves_tech_account_id.clone(),
        ),
        (
            mbc_pool_rewards_account_id.clone(),
            mbc_pool_rewards_tech_account_id.clone(),
        ),
        (
            mbc_pool_free_reserves_account_id.clone(),
            mbc_pool_free_reserves_tech_account_id.clone(),
        ),
        (
            xst_pool_permissioned_account_id.clone(),
            xst_pool_permissioned_tech_account_id.clone(),
        ),
        (
            iroha_migration_account_id.clone(),
            iroha_migration_tech_account_id.clone(),
        ),
        (rewards_account_id.clone(), rewards_tech_account_id.clone()),
        (
            assets_and_permissions_account_id.clone(),
            assets_and_permissions_tech_account_id.clone(),
        ),
    ];
    let accounts = bonding_curve_distribution_accounts();
    for account in &accounts.accounts() {
        match account {
            DistributionAccount::Account(_) => continue,
            DistributionAccount::TechAccount(account) => {
                tech_accounts.push((
                    Technical::tech_account_id_to_account_id(account).unwrap(),
                    account.to_owned(),
                ));
            }
        }
    }
    let mut balances = vec![
        (eth_bridge_account_id.clone(), initial_eth_bridge_xor_amount),
        (assets_and_permissions_account_id.clone(), 0),
        (xor_fee_account_id.clone(), 0),
        (dex_root_account_id.clone(), 0),
        (iroha_migration_account_id.clone(), 0),
        (pswap_distribution_account_id.clone(), 0),
        (mbc_reserves_account_id.clone(), 0),
        (mbc_pool_rewards_account_id.clone(), 0),
        (mbc_pool_free_reserves_account_id.clone(), 0),
        (xst_pool_permissioned_account_id.clone(), 0),
    ]
    .into_iter()
    .chain(
        initial_authorities
            .iter()
            .cloned()
            .map(|(k1, ..)| (k1, initial_staking)),
    )
    .chain(
        initial_authorities
            .iter()
            .cloned()
            .map(|(_, k2, ..)| (k2, initial_staking)),
    )
    .chain(
        endowed_accounts
            .iter()
            .cloned()
            .map(|account| (account, initial_staking)),
    )
    .collect::<Vec<_>>();

    #[cfg(not(feature = "include-real-files"))]
    let rewards_config = RewardsConfig {
        reserves_account_id: rewards_tech_account_id,
        val_owners: vec![
            (
                hex!("d170A274320333243b9F860e8891C6792DE1eC19").into(),
                balance!(995).into(),
            ),
            (
                hex!("21Bc9f4a3d9Dc86f142F802668dB7D908cF0A636").into(),
                balance!(111).into(),
            ),
            (
                hex!("D67fea281B2C5dC3271509c1b628E0867a9815D7").into(),
                balance!(444).into(),
            ),
        ],
        pswap_farm_owners: vec![
            (
                hex!("4fE143cDD48791cB364823A41e018AEC5cBb9AbB").into(),
                balance!(222),
            ),
            (
                hex!("D67fea281B2C5dC3271509c1b628E0867a9815D7").into(),
                balance!(555),
            ),
        ],
        pswap_waifu_owners: vec![(
            hex!("886021F300dC809269CFC758A2364a2baF63af0c").into(),
            balance!(333),
        )],
        umi_nfts: vec![PSWAP.into(), VAL.into()],
    };

    #[cfg(feature = "include-real-files")]
    let rewards_config = RewardsConfig {
        reserves_account_id: rewards_tech_account_id,
        val_owners: our_include!("bytes/rewards_val_owners.in"),
        pswap_farm_owners: our_include!("bytes/rewards_pswap_farm_owners.in"),
        pswap_waifu_owners: our_include!("bytes/rewards_pswap_waifu_owners.in"),
        umi_nfts: vec![PSWAP.into(), VAL.into()],
    };

    let rewards_pswap_reserves =
        calculate_reserves(rewards_config.pswap_farm_owners.iter().map(|(_, b)| *b))
            + calculate_reserves(rewards_config.pswap_waifu_owners.iter().map(|(_, b)| *b));
    let mut tokens_endowed_accounts = vec![
        (
            rewards_account_id.clone(),
            GetValAssetId::get(),
            val_rewards_for_erc20_xor_holders,
        ),
        (
            rewards_account_id,
            GetPswapAssetId::get(),
            rewards_pswap_reserves,
        ),
        (
            eth_bridge_account_id.clone(),
            VAL,
            initial_eth_bridge_val_amount,
        ),
        (
            mbc_pool_rewards_account_id.clone(),
            PSWAP,
            initial_pswap_tbc_rewards,
        ),
        (
            parliament_investment_fund,
            VAL,
            parliament_investment_fund_balance,
        ),
    ];
    let faucet_config = {
        let initial_faucet_balance = balance!(6000000000);
        let faucet_tech_account_id = TechAccountId::Generic(
            faucet::TECH_ACCOUNT_PREFIX.to_vec(),
            faucet::TECH_ACCOUNT_MAIN.to_vec(),
        );
        let faucet_account_id: AccountId =
            technical::Pallet::<Runtime>::tech_account_id_to_account_id(&faucet_tech_account_id)
                .expect("Failed to decode account id");
        let ceres = common::AssetId32::from_bytes(hex!(
            "008bcfd2387d3fc453333557eecb0efe59fcba128769b2feefdd306e98e66440"
        ));
        tech_accounts.push((faucet_account_id.clone(), faucet_tech_account_id.clone()));
        balances.push((faucet_account_id.clone(), initial_faucet_balance));
        tokens_endowed_accounts.push((faucet_account_id.clone(), VAL, initial_faucet_balance));
        tokens_endowed_accounts.push((faucet_account_id.clone(), PSWAP, initial_faucet_balance));
        tokens_endowed_accounts.push((faucet_account_id.clone(), ceres, initial_faucet_balance));
        tokens_endowed_accounts.push((faucet_account_id, HERMES_ASSET_ID, initial_faucet_balance));
        FaucetConfig {
            reserves_account_id: faucet_tech_account_id,
        }
    };

    let iroha_migration_config = IrohaMigrationConfig {
        iroha_accounts: if dev {
            our_include!("bytes/iroha_migration_accounts_dev.in")
        } else {
            our_include!("bytes/iroha_migration_accounts_staging.in")
        },
        account_id: Some(iroha_migration_account_id.clone()),
    };
    let initial_collateral_assets = vec![
        DAI.into(),
        VAL.into(),
        PSWAP.into(),
        ETH.into(),
        XST.into(),
        TBCD.into(),
    ];
    let initial_synthetic_assets = vec![XSTUSD.into()];
    GenesisConfig {
        beefy_light_client: Default::default(),
        substrate_bridge_app: Default::default(),
        substrate_bridge_inbound_channel: Default::default(),
        substrate_bridge_outbound_channel: Default::default(),
        migration_app: Default::default(),
        erc20_app: Default::default(),
        eth_app: Default::default(),
        ethereum_light_client: Default::default(),
        bridge_inbound_channel: BridgeInboundChannelConfig {
            reward_fraction: Perbill::from_percent(80),
            ..Default::default()
        },
        bridge_outbound_channel: BridgeOutboundChannelConfig {
            fee: 10000,
            interval: 10,
            ..Default::default()
        },
        system: SystemConfig {
            code: WASM_BINARY.unwrap_or_default().to_vec(),
        },
        sudo: SudoConfig {
            key: Some(root_key.clone()),
        },
        technical: TechnicalConfig {
            register_tech_accounts: tech_accounts,
        },
        babe: BabeConfig {
            authorities: vec![],
            epoch_config: Some(framenode_runtime::constants::BABE_GENESIS_EPOCH_CONFIG),
        },
        grandpa: GrandpaConfig {
            authorities: vec![],
        },
        session: SessionConfig {
            keys: initial_authorities
                .iter()
                .map(
                    |(account, _, _, babe_id, grandpa_id, im_online_id, beefy_id)| {
                        (
                            account.clone(),
                            account.clone(),
                            session_keys(
                                grandpa_id.clone(),
                                babe_id.clone(),
                                im_online_id.clone(),
                                beefy_id.clone(),
                            ),
                        )
                    },
                )
                .collect::<Vec<_>>(),
        },
        staking: StakingConfig {
            validator_count,
            minimum_validator_count: 1,
            stakers: initial_authorities
                .iter()
                .map(|(stash_account, account, _, _, _, _, _)| {
                    (
                        stash_account.clone(),
                        account.clone(),
                        initial_staking,
                        StakerStatus::Validator,
                    )
                })
                .collect(),
            invulnerables: Vec::new(),
            slash_reward_fraction: Perbill::from_percent(10),
            ..Default::default()
        },
        assets: AssetsConfig {
            endowed_assets: vec![
                (
                    GetXorAssetId::get(),
                    assets_and_permissions_account_id.clone(),
                    AssetSymbol(b"XOR".to_vec()),
                    AssetName(b"SORA".to_vec()),
                    DEFAULT_BALANCE_PRECISION,
                    Balance::zero(),
                    true,
                    None,
                    None,
                ),
                // (
                //     UsdId::get(),
                //     assets_and_permissions_account_id.clone(),
                //     AssetSymbol(b"USDT".to_vec()),
                //     AssetName(b"Tether USD".to_vec()),
                //     DEFAULT_BALANCE_PRECISION,
                //     Balance::zero(),
                //     true,
                //     None,
                //     None,
                // ),
                (
                    GetValAssetId::get(),
                    assets_and_permissions_account_id.clone(),
                    AssetSymbol(b"VAL".to_vec()),
                    AssetName(b"SORA Validator Token".to_vec()),
                    DEFAULT_BALANCE_PRECISION,
                    Balance::zero(),
                    true,
                    None,
                    None,
                ),
                (
                    GetPswapAssetId::get(),
                    assets_and_permissions_account_id.clone(),
                    AssetSymbol(b"PSWAP".to_vec()),
                    AssetName(b"Polkaswap".to_vec()),
                    DEFAULT_BALANCE_PRECISION,
                    Balance::zero(),
                    true,
                    None,
                    None,
                ),
                (
                    DAI.into(),
                    eth_bridge_account_id.clone(),
                    AssetSymbol(b"DAI".to_vec()),
                    AssetName(b"Dai Stablecoin".to_vec()),
                    DEFAULT_BALANCE_PRECISION,
                    Balance::zero(),
                    true,
                    None,
                    None,
                ),
                (
                    ETH.into(),
                    eth_bridge_account_id.clone(),
                    AssetSymbol(b"ETH".to_vec()),
                    AssetName(b"Ether".to_vec()),
                    DEFAULT_BALANCE_PRECISION,
                    Balance::zero(),
                    true,
                    None,
                    None,
                ),
                (
                    XST.into(),
                    assets_and_permissions_account_id.clone(),
                    AssetSymbol(b"XST".to_vec()),
                    AssetName(b"SORA Synthetics".to_vec()),
                    DEFAULT_BALANCE_PRECISION,
                    Balance::zero(),
                    true,
                    None,
                    None,
                ),
                (
                    TBCD.into(),
                    assets_and_permissions_account_id.clone(),
                    AssetSymbol(b"TBCD".to_vec()),
                    AssetName(b"SORA TBC Dollar".to_vec()),
                    DEFAULT_BALANCE_PRECISION,
                    Balance::zero(),
                    true,
                    None,
                    None,
                ),
                (
                    XSTUSD.into(),
                    assets_and_permissions_account_id.clone(),
                    AssetSymbol(b"XSTUSD".to_vec()),
                    AssetName(b"SORA Synthetic USD".to_vec()),
                    DEFAULT_BALANCE_PRECISION,
                    Balance::zero(),
                    true,
                    None,
                    None,
                ),
                (
                    common::AssetId32::from_bytes(hex!(
                        "008bcfd2387d3fc453333557eecb0efe59fcba128769b2feefdd306e98e66440"
                    ))
                    .into(),
                    assets_and_permissions_account_id.clone(),
                    AssetSymbol(b"CERES".to_vec()),
                    AssetName(b"Ceres".to_vec()),
                    DEFAULT_BALANCE_PRECISION,
                    Balance::zero(),
                    true,
                    None,
                    None,
                ),
                (
                    common::HERMES_ASSET_ID,
                    assets_and_permissions_account_id.clone(),
                    AssetSymbol(b"HMX".to_vec()),
                    AssetName(b"Hermes".to_vec()),
                    18,
                    Balance::zero(),
                    true,
                    None,
                    None,
                ),
            ],
        },
        permissions: PermissionsConfig {
            initial_permission_owners: vec![
                (
                    permissions::MANAGE_DEX,
                    Scope::Limited(hash(&0u32)),
                    vec![assets_and_permissions_account_id.clone()],
                ),
                (
                    permissions::MINT,
                    Scope::Unlimited,
                    vec![assets_and_permissions_account_id.clone()],
                ),
                (
                    permissions::BURN,
                    Scope::Unlimited,
                    vec![assets_and_permissions_account_id.clone()],
                ),
            ],
            initial_permissions: vec![
                (
                    dex_root_account_id.clone(),
                    Scope::Limited(hash(&0u32)),
                    vec![permissions::MANAGE_DEX],
                ),
                (
                    dex_root_account_id.clone(),
                    Scope::Unlimited,
                    vec![permissions::CREATE_FARM],
                ),
                (
                    xor_fee_account_id,
                    Scope::Unlimited,
                    vec![permissions::MINT, permissions::BURN],
                ),
                (
                    iroha_migration_account_id,
                    Scope::Limited(hash(&VAL)),
                    vec![permissions::MINT],
                ),
                (
                    assets_and_permissions_account_id,
                    Scope::Unlimited,
                    vec![
                        permissions::MINT,
                        permissions::BURN,
                        permissions::LOCK_TO_FARM,
                        permissions::UNLOCK_FROM_FARM,
                        permissions::CLAIM_FROM_FARM,
                    ],
                ),
                (
                    pswap_distribution_account_id,
                    Scope::Unlimited,
                    vec![permissions::MINT, permissions::BURN],
                ),
                (
                    mbc_reserves_account_id,
                    Scope::Unlimited,
                    vec![permissions::MINT, permissions::BURN],
                ),
                (
                    mbc_pool_free_reserves_account_id.clone(),
                    Scope::Unlimited,
                    vec![permissions::MINT, permissions::BURN],
                ),
                (
                    xst_pool_permissioned_account_id.clone(),
                    Scope::Unlimited,
                    vec![permissions::MINT, permissions::BURN],
                ),
            ],
        },
        balances: BalancesConfig { balances },
        dex_manager: DEXManagerConfig {
            dex_list: vec![
                (
                    0,
                    DEXInfo {
                        base_asset_id: GetBaseAssetId::get(),
                        synthetic_base_asset_id: GetSyntheticBaseAssetId::get(),
                        is_public: true,
                    },
                ),
                (
                    1,
                    DEXInfo {
                        base_asset_id: XSTUSD,
                        synthetic_base_asset_id: GetSyntheticBaseAssetId::get(),
                        is_public: true,
                    },
                ),
            ],
        },
        faucet: faucet_config,
        tokens: TokensConfig {
            balances: tokens_endowed_accounts,
        },
        trading_pair: TradingPairConfig {
            trading_pairs: initial_collateral_assets
                .iter()
                .cloned()
                .map(|target_asset_id| create_trading_pair(XOR, target_asset_id))
                .chain(
                    initial_synthetic_assets
                        .iter()
                        .cloned()
                        .map(|target_asset_id| create_trading_pair(XST, target_asset_id)),
                )
                .collect(),
        },
        dexapi: DEXAPIConfig {
            source_types: [
                LiquiditySourceType::XYKPool,
                LiquiditySourceType::MulticollateralBondingCurvePool,
                LiquiditySourceType::XSTPool,
            ]
            .into(),
        },
        eth_bridge: EthBridgeConfig {
            authority_account: Some(eth_bridge_authority_account_id.clone()),
            networks: vec![NetworkConfig {
                initial_peers: initial_bridge_peers.iter().cloned().collect(),
                bridge_account_id: eth_bridge_account_id.clone(),
                assets: vec![
                    AssetConfig::Sidechain {
                        id: XOR.into(),
                        sidechain_id: eth_bridge_params.xor_contract_address,
                        owned: true,
                        precision: DEFAULT_BALANCE_PRECISION,
                    },
                    AssetConfig::Sidechain {
                        id: VAL.into(),
                        sidechain_id: eth_bridge_params.val_contract_address,
                        owned: true,
                        precision: DEFAULT_BALANCE_PRECISION,
                    },
                    AssetConfig::Sidechain {
                        id: DAI.into(),
                        sidechain_id: hex!("34273F3a534dF490437F0deFFcb0549B40fb3Db6").into(),
                        owned: false,
                        precision: DEFAULT_BALANCE_PRECISION,
                    },
                    AssetConfig::Sidechain {
                        id: ETH.into(),
                        sidechain_id: hex!("0000000000000000000000000000000000000000").into(),
                        owned: false,
                        precision: DEFAULT_BALANCE_PRECISION,
                    },
                ],
                bridge_contract_address: eth_bridge_params.bridge_contract_address,
                reserves: vec![
                    (XOR.into(), balance!(350000)),
                    (VAL.into(), balance!(33900000)),
                ],
            }],
            xor_master_contract_address: eth_bridge_params.xor_master_contract_address,
            val_master_contract_address: eth_bridge_params.val_master_contract_address,
        },
        bridge_multisig: BridgeMultisigConfig {
            accounts: once((
                eth_bridge_account_id.clone(),
                bridge_multisig::MultisigAccount::new(initial_bridge_peers),
            ))
            .collect(),
        },
        multicollateral_bonding_curve_pool: MulticollateralBondingCurvePoolConfig {
            distribution_accounts: accounts,
            reserves_account_id: mbc_reserves_tech_account_id,
            reference_asset_id: DAI.into(),
            incentives_account_id: Some(mbc_pool_rewards_account_id),
            initial_collateral_assets,
            free_reserves_account_id: Some(mbc_pool_free_reserves_account_id),
        },
        pswap_distribution: PswapDistributionConfig {
            subscribed_accounts: Vec::new(),
            burn_info: (fixed!(0.1), fixed!(0.000357), fixed!(0.65)),
        },
        iroha_migration: iroha_migration_config,
        rewards: rewards_config,
        council: CouncilConfig {
            members: council_accounts,
            phantom: Default::default(),
        },
        technical_committee: TechnicalCommitteeConfig {
            members: technical_committee_accounts,
            phantom: Default::default(),
        },
        democracy: DemocracyConfig::default(),
        elections_phragmen: Default::default(),
        technical_membership: Default::default(),
        im_online: Default::default(),
        xst_pool: XSTPoolConfig {
            tech_account_id: xst_pool_permissioned_tech_account_id, // TODO: move to defaults
            reference_asset_id: DAI,
            initial_synthetic_assets: vec![XSTUSD],
        },
        beefy: BeefyConfig {
            authorities: vec![],
        },
    }
}

#[cfg(all(
    any(
        feature = "main-net-coded",
        feature = "test",
        feature = "runtime-benchmarks",
        feature = "wip",
        feature = "ready-to-test"
    ),
    not(feature = "private-net")
))]
pub fn main_net_coded() -> ChainSpec {
    let mut properties = Properties::new();
    properties.insert("ss58Format".into(), SS58Prefix::get().into());
    properties.insert("tokenSymbol".into(), "XOR".into());
    properties.insert("tokenDecimals".into(), DEFAULT_BALANCE_PRECISION.into());
    let name = "SORA";
    let id = "sora-substrate-main-net";
    // SORA main-net node address. We should have 2 nodes.
    let boot_nodes = vec![
              MultiaddrWithPeerId::from_str("/dns/v1.sora2.soramitsu.co.jp/tcp/30333/p2p/12D3KooWLHZRLHeVPdrXuNNdzpKuPqo6Sm6f9rjVtp5XsEvhXvyG").unwrap(), //Prod value
              MultiaddrWithPeerId::from_str("/dns/v2.sora2.soramitsu.co.jp/tcp/30333/p2p/12D3KooWGiemoYceJ1y5nQR1YNxysjbCH8MbW5ps1uApLfN36VQa").unwrap()  //Prod value
            ];
    ChainSpec::from_genesis(
        name,
        id,
        ChainType::Live,
        move || {
            let eth_bridge_params = EthBridgeParams {
                xor_master_contract_address: hex!("c08edf13be9b9cc584c5da8004ce7e6be63c1316") //Prod value
                    .into(),
                xor_contract_address: hex!("40fd72257597aa14c7231a7b1aaa29fce868f677").into(), //Prod value
                val_master_contract_address: hex!("d1eeb2f30016fffd746233ee12c486e7ca8efef1") //Prod value
                    .into(),
                val_contract_address: hex!("e88f8313e61a97cec1871ee37fbbe2a8bf3ed1e4").into(), //Prod value
                bridge_contract_address: hex!("1485e9852ac841b52ed44d573036429504f4f602").into(),
            };

            // SORA main-net node address. We should have 2 nodes.
            // Currently filled with staging example values
            mainnet_genesis(
                vec![
                    authority_keys_from_public_keys(
                        hex!("207ed7bbf6fa0685dca5f24d6773a58ab9c710512d1087db5e47e0fe0f357239"), //Prod value
                        hex!("14d500b666dbacc20535f8d2d4f039a8ace624c58e880d573980553774d7ff1a"), //Prod value
                        hex!("14d500b666dbacc20535f8d2d4f039a8ace624c58e880d573980553774d7ff1a"), //Prod value
                        hex!("71e6acfa06696ae5d962a36b88ddf4b0c7d5751a7107a2db1e6947ee2442f573"), //Prod value
                        hex!("024f206cdff359d50597b3fd41fd17a1b585c7914037eedbd8e4a0d3f213a8ab33"), // Prod value
                    ),
                    authority_keys_from_public_keys(
                        hex!("94ee828c3455a327dde32f577e27f0b8a4c42b3fb626ee27f0004f7cf02bd332"), //Prod value
                        hex!("38364b218e599f78f2b52f34748908addce908881b2c76296c50b2494261c004"), //Prod value
                        hex!("38364b218e599f78f2b52f34748908addce908881b2c76296c50b2494261c004"), //Prod value
                        hex!("d603aea460c53393cfd2e2eb2820bb138738288502488fd6431fa93f7b59642d"), //Prod value
                        hex!("02aadf7d2aa0d424cd60d6b384647f48e8d00610a631079fa33c1da0d712a71b1d"), // Prod value
                    ),
                ],
                vec![
                    hex!("4cd5a4a244bc53f6f1458757ed0af8680e8faa860deca32976bbd9a951bf6c1c").into(),
                    hex!("54d7aa0bba9a5dbb1bb77973f344625df346f6a65840b8534ee22e93fbad767a").into(),
                    hex!("e811eac3cf718caa98d77bb479227e8cc512e51e79d6ba1494dd089093f5707f").into(),
                    hex!("a648c659a86eeb7cf84ddcedac64f33de6966b8853dd636ba693fce100bd8858").into(),
                    hex!("60a17ce8550db4e1358db54bc3791026a285ab88e9c988ad54c3dc282475fe14").into(),
                    hex!("de06bf70964d8aff4816e3cfd576d8d8f774663906a6e40d316860a3d4c55b6c").into(),
                    hex!("4a4371f63db17fb4f33bec3ce7c8f588e3258c3b268b450647f4870d964dca6f").into(),
                    hex!("d8815601fc99d9afa27a09fc5e46ebcc2472edc466fbb5c6fbae7a8566e50318").into(),
                ],
                vec![
                    hex!("a3bcbf3044069ac13c30d662a204d8368c266e2f0e8cf603c7bfb2b7b5daae55").into(), //Prod value
                    hex!("297c03e65c2930daa7c6067a2bb853819b61ed49b70de2f3219a2eb6ec0364aa").into(), //Prod value
                ],
                eth_bridge_params,
                vec![
                    hex!("3449d09bd0d8db3e925b1a7260dbfbf340e48ae6e6b845ad8799a8e9d90f3419").into(),
                    hex!("aea4a9cde3671cfcef190f4bab6c09cb8aaaf86b601a3480a1911258e6333b31").into(),
                    hex!("7abbc1462576cdf687e2b701e2aaca008cfed0445a02fcde19067814d1507273").into(),
                    hex!("fc6239c9a5647036fc27fcb1ddcba1963930f9bbec3085d37949f2c69c0f8542").into(),
                    hex!("ce87ff3c35a5811baaa435750e5c7f093fb5a75a6caf4bc2dd52dd0c31cf2915").into(),
                    hex!("22946844899b7329e242e7366b68b2388297b6c20bd55bc16018138fb918e136").into(),
                    hex!("d982a770961ccb5dc410dc43cec18cec7f75e35bd24cf258b836d7ed1912b42e").into(),
                    hex!("22b8381f123c514b5cc8f10db489fc2f13bc6e0c2482f71fa06c506483136a38").into(),
                    hex!("70e17c41c468aa2ddee29945683d07ae695fbe4c31e8fb1ade53f6634b03265f").into(),
                    hex!("f0d8f9f778885c08bd92ef6b3ab8842c0d7fc8c16c315ff5ec5f59415b8a6c47").into(),
                    hex!("2e533300bf71154cf45c80c1e8927fb0c686cc94a74b69693f3cee8e55ffd238").into(),
                    hex!("14f2c52c094820f11e468dc9822b9bbd56be5b65fe15508279680ad8fab9184d").into(),
                    hex!("aa1d35e511ba5f58926340f769b04c456c3d02ce70e3835716ccae6a89fe081c").into(),
                ],
                vec![
                    hex!("c4ce370e3ef70681909725fb7385000effe1d88fdf8499df94b53b31e82d9a6e").into(),
                    hex!("e44c7c00f98ae6acf86dc366d082307388c750ceb70696ca305a7bfd761aee26").into(),
                    hex!("603fb3e17b49ab8f90e839020f2473278c4f01626ef63976df35ccfbaaae0c1b").into(),
                ],
            )
        },
        boot_nodes,
        None,
        Some("sora-substrate-1"),
        None,
        Some(properties),
        None,
    )
}

#[cfg(all(
    any(
        feature = "main-net-coded",
        feature = "test",
        feature = "runtime-benchmarks",
        feature = "wip",
        feature = "ready-to-test"
    ),
    not(feature = "private-net")
))]
fn mainnet_genesis(
    initial_authorities: Vec<(
        AccountId,
        AccountId,
        AuraId,
        BabeId,
        GrandpaId,
        ImOnlineId,
        BeefyId,
    )>,
    additional_validators: Vec<AccountId>,
    initial_bridge_peers: Vec<AccountId>,
    eth_bridge_params: EthBridgeParams,
    council_accounts: Vec<AccountId>,
    technical_committee_accounts: Vec<AccountId>,
) -> GenesisConfig {
    // Minimum stake for an active validator
    let initial_staking = balance!(0.2);
    // XOR amount which already exists on Ethereum
    let initial_eth_bridge_xor_amount = balance!(350000);
    // VAL amount which already exists on SORA_1 and Ethereum. Partially can be migrated directly from SORA_1. Not yet decided finally.
    let initial_eth_bridge_val_amount = balance!(33900000);
    // Initial token bonding curve PSWAP rewards according to 10 bln PSWAP total supply.
    let initial_pswap_tbc_rewards = balance!(2500000000);
    // Initial market maker PSWAP rewards.
    let initial_pswap_market_maker_rewards = balance!(364988000);

    let parliament_investment_fund: AccountId =
        hex!("048cfcacbdebe828dffa1267d830d45135cd40238286f838f5a95432a1bbf851").into();
    let parliament_investment_fund_balance = balance!(33000000);

    // Initial accounts
    let xor_fee_tech_account_id = TechAccountId::Generic(
        xor_fee::TECH_ACCOUNT_PREFIX.to_vec(),
        xor_fee::TECH_ACCOUNT_MAIN.to_vec(),
    );
    let xor_fee_account_id: AccountId =
        technical::Pallet::<Runtime>::tech_account_id_to_account_id(&xor_fee_tech_account_id)
            .expect("Failed to decode account Id");

    // Bridge peers multisignature account
    let eth_bridge_tech_account_id = TechAccountId::Generic(
        eth_bridge::TECH_ACCOUNT_PREFIX.to_vec(),
        eth_bridge::TECH_ACCOUNT_MAIN.to_vec(),
    );
    // Wrapping of bridge peers multisignature account
    let eth_bridge_account_id =
        technical::Pallet::<Runtime>::tech_account_id_to_account_id(&eth_bridge_tech_account_id)
            .unwrap();
    // Bridge authority account expected to be managed by voting
    let eth_bridge_authority_tech_account_id = TechAccountId::Generic(
        eth_bridge::TECH_ACCOUNT_PREFIX.to_vec(),
        eth_bridge::TECH_ACCOUNT_AUTHORITY.to_vec(),
    );
    // Wrapper for Bridge authority account expected to be managed by voting
    let eth_bridge_authority_account_id =
        technical::Pallet::<Runtime>::tech_account_id_to_account_id(
            &eth_bridge_authority_tech_account_id,
        )
        .unwrap();

    let trustless_eth_bridge_tech_account_id =
        framenode_runtime::GetTrustlessBridgeTechAccountId::get();
    let trustless_eth_bridge_account_id = framenode_runtime::GetTrustlessBridgeAccountId::get();

    let trustless_eth_bridge_fees_tech_account_id =
        framenode_runtime::GetTrustlessBridgeFeesTechAccountId::get();
    let trustless_eth_bridge_fees_account_id =
        framenode_runtime::GetTrustlessBridgeFeesAccountId::get();

    let mbc_reserves_tech_account_id = framenode_runtime::GetMbcReservesTechAccountId::get();
    let mbc_reserves_account_id = framenode_runtime::GetMbcReservesAccountId::get();

    let pswap_distribution_tech_account_id =
        framenode_runtime::GetPswapDistributionTechAccountId::get();
    let pswap_distribution_account_id = framenode_runtime::GetPswapDistributionAccountId::get();

    let mbc_pool_rewards_tech_account_id = framenode_runtime::GetMbcPoolRewardsTechAccountId::get();
    let mbc_pool_rewards_account_id = framenode_runtime::GetMbcPoolRewardsAccountId::get();

    let mbc_pool_free_reserves_tech_account_id =
        framenode_runtime::GetMbcPoolFreeReservesTechAccountId::get();
    let mbc_pool_free_reserves_account_id =
        framenode_runtime::GetMbcPoolFreeReservesAccountId::get();

    let xst_pool_permissioned_tech_account_id =
        framenode_runtime::GetXSTPoolPermissionedTechAccountId::get();

    let market_maker_rewards_tech_account_id =
        framenode_runtime::GetMarketMakerRewardsTechAccountId::get();
    let market_maker_rewards_account_id = framenode_runtime::GetMarketMakerRewardsAccountId::get();

    let liquidity_proxy_tech_account_id = framenode_runtime::GetLiquidityProxyTechAccountId::get();
    let liquidity_proxy_account_id = framenode_runtime::GetLiquidityProxyAccountId::get();

    let iroha_migration_tech_account_id = TechAccountId::Generic(
        iroha_migration::TECH_ACCOUNT_PREFIX.to_vec(),
        iroha_migration::TECH_ACCOUNT_MAIN.to_vec(),
    );
    let iroha_migration_account_id = technical::Pallet::<Runtime>::tech_account_id_to_account_id(
        &iroha_migration_tech_account_id,
    )
    .unwrap();

    let rewards_tech_account_id = TechAccountId::Generic(
        rewards::TECH_ACCOUNT_PREFIX.to_vec(),
        rewards::TECH_ACCOUNT_MAIN.to_vec(),
    );
    let rewards_account_id =
        technical::Pallet::<Runtime>::tech_account_id_to_account_id(&rewards_tech_account_id)
            .unwrap();

    let assets_and_permissions_tech_account_id =
        TechAccountId::Generic(b"SYSTEM_ACCOUNT".to_vec(), b"ASSETS_PERMISSIONS".to_vec());
    let assets_and_permissions_account_id =
        technical::Pallet::<Runtime>::tech_account_id_to_account_id(
            &assets_and_permissions_tech_account_id,
        )
        .unwrap();

    let dex_root_tech_account_id =
        TechAccountId::Generic(b"SYSTEM_ACCOUNT".to_vec(), b"DEX_ROOT".to_vec());
    let dex_root_account_id =
        technical::Pallet::<Runtime>::tech_account_id_to_account_id(&dex_root_tech_account_id)
            .unwrap();

    let mut tech_accounts = vec![
        (xor_fee_account_id.clone(), xor_fee_tech_account_id),
        (
            eth_bridge_account_id.clone(),
            eth_bridge_tech_account_id.clone(),
        ),
        (
            eth_bridge_authority_account_id.clone(),
            eth_bridge_authority_tech_account_id.clone(),
        ),
        (
            trustless_eth_bridge_account_id.clone(),
            trustless_eth_bridge_tech_account_id.clone(),
        ),
        (
            trustless_eth_bridge_fees_account_id.clone(),
            trustless_eth_bridge_fees_tech_account_id.clone(),
        ),
        (
            pswap_distribution_account_id.clone(),
            pswap_distribution_tech_account_id.clone(),
        ),
        (
            liquidity_proxy_account_id.clone(),
            liquidity_proxy_tech_account_id.clone(),
        ),
        (
            mbc_reserves_account_id.clone(),
            mbc_reserves_tech_account_id.clone(),
        ),
        (
            mbc_pool_rewards_account_id.clone(),
            mbc_pool_rewards_tech_account_id.clone(),
        ),
        (
            mbc_pool_free_reserves_account_id.clone(),
            mbc_pool_free_reserves_tech_account_id.clone(),
        ),
        (
            iroha_migration_account_id.clone(),
            iroha_migration_tech_account_id.clone(),
        ),
        (rewards_account_id.clone(), rewards_tech_account_id.clone()),
        (
            assets_and_permissions_account_id.clone(),
            assets_and_permissions_tech_account_id.clone(),
        ),
        (
            market_maker_rewards_account_id.clone(),
            market_maker_rewards_tech_account_id.clone(),
        ),
    ];
    let accounts = bonding_curve_distribution_accounts();
    for account in &accounts.accounts() {
        match account {
            DistributionAccount::Account(_) => continue,
            DistributionAccount::TechAccount(account) => {
                tech_accounts.push((
                    Technical::tech_account_id_to_account_id(account).unwrap(),
                    account.to_owned(),
                ));
            }
        }
    }
    let rewards_config = RewardsConfig {
        reserves_account_id: rewards_tech_account_id,
        val_owners: Vec::new(),
        pswap_farm_owners: Vec::new(),
        pswap_waifu_owners: Vec::new(),
        umi_nfts: Vec::new(),
    };
    let initial_collateral_assets = vec![DAI.into(), VAL.into(), PSWAP.into(), ETH.into()];
    let initial_synthetic_assets = vec![XSTUSD.into()];
    let mut bridge_assets = vec![
        AssetConfig::Sidechain {
            id: XOR.into(),
            sidechain_id: eth_bridge_params.xor_contract_address,
            owned: true,
            precision: DEFAULT_BALANCE_PRECISION,
        },
        AssetConfig::Sidechain {
            id: VAL.into(),
            sidechain_id: eth_bridge_params.val_contract_address,
            owned: true,
            precision: DEFAULT_BALANCE_PRECISION,
        },
        AssetConfig::Sidechain {
            id: ETH.into(),
            sidechain_id: hex!("0000000000000000000000000000000000000000").into(),
            owned: false,
            precision: DEFAULT_BALANCE_PRECISION,
        },
    ];
    let mut endowed_assets = vec![
        (
            GetXorAssetId::get(),
            assets_and_permissions_account_id.clone(),
            AssetSymbol(b"XOR".to_vec()),
            AssetName(b"SORA".to_vec()),
            DEFAULT_BALANCE_PRECISION,
            Balance::zero(),
            true,
            None,
            None,
        ),
        (
            GetValAssetId::get(),
            assets_and_permissions_account_id.clone(),
            AssetSymbol(b"VAL".to_vec()),
            AssetName(b"SORA Validator Token".to_vec()),
            DEFAULT_BALANCE_PRECISION,
            Balance::zero(),
            true,
            None,
            None,
        ),
        (
            GetPswapAssetId::get(),
            assets_and_permissions_account_id.clone(),
            AssetSymbol(b"PSWAP".to_vec()),
            AssetName(b"Polkaswap".to_vec()),
            DEFAULT_BALANCE_PRECISION,
            Balance::zero(),
            true,
            None,
            None,
        ),
        (
            ETH.into(),
            eth_bridge_account_id.clone(),
            AssetSymbol(b"ETH".to_vec()),
            AssetName(b"Ether".to_vec()),
            DEFAULT_BALANCE_PRECISION,
            Balance::zero(),
            true,
            None,
            None,
        ),
        (
            XST.into(),
            assets_and_permissions_account_id.clone(),
            AssetSymbol(b"XST".to_vec()),
            AssetName(b"SORA Synthetics".to_vec()),
            DEFAULT_BALANCE_PRECISION,
            Balance::zero(),
            true,
            None,
            None,
        ),
        (
            TBCD.into(),
            assets_and_permissions_account_id.clone(),
            AssetSymbol(b"TBCD".to_vec()),
            AssetName(b"SORA TBC Dollar".to_vec()),
            DEFAULT_BALANCE_PRECISION,
            Balance::zero(),
            true,
            None,
            None,
        ),
        (
            XSTUSD.into(),
            assets_and_permissions_account_id.clone(),
            AssetSymbol(b"XSTUSD".to_vec()),
            AssetName(b"SORA Synthetic USD".to_vec()),
            DEFAULT_BALANCE_PRECISION,
            Balance::zero(),
            true,
            None,
            None,
        ),
        (
            common::AssetId32::from_bytes(hex!(
                "008bcfd2387d3fc453333557eecb0efe59fcba128769b2feefdd306e98e66440"
            ))
            .into(),
            assets_and_permissions_account_id.clone(),
            AssetSymbol(b"CERES".to_vec()),
            AssetName(b"Ceres".to_vec()),
            DEFAULT_BALANCE_PRECISION,
            Balance::zero(),
            true,
            None,
            None,
        ),
    ];
    let bridge_assets_data: Vec<BridgeAssetData<Runtime>> = Vec::new();
    bridge_assets.extend(bridge_assets_data.iter().map(|x| {
        AssetConfig::sidechain(
            x.asset_id,
            x.sidechain_asset_id.into(),
            x.sidechain_precision,
        )
    }));
    endowed_assets.extend(bridge_assets_data.iter().map(|x| {
        (
            x.asset_id,
            eth_bridge_account_id.clone(),
            x.symbol.clone(),
            x.name.clone(),
            DEFAULT_BALANCE_PRECISION,
            Balance::zero(),
            true,
            None,
            None,
        )
    }));
    GenesisConfig {
<<<<<<< HEAD
=======
        beefy_light_client: Default::default(),
        substrate_bridge_app: Default::default(),
        substrate_bridge_inbound_channel: Default::default(),
        substrate_bridge_outbound_channel: Default::default(),
        migration_app: Default::default(),
        vested_rewards: Default::default(),
        erc20_app: Default::default(),
        eth_app: Default::default(),
        ethereum_light_client: Default::default(),
        bridge_inbound_channel: BridgeInboundChannelConfig {
            reward_fraction: Perbill::from_percent(80),
            ..Default::default()
        },
        bridge_outbound_channel: BridgeOutboundChannelConfig {
            fee: 10000,
            interval: 10,
            ..Default::default()
        },
>>>>>>> cef98871
        system: SystemConfig {
            code: WASM_BINARY.unwrap_or_default().to_vec(),
        },
        technical: TechnicalConfig {
            register_tech_accounts: tech_accounts,
        },
        babe: BabeConfig {
            authorities: vec![],
            epoch_config: Some(framenode_runtime::constants::BABE_GENESIS_EPOCH_CONFIG),
        },
        grandpa: GrandpaConfig {
            authorities: vec![],
        },
        session: SessionConfig {
            keys: initial_authorities
                .iter()
                .map(
                    |(account, _, _, babe_id, grandpa_id, im_online_id, beefy_id)| {
                        (
                            account.clone(),
                            account.clone(),
                            session_keys(
                                grandpa_id.clone(),
                                babe_id.clone(),
                                im_online_id.clone(),
                                beefy_id.clone(),
                            ),
                        )
                    },
                )
                .collect::<Vec<_>>(),
        },
        staking: StakingConfig {
            validator_count: 69,
            minimum_validator_count: 1,
            stakers: initial_authorities
                .iter()
                .map(|(stash_account, account, _, _, _, _, _)| {
                    (
                        stash_account.clone(),
                        account.clone(),
                        initial_staking,
                        StakerStatus::Validator,
                    )
                })
                .collect(),
            invulnerables: initial_authorities
                .iter()
                .map(|(stash_account, _, _, _, _, _, _)| stash_account.clone())
                .collect(),
            slash_reward_fraction: Perbill::from_percent(10),
            ..Default::default()
        },
        assets: AssetsConfig {
            endowed_assets: endowed_assets,
        },
        permissions: PermissionsConfig {
            initial_permission_owners: vec![
                (
                    permissions::MANAGE_DEX,
                    Scope::Limited(hash(&0u32)),
                    vec![assets_and_permissions_account_id.clone()],
                ),
                (
                    permissions::MINT,
                    Scope::Unlimited,
                    vec![assets_and_permissions_account_id.clone()],
                ),
                (
                    permissions::BURN,
                    Scope::Unlimited,
                    vec![assets_and_permissions_account_id.clone()],
                ),
            ],
            initial_permissions: vec![
                (
                    dex_root_account_id.clone(),
                    Scope::Limited(hash(&0u32)),
                    vec![permissions::MANAGE_DEX],
                ),
                (
                    dex_root_account_id.clone(),
                    Scope::Unlimited,
                    vec![permissions::CREATE_FARM],
                ),
                (
                    xor_fee_account_id.clone(),
                    Scope::Unlimited,
                    vec![permissions::MINT, permissions::BURN],
                ),
                (
                    iroha_migration_account_id.clone(),
                    Scope::Limited(hash(&VAL)),
                    vec![permissions::MINT],
                ),
                (
                    assets_and_permissions_account_id.clone(),
                    Scope::Unlimited,
                    vec![
                        permissions::MINT,
                        permissions::BURN,
                        permissions::LOCK_TO_FARM,
                        permissions::UNLOCK_FROM_FARM,
                        permissions::CLAIM_FROM_FARM,
                    ],
                ),
                (
                    pswap_distribution_account_id.clone(),
                    Scope::Unlimited,
                    vec![permissions::MINT, permissions::BURN],
                ),
                (
                    mbc_reserves_account_id.clone(),
                    Scope::Unlimited,
                    vec![permissions::MINT, permissions::BURN],
                ),
                (
                    mbc_pool_free_reserves_account_id.clone(),
                    Scope::Unlimited,
                    vec![permissions::MINT, permissions::BURN],
                ),
            ],
        },
        balances: BalancesConfig {
            balances: vec![
                (eth_bridge_account_id.clone(), 0),
                (trustless_eth_bridge_account_id.clone(), 0),
                (trustless_eth_bridge_fees_account_id.clone(), 0),
                (assets_and_permissions_account_id.clone(), 0),
                (xor_fee_account_id.clone(), 0),
                (dex_root_account_id.clone(), 0),
                (iroha_migration_account_id.clone(), 0),
                (pswap_distribution_account_id.clone(), 0),
                (mbc_reserves_account_id.clone(), 0),
                (mbc_pool_rewards_account_id.clone(), 0),
                (mbc_pool_free_reserves_account_id.clone(), 0),
                (market_maker_rewards_account_id.clone(), 0),
            ]
            .into_iter()
            .chain(
                initial_authorities
                    .iter()
                    .cloned()
                    .map(|(k1, ..)| (k1, initial_staking)),
            )
            .chain(
                initial_authorities
                    .iter()
                    .cloned()
                    .map(|(_, k2, ..)| (k2, initial_staking)),
            )
            .chain(
                additional_validators
                    .iter()
                    .cloned()
                    .map(|account_id| (account_id, initial_staking)),
            )
            .collect(),
        },
        dex_manager: DEXManagerConfig {
            dex_list: vec![
                (
                    0,
                    DEXInfo {
                        base_asset_id: GetBaseAssetId::get(),
                        synthetic_base_asset_id: GetSyntheticBaseAssetId::get(),
                        is_public: true,
                    },
                ),
                (
                    1,
                    DEXInfo {
                        base_asset_id: XSTUSD.into(),
                        synthetic_base_asset_id: GetSyntheticBaseAssetId::get(),
                        is_public: true,
                    },
                ),
            ],
        },
        tokens: TokensConfig {
            balances: vec![
                (
                    rewards_account_id.clone(),
                    GetValAssetId::get(),
                    calculate_reserves(rewards_config.val_owners.iter().map(|(_, b)| b.total)),
                ),
                (
                    rewards_account_id,
                    GetPswapAssetId::get(),
                    calculate_reserves(rewards_config.pswap_farm_owners.iter().map(|(_, b)| *b))
                        + calculate_reserves(
                            rewards_config.pswap_waifu_owners.iter().map(|(_, b)| *b),
                        ),
                ),
                (
                    mbc_pool_rewards_account_id.clone(),
                    PSWAP,
                    initial_pswap_tbc_rewards,
                ),
                (
                    parliament_investment_fund,
                    VAL,
                    parliament_investment_fund_balance,
                ),
                (
                    market_maker_rewards_account_id.clone(),
                    PSWAP,
                    initial_pswap_market_maker_rewards,
                ),
            ],
        },
        trading_pair: TradingPairConfig {
            trading_pairs: initial_collateral_assets
                .iter()
                .cloned()
                .map(|target_asset_id| create_trading_pair(XOR.into(), target_asset_id))
                .chain(
                    initial_synthetic_assets
                        .iter()
                        .cloned()
                        .map(|target_asset_id| create_trading_pair(XST.into(), target_asset_id)),
                )
                .collect(),
        },
        dexapi: DEXAPIConfig {
            source_types: [
                LiquiditySourceType::XYKPool,
                LiquiditySourceType::MulticollateralBondingCurvePool,
            ]
            .into(),
        },
        eth_bridge: EthBridgeConfig {
            authority_account: Some(eth_bridge_authority_account_id.clone()),
            networks: vec![NetworkConfig {
                initial_peers: initial_bridge_peers.iter().cloned().collect(),
                bridge_account_id: eth_bridge_account_id.clone(),
                assets: bridge_assets,
                bridge_contract_address: eth_bridge_params.bridge_contract_address,
                reserves: vec![
                    (XOR.into(), initial_eth_bridge_xor_amount),
                    (VAL.into(), initial_eth_bridge_val_amount),
                ],
            }],
            xor_master_contract_address: eth_bridge_params.xor_master_contract_address,
            val_master_contract_address: eth_bridge_params.val_master_contract_address,
        },
        bridge_multisig: BridgeMultisigConfig {
            accounts: once((
                eth_bridge_account_id.clone(),
                bridge_multisig::MultisigAccount::new(initial_bridge_peers),
            ))
            .collect(),
        },
        multicollateral_bonding_curve_pool: MulticollateralBondingCurvePoolConfig {
            distribution_accounts: accounts,
            reserves_account_id: mbc_reserves_tech_account_id,
            reference_asset_id: DAI.into(),
            incentives_account_id: Some(mbc_pool_rewards_account_id),
            initial_collateral_assets,
            free_reserves_account_id: Some(mbc_pool_free_reserves_account_id),
        },
        pswap_distribution: PswapDistributionConfig {
            subscribed_accounts: Vec::new(),
            burn_info: (fixed!(0.1), fixed!(0.000357), fixed!(0.65)),
        },
        iroha_migration: IrohaMigrationConfig {
            iroha_accounts: Vec::new(),
            account_id: Some(iroha_migration_account_id),
        },
        rewards: rewards_config,
        council: CouncilConfig {
            members: council_accounts,
            phantom: Default::default(),
        },
        technical_committee: TechnicalCommitteeConfig {
            members: technical_committee_accounts,
            phantom: Default::default(),
        },
        democracy: DemocracyConfig::default(),
        elections_phragmen: Default::default(),
        technical_membership: Default::default(),
        im_online: Default::default(),
        xst_pool: XSTPoolConfig {
            tech_account_id: xst_pool_permissioned_tech_account_id, // TODO: move to defaults
            reference_asset_id: DAI,
            initial_synthetic_assets: vec![XSTUSD],
        },
        beefy: BeefyConfig {
            authorities: vec![],
        },
    }
}

fn create_trading_pair(
    base_asset_id: AssetId,
    target_asset_id: AssetId,
) -> (u32, common::TradingPair<AssetId>) {
    (
        DEXId::Polkaswap.into(),
        common::TradingPair {
            base_asset_id,
            target_asset_id,
        },
    )
}

#[cfg(all(feature = "test", not(feature = "private-net")))]
pub fn ext() -> sp_io::TestExternalities {
    let storage = main_net_coded().build_storage().unwrap();
    sp_io::TestExternalities::new(storage)
}

#[cfg(all(feature = "test", feature = "private-net"))]
pub fn ext() -> sp_io::TestExternalities {
    let storage = dev_net_coded().build_storage().unwrap();
    sp_io::TestExternalities::new(storage)
}

#[cfg(test)]
mod tests {
    use hex_literal::hex;

    use common::eth::EthAddress;
    use common::{balance, Balance};

    #[test]
    fn calculate_reserves() {
        let accounts: Vec<(EthAddress, Balance)> = vec![
            (
                hex!("3520adc7b99e55c77efd0e0d379d07d08a7488cc").into(),
                balance!(100),
            ),
            (
                hex!("3520adc7b99e55c77efd0e0d379d07d08a7488cc").into(),
                balance!(23.4000000),
            ),
            (
                hex!("3520adc7b99e55c77efd0e0d379d07d08a7488cc").into(),
                balance!(0.05678),
            ),
        ];
        assert_eq!(
            super::calculate_reserves(accounts.iter().map(|(_, b)| *b)),
            balance!(123.45678)
        );
    }
}<|MERGE_RESOLUTION|>--- conflicted
+++ resolved
@@ -49,24 +49,14 @@
 use framenode_runtime::opaque::SessionKeys;
 use framenode_runtime::{
     assets, eth_bridge, frame_system, AccountId, AssetId, AssetName, AssetSymbol, AssetsConfig,
-<<<<<<< HEAD
-    BabeConfig, BalancesConfig, BeefyConfig, BeefyId, BridgeMultisigConfig, CouncilConfig,
-    DEXAPIConfig, DEXManagerConfig, DemocracyConfig, EthBridgeConfig, GenesisConfig,
-    GetBaseAssetId, GetParliamentAccountId, GetPswapAssetId, GetSyntheticBaseAssetId,
-    GetValAssetId, GetXorAssetId, GrandpaConfig, ImOnlineId, IrohaMigrationConfig,
-    LiquiditySourceType, MulticollateralBondingCurvePoolConfig, PermissionsConfig,
-    PswapDistributionConfig, RewardsConfig, Runtime, SS58Prefix, SessionConfig, Signature,
-    StakerStatus, StakingConfig, SystemConfig, TechAccountId, TechnicalCommitteeConfig,
-=======
     BabeConfig, BalancesConfig, BeefyConfig, BeefyId, BridgeInboundChannelConfig,
-    BridgeMultisigConfig, BridgeOutboundChannelConfig, CouncilConfig, CrowdloanReward,
-    DEXAPIConfig, DEXManagerConfig, DemocracyConfig, EthBridgeConfig, EthereumHeader,
-    EthereumLightClientConfig, GenesisConfig, GetBaseAssetId, GetParliamentAccountId,
-    GetPswapAssetId, GetSyntheticBaseAssetId, GetValAssetId, GetXorAssetId, GrandpaConfig,
-    ImOnlineId, IrohaMigrationConfig, LiquiditySourceType, MulticollateralBondingCurvePoolConfig,
+    BridgeMultisigConfig, BridgeOutboundChannelConfig, CouncilConfig, DEXAPIConfig,
+    DEXManagerConfig, DemocracyConfig, EthBridgeConfig, EthereumHeader, EthereumLightClientConfig,
+    GenesisConfig, GetBaseAssetId, GetParliamentAccountId, GetPswapAssetId,
+    GetSyntheticBaseAssetId, GetValAssetId, GetXorAssetId, GrandpaConfig, ImOnlineId,
+    IrohaMigrationConfig, LiquiditySourceType, MulticollateralBondingCurvePoolConfig,
     PermissionsConfig, PswapDistributionConfig, RewardsConfig, Runtime, SS58Prefix, SessionConfig,
     Signature, StakerStatus, StakingConfig, SystemConfig, TechAccountId, TechnicalCommitteeConfig,
->>>>>>> cef98871
     TechnicalConfig, TokensConfig, TradingPair, TradingPairConfig, XSTPoolConfig, WASM_BINARY,
 };
 
@@ -1999,8 +1989,6 @@
         )
     }));
     GenesisConfig {
-<<<<<<< HEAD
-=======
         beefy_light_client: Default::default(),
         substrate_bridge_app: Default::default(),
         substrate_bridge_inbound_channel: Default::default(),
@@ -2019,7 +2007,6 @@
             interval: 10,
             ..Default::default()
         },
->>>>>>> cef98871
         system: SystemConfig {
             code: WASM_BINARY.unwrap_or_default().to_vec(),
         },

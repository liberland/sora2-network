// This file is part of the SORA network and Polkaswap app.

// Copyright (c) 2020, 2021, Polka Biome Ltd. All rights reserved.
// SPDX-License-Identifier: BSD-4-Clause

// Redistribution and use in source and binary forms, with or without modification,
// are permitted provided that the following conditions are met:

// Redistributions of source code must retain the above copyright notice, this list
// of conditions and the following disclaimer.
// Redistributions in binary form must reproduce the above copyright notice, this
// list of conditions and the following disclaimer in the documentation and/or other
// materials provided with the distribution.
//
// All advertising materials mentioning features or use of this software must display
// the following acknowledgement: This product includes software developed by Polka Biome
// Ltd., SORA, and Polkaswap.
//
// Neither the name of the Polka Biome Ltd. nor the names of its contributors may be used
// to endorse or promote products derived from this software without specific prior written permission.

// THIS SOFTWARE IS PROVIDED BY Polka Biome Ltd. AS IS AND ANY EXPRESS OR IMPLIED WARRANTIES,
// INCLUDING, BUT NOT LIMITED TO, THE IMPLIED WARRANTIES OF MERCHANTABILITY AND FITNESS FOR
// A PARTICULAR PURPOSE ARE DISCLAIMED. IN NO EVENT SHALL Polka Biome Ltd. BE LIABLE FOR ANY
// DIRECT, INDIRECT, INCIDENTAL, SPECIAL, EXEMPLARY, OR CONSEQUENTIAL DAMAGES (INCLUDING,
// BUT NOT LIMITED TO, PROCUREMENT OF SUBSTITUTE GOODS OR SERVICES; LOSS OF USE, DATA, OR PROFITS;
// OR BUSINESS INTERRUPTION) HOWEVER CAUSED AND ON ANY THEORY OF LIABILITY, WHETHER IN CONTRACT,
// STRICT LIABILITY, OR TORT (INCLUDING NEGLIGENCE OR OTHERWISE) ARISING IN ANY WAY OUT OF THE
// USE OF THIS SOFTWARE, EVEN IF ADVISED OF THE POSSIBILITY OF SUCH DAMAGE.

use crate::{self as xstpool, Config};
use common::mock::ExistentialDeposits;
use common::prelude::{
    Balance, FixedWrapper, PriceToolsPallet, QuoteAmount, SwapAmount, SwapOutcome,
};
use common::{
    self, balance, fixed, fixed_wrapper, hash, Amount, AssetId32, AssetName, AssetSymbol, DEXInfo,
    Fixed, LiquidityProxyTrait, LiquiditySourceFilter, LiquiditySourceType, PriceVariant,
    TechPurpose, DAI, DEFAULT_BALANCE_PRECISION, PSWAP, USDT, VAL, XOR, XST, XSTUSD,
};
use currencies::BasicCurrencyAdapter;
use frame_support::traits::{Everything, GenesisBuild};
use frame_support::weights::Weight;
use frame_support::{construct_runtime, parameter_types};
use frame_system::pallet_prelude::BlockNumberFor;
use hex_literal::hex;
use permissions::{Scope, INIT_DEX, MANAGE_DEX};
use sp_core::crypto::AccountId32;
use sp_core::H256;
use sp_runtime::testing::Header;
use sp_runtime::traits::{BlakeTwo256, IdentityLookup, Zero};
use sp_runtime::{DispatchError, DispatchResult, Perbill, Percent};
use std::collections::HashMap;

pub type AccountId = AccountId32;
pub type BlockNumber = u64;
pub type TechAccountId = common::TechAccountId<AccountId, TechAssetId, DEXId>;
type TechAssetId = common::TechAssetId<common::PredefinedAssetId>;
pub type ReservesAccount =
    mock_liquidity_source::ReservesAcc<Runtime, mock_liquidity_source::Instance1>;
pub type AssetId = AssetId32<common::PredefinedAssetId>;
type DEXId = common::DEXId;
type UncheckedExtrinsic = frame_system::mocking::MockUncheckedExtrinsic<Runtime>;
type Block = frame_system::mocking::MockBlock<Runtime>;

pub fn alice() -> AccountId {
    AccountId32::from([1u8; 32])
}

pub fn bob() -> AccountId {
    AccountId32::from([2u8; 32])
}

pub fn assets_owner() -> AccountId {
    AccountId32::from([3u8; 32])
}

pub const DEX_A_ID: DEXId = DEXId::Polkaswap;

parameter_types! {
    pub const BlockHashCount: u64 = 250;
    pub const MaximumBlockWeight: Weight = Weight::from_ref_time(1024);
    pub const MaximumBlockLength: u32 = 2 * 1024;
    pub const AvailableBlockRatio: Perbill = Perbill::from_percent(75);
    pub const GetDefaultFee: u16 = 30;
    pub const GetDefaultProtocolFee: u16 = 0;
    pub const GetBaseAssetId: AssetId = XOR;
    pub const GetSyntheticBaseAssetId: AssetId = XST;
    pub const ExistentialDeposit: u128 = 0;
    pub const TransferFee: u128 = 0;
    pub const CreationFee: u128 = 0;
    pub const TransactionByteFee: u128 = 1;
    pub const GetNumSamples: usize = 40;
    pub GetIncentiveAssetId: AssetId = common::AssetId32::from_bytes(hex!("0200050000000000000000000000000000000000000000000000000000000000").into());
    pub GetPswapDistributionAccountId: AccountId = AccountId32::from([151; 32]);
    pub const GetDefaultSubscriptionFrequency: BlockNumber = 10;
    pub const GetBurnUpdateFrequency: BlockNumber = 14400;
    pub GetParliamentAccountId: AccountId = AccountId32::from([152; 32]);
    pub GetXykFee: Fixed = fixed!(0.003);
    pub const MinimumPeriod: u64 = 5;
}

construct_runtime! {
    pub enum Runtime where
        Block = Block,
        NodeBlock = Block,
        UncheckedExtrinsic = UncheckedExtrinsic,
    {
        System: frame_system::{Pallet, Call, Config, Storage, Event<T>},
        DexManager: dex_manager::{Pallet, Call, Storage},
        TradingPair: trading_pair::{Pallet, Call, Storage, Event<T>},
        MockLiquiditySource: mock_liquidity_source::<Instance1>::{Pallet, Call, Config<T>, Storage},
        Tokens: tokens::{Pallet, Call, Config<T>, Storage, Event<T>},
        Timestamp: pallet_timestamp::{Pallet, Call, Storage, Inherent},
        Currencies: currencies::{Pallet, Call, Storage},
        Assets: assets::{Pallet, Call, Config<T>, Storage, Event<T>},
        Permissions: permissions::{Pallet, Call, Config<T>, Storage, Event<T>},
        Technical: technical::{Pallet, Call, Storage, Event<T>},
        Balances: pallet_balances::{Pallet, Call, Storage, Event<T>},
        PoolXYK: pool_xyk::{Pallet, Call, Storage, Event<T>},
        XSTPool: xstpool::{Pallet, Call, Storage, Event<T>},
        PswapDistribution: pswap_distribution::{Pallet, Call, Storage, Event<T>},
        DEXApi: dex_api::{Pallet, Storage},
        CeresLiquidityLocker: ceres_liquidity_locker::{Pallet, Call, Storage, Event<T>},
        DemeterFarmingPlatform: demeter_farming_platform::{Pallet, Call, Storage, Event<T>},
    }
}

impl frame_system::Config for Runtime {
    type BaseCallFilter = Everything;
    type BlockWeights = ();
    type BlockLength = ();
    type RuntimeOrigin = RuntimeOrigin;
    type RuntimeCall = RuntimeCall;
    type Index = u64;
    type BlockNumber = u64;
    type Hash = H256;
    type Hashing = BlakeTwo256;
    type AccountId = AccountId;
    type Lookup = IdentityLookup<Self::AccountId>;
    type Header = Header;
    type RuntimeEvent = RuntimeEvent;
    type BlockHashCount = BlockHashCount;
    type DbWeight = ();
    type Version = ();
    type AccountData = pallet_balances::AccountData<Balance>;
    type OnNewAccount = ();
    type OnKilledAccount = ();
    type SystemWeightInfo = ();
    type PalletInfo = PalletInfo;
    type SS58Prefix = ();
    type OnSetCode = ();
    type MaxConsumers = frame_support::traits::ConstU32<65536>;
}

impl dex_manager::Config for Runtime {}

impl trading_pair::Config for Runtime {
    type RuntimeEvent = RuntimeEvent;
    type EnsureDEXManager = dex_manager::Pallet<Runtime>;
    type WeightInfo = ();
}

impl mock_liquidity_source::Config<mock_liquidity_source::Instance1> for Runtime {
    type GetFee = ();
    type EnsureDEXManager = ();
    type EnsureTradingPairExists = ();
}

impl Config for Runtime {
<<<<<<< HEAD
    type RuntimeEvent = RuntimeEvent;
=======
    type Event = Event;
>>>>>>> e5a34a64
    type GetSyntheticBaseAssetId = GetSyntheticBaseAssetId;
    type LiquidityProxy = MockDEXApi;
    type EnsureTradingPairExists = trading_pair::Pallet<Runtime>;
    type EnsureDEXManager = dex_manager::Pallet<Runtime>;
    type PriceToolsPallet = MockDEXApi;
    type WeightInfo = ();
}

impl tokens::Config for Runtime {
    type RuntimeEvent = RuntimeEvent;
    type Balance = Balance;
    type Amount = Amount;
    type CurrencyId = <Runtime as assets::Config>::AssetId;
    type WeightInfo = ();
    type ExistentialDeposits = ExistentialDeposits;
    type CurrencyHooks = ();
    type MaxLocks = ();
    type MaxReserves = ();
    type ReserveIdentifier = ();
    type DustRemovalWhitelist = Everything;
}

impl currencies::Config for Runtime {
    type MultiCurrency = Tokens;
    type NativeCurrency = BasicCurrencyAdapter<Runtime, Balances, Amount, BlockNumber>;
    type GetNativeCurrencyId = <Runtime as assets::Config>::GetBaseAssetId;
    type WeightInfo = ();
}

impl common::Config for Runtime {
    type DEXId = DEXId;
    type LstId = common::LiquiditySourceType;
}

parameter_types! {
    pub const GetBuyBackAssetId: AssetId = XST;
    pub GetBuyBackSupplyAssets: Vec<AssetId> = vec![VAL, PSWAP];
    pub const GetBuyBackPercentage: u8 = 10;
    pub const GetBuyBackAccountId: AccountId = AccountId::new(hex!(
            "0000000000000000000000000000000000000000000000000000000000000023"
    ));
    pub const GetBuyBackDexId: DEXId = DEXId::Polkaswap;
}

impl assets::Config for Runtime {
    type RuntimeEvent = RuntimeEvent;
    type ExtraAccountId = [u8; 32];
    type ExtraAssetRecordArg =
        common::AssetIdExtraAssetRecordArg<DEXId, common::LiquiditySourceType, [u8; 32]>;
    type AssetId = AssetId;
    type GetBaseAssetId = GetBaseAssetId;
    type GetBuyBackAssetId = GetBuyBackAssetId;
    type GetBuyBackSupplyAssets = GetBuyBackSupplyAssets;
    type GetBuyBackPercentage = GetBuyBackPercentage;
    type GetBuyBackAccountId = GetBuyBackAccountId;
    type GetBuyBackDexId = GetBuyBackDexId;
    type BuyBackLiquidityProxy = ();
    type Currency = currencies::Pallet<Runtime>;
    type GetTotalBalance = ();
    type WeightInfo = ();
}

impl dex_api::Config for Runtime {
    type MockLiquiditySource = ();
    type MockLiquiditySource2 = ();
    type MockLiquiditySource3 = ();
    type MockLiquiditySource4 = ();
    type XYKPool = MockLiquiditySource;
    type XSTPool = XSTPool;
    type MulticollateralBondingCurvePool = ();
    type WeightInfo = ();
}

impl permissions::Config for Runtime {
    type RuntimeEvent = RuntimeEvent;
}

impl technical::Config for Runtime {
    type RuntimeEvent = RuntimeEvent;
    type TechAssetId = TechAssetId;
    type TechAccountId = TechAccountId;
    type Trigger = ();
    type Condition = ();
    type SwapAction = pool_xyk::PolySwapAction<AssetId, AccountId, TechAccountId>;
}

impl pallet_balances::Config for Runtime {
    type Balance = Balance;
    type RuntimeEvent = RuntimeEvent;
    type DustRemoval = ();
    type ExistentialDeposit = ExistentialDeposit;
    type AccountStore = System;
    type WeightInfo = ();
    type MaxLocks = ();
    type MaxReserves = ();
    type ReserveIdentifier = ();
}

impl pswap_distribution::Config for Runtime {
    const PSWAP_BURN_PERCENT: Percent = Percent::from_percent(3);
    type RuntimeEvent = RuntimeEvent;
    type GetIncentiveAssetId = GetIncentiveAssetId;
    type LiquidityProxy = ();
    type CompatBalance = Balance;
    type GetDefaultSubscriptionFrequency = GetDefaultSubscriptionFrequency;
    type GetBurnUpdateFrequency = GetBurnUpdateFrequency;
    type GetTechnicalAccountId = GetPswapDistributionAccountId;
    type EnsureDEXManager = ();
    type OnPswapBurnedAggregator = ();
    type WeightInfo = ();
    type GetParliamentAccountId = GetParliamentAccountId;
    type PoolXykPallet = PoolXYK;
}

impl demeter_farming_platform::Config for Runtime {
    type RuntimeEvent = RuntimeEvent;
    type DemeterAssetId = ();
    const BLOCKS_PER_HOUR_AND_A_HALF: BlockNumberFor<Self> = 900;
    type WeightInfo = ();
}

impl pool_xyk::Config for Runtime {
    const MIN_XOR: Balance = balance!(0.0007);
    type RuntimeEvent = RuntimeEvent;
    type PairSwapAction = pool_xyk::PairSwapAction<AssetId, AccountId, TechAccountId>;
    type DepositLiquidityAction =
        pool_xyk::DepositLiquidityAction<AssetId, AccountId, TechAccountId>;
    type WithdrawLiquidityAction =
        pool_xyk::WithdrawLiquidityAction<AssetId, AccountId, TechAccountId>;
    type PolySwapAction = pool_xyk::PolySwapAction<AssetId, AccountId, TechAccountId>;
    type EnsureDEXManager = dex_manager::Pallet<Runtime>;
    type GetFee = GetXykFee;
    type OnPoolCreated = PswapDistribution;
    type OnPoolReservesChanged = ();
    type WeightInfo = ();
}

impl pallet_timestamp::Config for Runtime {
    type Moment = u64;
    type OnTimestampSet = ();
    type MinimumPeriod = MinimumPeriod;
    type WeightInfo = ();
}

impl ceres_liquidity_locker::Config for Runtime {
    const BLOCKS_PER_ONE_DAY: BlockNumberFor<Self> = 14_440;
    type RuntimeEvent = RuntimeEvent;
    type XYKPool = PoolXYK;
    type DemeterFarmingPlatform = DemeterFarmingPlatform;
    type CeresAssetId = ();
    type WeightInfo = ();
}

pub struct MockDEXApi;

impl MockDEXApi {
    fn get_mock_source_account() -> Result<(TechAccountId, AccountId), DispatchError> {
        let tech_account_id =
            TechAccountId::Pure(DEXId::Polkaswap.into(), TechPurpose::FeeCollector);
        let account_id = Technical::tech_account_id_to_account_id(&tech_account_id)?;
        Ok((tech_account_id, account_id))
    }

    pub fn init_without_reserves() -> Result<(), DispatchError> {
        let (tech_account_id, _) = Self::get_mock_source_account()?;
        Technical::register_tech_account_id(tech_account_id.clone())?;
        MockLiquiditySource::set_reserves_account_id(tech_account_id)?;
        Ok(())
    }

    pub fn init() -> Result<(), DispatchError> {
        Self::init_without_reserves()?;
        Ok(())
    }

    fn _can_exchange(
        _target_id: &DEXId,
        input_asset_id: &AssetId,
        output_asset_id: &AssetId,
    ) -> bool {
        get_mock_prices().contains_key(&(*input_asset_id, *output_asset_id))
    }

    fn inner_quote(
        _target_id: &DEXId,
        input_asset_id: &AssetId,
        output_asset_id: &AssetId,
        amount: QuoteAmount<Balance>,
        deduce_fee: bool,
    ) -> Result<SwapOutcome<Balance>, DispatchError> {
        match amount {
            QuoteAmount::WithDesiredInput {
                desired_amount_in, ..
            } => {
                let amount_out = FixedWrapper::from(desired_amount_in)
                    * get_mock_prices()[&(*input_asset_id, *output_asset_id)];
                let fee = if deduce_fee {
                    let fee = amount_out.clone() * balance!(0.007); // XST uses 0.7% fees
                    fee.into_balance()
                } else {
                    0
                };
                let amount_out: Balance = amount_out.into_balance();
                let amount_out = amount_out - fee;
                Ok(SwapOutcome::new(amount_out, fee))
            }
            QuoteAmount::WithDesiredOutput {
                desired_amount_out, ..
            } => {
                let amount_in = FixedWrapper::from(desired_amount_out)
                    / get_mock_prices()[&(*input_asset_id, *output_asset_id)];
                if deduce_fee {
                    let with_fee = amount_in.clone() / balance!(0.993); // XST uses 0.7% fees
                    let fee = with_fee.clone() - amount_in;
                    let fee = fee.into_balance();
                    let with_fee = with_fee.into_balance();
                    Ok(SwapOutcome::new(with_fee, fee))
                } else {
                    Ok(SwapOutcome::new(amount_in.into_balance(), 0))
                }
            }
        }
    }

    fn inner_exchange(
        sender: &AccountId,
        receiver: &AccountId,
        target_id: &DEXId,
        input_asset_id: &AssetId,
        output_asset_id: &AssetId,
        swap_amount: SwapAmount<Balance>,
    ) -> Result<SwapOutcome<Balance>, DispatchError> {
        match swap_amount {
            SwapAmount::WithDesiredInput {
                desired_amount_in, ..
            } => {
                let outcome = Self::inner_quote(
                    target_id,
                    input_asset_id,
                    output_asset_id,
                    swap_amount.into(),
                    true,
                )?;
                let reserves_account_id =
                    &Technical::tech_account_id_to_account_id(&ReservesAccount::get())?;
                assert_ne!(desired_amount_in, 0);
                let old = Assets::total_balance(input_asset_id, sender)?;
                Assets::transfer_from(
                    input_asset_id,
                    sender,
                    reserves_account_id,
                    desired_amount_in,
                )?;
                let new = Assets::total_balance(input_asset_id, sender)?;
                assert_ne!(old, new);
                Assets::transfer_from(
                    output_asset_id,
                    reserves_account_id,
                    receiver,
                    outcome.amount,
                )?;
                Ok(SwapOutcome::new(outcome.amount, outcome.fee))
            }
            SwapAmount::WithDesiredOutput {
                desired_amount_out, ..
            } => {
                let outcome = Self::inner_quote(
                    target_id,
                    input_asset_id,
                    output_asset_id,
                    swap_amount.into(),
                    true,
                )?;
                let reserves_account_id =
                    &Technical::tech_account_id_to_account_id(&ReservesAccount::get())?;
                assert_ne!(outcome.amount, 0);
                let old = Assets::total_balance(input_asset_id, sender)?;
                Assets::transfer_from(input_asset_id, sender, reserves_account_id, outcome.amount)?;
                let new = Assets::total_balance(input_asset_id, sender)?;
                assert_ne!(old, new);
                Assets::transfer_from(
                    output_asset_id,
                    reserves_account_id,
                    receiver,
                    desired_amount_out,
                )?;
                Ok(SwapOutcome::new(outcome.amount, outcome.fee))
            }
        }
    }
}

pub fn get_mock_prices() -> HashMap<(AssetId, AssetId), Balance> {
    let direct = vec![
        ((XOR, VAL), balance!(2.0)),
        ((XOR, XST), balance!(425.71)),
        // USDT
        ((XOR, USDT), balance!(100.0)),
        ((VAL, USDT), balance!(50.0)),
        // DAI
        ((XOR, DAI), balance!(102.0)),
        ((XST, DAI), balance!(182.9)),
        ((VAL, DAI), balance!(51.0)),
        ((USDT, DAI), balance!(1.02)),
        // PSWAP
        ((XOR, PSWAP), balance!(10)),
        ((VAL, PSWAP), balance!(5)),
        ((USDT, PSWAP), balance!(0.1)),
        ((DAI, PSWAP), balance!(0.098)),
        // XSTUSD
        ((XOR, XSTUSD), balance!(103.0)),
        ((VAL, XSTUSD), balance!(52.0)),
        ((USDT, XSTUSD), balance!(1.03)),
        ((DAI, XSTUSD), balance!(1.03)),
        ((XST, XSTUSD), balance!(183.0)),
    ];
    let reverse = direct.clone().into_iter().map(|((a, b), price)| {
        (
            (b, a),
            (fixed_wrapper!(1) / FixedWrapper::from(price))
                .try_into_balance()
                .unwrap(),
        )
    });
    direct.into_iter().chain(reverse).collect()
}

impl LiquidityProxyTrait<DEXId, AccountId, AssetId> for MockDEXApi {
    fn exchange(
        _dex_id: DEXId,
        sender: &AccountId,
        receiver: &AccountId,
        input_asset_id: &AssetId,
        output_asset_id: &AssetId,
        amount: SwapAmount<Balance>,
        filter: LiquiditySourceFilter<DEXId, LiquiditySourceType>,
    ) -> Result<SwapOutcome<Balance>, DispatchError> {
        Self::inner_exchange(
            sender,
            receiver,
            &filter.dex_id,
            input_asset_id,
            output_asset_id,
            amount,
        )
    }

    fn quote(
        _dex_id: DEXId,
        input_asset_id: &AssetId,
        output_asset_id: &AssetId,
        amount: QuoteAmount<Balance>,
        filter: LiquiditySourceFilter<DEXId, LiquiditySourceType>,
        deduce_fee: bool,
    ) -> Result<SwapOutcome<Balance>, DispatchError> {
        Self::inner_quote(
            &filter.dex_id,
            input_asset_id,
            output_asset_id,
            amount,
            deduce_fee,
        )
    }
}

pub struct ExtBuilder {
    endowed_accounts: Vec<(AccountId, AssetId, Balance, AssetSymbol, AssetName, u8)>,
    dex_list: Vec<(DEXId, DEXInfo<AssetId>)>,
    initial_permission_owners: Vec<(u32, Scope, Vec<AccountId>)>,
    initial_permissions: Vec<(AccountId, Scope, Vec<u32>)>,
    reference_asset_id: AssetId,
}

impl Default for ExtBuilder {
    fn default() -> Self {
        Self {
            endowed_accounts: vec![
                (
                    alice(),
                    USDT,
                    0,
                    AssetSymbol(b"USDT".to_vec()),
                    AssetName(b"Tether USD".to_vec()),
                    DEFAULT_BALANCE_PRECISION,
                ),
                (
                    alice(),
                    XOR,
                    balance!(350000),
                    AssetSymbol(b"XOR".to_vec()),
                    AssetName(b"SORA".to_vec()),
                    DEFAULT_BALANCE_PRECISION,
                ),
                (
                    alice(),
                    VAL,
                    balance!(500000),
                    AssetSymbol(b"VAL".to_vec()),
                    AssetName(b"SORA Validator Token".to_vec()),
                    DEFAULT_BALANCE_PRECISION,
                ),
                (
                    alice(),
                    PSWAP,
                    balance!(0),
                    AssetSymbol(b"PSWAP".to_vec()),
                    AssetName(b"Polkaswap Token".to_vec()),
                    DEFAULT_BALANCE_PRECISION,
                ),
                (
                    alice(),
                    XST,
                    balance!(250000),
                    AssetSymbol(b"XST".to_vec()),
                    AssetName(b"Sora Synthetics".to_vec()),
                    DEFAULT_BALANCE_PRECISION,
                ),
                (
                    alice(),
                    XSTUSD,
                    balance!(100000),
                    AssetSymbol(b"XSTUSD".to_vec()),
                    AssetName(b"SORA Synthetic USD".to_vec()),
                    DEFAULT_BALANCE_PRECISION,
                ),
                (
                    alice(),
                    DAI,
                    balance!(100000),
                    AssetSymbol(b"DAI".to_vec()),
                    AssetName(b"DAI".to_vec()),
                    DEFAULT_BALANCE_PRECISION,
                ),
            ],
            dex_list: vec![(
                DEX_A_ID,
                DEXInfo {
                    base_asset_id: GetBaseAssetId::get(),
                    synthetic_base_asset_id: GetSyntheticBaseAssetId::get(),
                    is_public: true,
                },
            )],
            initial_permission_owners: vec![
                (INIT_DEX, Scope::Unlimited, vec![alice()]),
                (MANAGE_DEX, Scope::Limited(hash(&DEX_A_ID)), vec![alice()]),
            ],
            initial_permissions: vec![
                (alice(), Scope::Unlimited, vec![INIT_DEX]),
                (alice(), Scope::Limited(hash(&DEX_A_ID)), vec![MANAGE_DEX]),
                (
                    assets_owner(),
                    Scope::Unlimited,
                    vec![permissions::MINT, permissions::BURN],
                ),
            ],
            reference_asset_id: DAI,
        }
    }
}

impl PriceToolsPallet<AssetId> for MockDEXApi {
    fn get_average_price(
        input_asset_id: &AssetId,
        output_asset_id: &AssetId,
        _price_variant: PriceVariant,
    ) -> Result<Balance, DispatchError> {
        Ok(Self::inner_quote(
            &DEXId::Polkaswap.into(),
            input_asset_id,
            output_asset_id,
            QuoteAmount::with_desired_input(balance!(1)),
            true,
        )?
        .amount)
    }

    fn register_asset(_: &AssetId) -> DispatchResult {
        // do nothing
        Ok(())
    }
}

impl ExtBuilder {
    pub fn new(
        endowed_accounts: Vec<(AccountId, AssetId, Balance, AssetSymbol, AssetName, u8)>,
    ) -> Self {
        Self {
            endowed_accounts,
            ..Default::default()
        }
    }

    pub fn build(self) -> sp_io::TestExternalities {
        let mut t = frame_system::GenesisConfig::default()
            .build_storage::<Runtime>()
            .unwrap();

        pallet_balances::GenesisConfig::<Runtime> {
            balances: self
                .endowed_accounts
                .iter()
                .cloned()
                .filter_map(|(account_id, asset_id, balance, ..)| {
                    if asset_id == GetBaseAssetId::get() {
                        Some((account_id, balance))
                    } else {
                        None
                    }
                })
                .chain(vec![(bob(), 0), (assets_owner(), 0)])
                .collect(),
        }
        .assimilate_storage(&mut t)
        .unwrap();

        crate::GenesisConfig::<Runtime> {
            tech_account_id: Default::default(),
            reference_asset_id: self.reference_asset_id,
            initial_synthetic_assets: Default::default(),
        }
        .assimilate_storage(&mut t)
        .unwrap();

        dex_manager::GenesisConfig::<Runtime> {
            dex_list: self.dex_list,
        }
        .assimilate_storage(&mut t)
        .unwrap();

        permissions::GenesisConfig::<Runtime> {
            initial_permission_owners: self.initial_permission_owners,
            initial_permissions: self.initial_permissions,
        }
        .assimilate_storage(&mut t)
        .unwrap();

        assets::GenesisConfig::<Runtime> {
            endowed_assets: self
                .endowed_accounts
                .iter()
                .cloned()
                .map(|(account_id, asset_id, _, symbol, name, precision)| {
                    (
                        asset_id,
                        account_id,
                        symbol,
                        name,
                        precision,
                        Balance::zero(),
                        true,
                        None,
                        None,
                    )
                })
                .collect(),
        }
        .assimilate_storage(&mut t)
        .unwrap();

        tokens::GenesisConfig::<Runtime> {
            balances: self
                .endowed_accounts
                .into_iter()
                .map(|(account_id, asset_id, balance, ..)| (account_id, asset_id, balance))
                .collect(),
        }
        .assimilate_storage(&mut t)
        .unwrap();

        t.into()
    }
}<|MERGE_RESOLUTION|>--- conflicted
+++ resolved
@@ -168,11 +168,7 @@
 }
 
 impl Config for Runtime {
-<<<<<<< HEAD
-    type RuntimeEvent = RuntimeEvent;
-=======
-    type Event = Event;
->>>>>>> e5a34a64
+    type RuntimeEvent = RuntimeEvent;
     type GetSyntheticBaseAssetId = GetSyntheticBaseAssetId;
     type LiquidityProxy = MockDEXApi;
     type EnsureTradingPairExists = trading_pair::Pallet<Runtime>;

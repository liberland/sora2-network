use crate::mock::{new_tester, MigrationApp, RuntimeOrigin, Test, BASE_NETWORK_ID};
use crate::{Addresses, Error};
use bridge_types::H160;
use common::DAI;
use frame_support::assert_noop;
use frame_support::assert_ok;

#[test]
fn test_register_network() {
    new_tester().execute_with(|| {
        assert!(!Addresses::<Test>::contains_key(BASE_NETWORK_ID + 1));
        assert_ok!(MigrationApp::register_network(
            RuntimeOrigin::root(),
            BASE_NETWORK_ID + 1,
            H160::repeat_byte(12)
        ));
        assert!(Addresses::<Test>::contains_key(BASE_NETWORK_ID + 1));
    });
}

#[test]
fn test_existing_register_network() {
    new_tester().execute_with(|| {
        assert!(Addresses::<Test>::contains_key(BASE_NETWORK_ID));
<<<<<<< HEAD
        common::assert_noop_transactional!(
            MigrationApp::register_network(
                RuntimeOrigin::root(),
                BASE_NETWORK_ID,
                H160::repeat_byte(12)
            ),
=======
        assert_noop!(
            MigrationApp::register_network(Origin::root(), BASE_NETWORK_ID, H160::repeat_byte(12)),
>>>>>>> e36aa5f6
            Error::<Test>::AppAlreadyExists
        );
        assert!(Addresses::<Test>::contains_key(BASE_NETWORK_ID));
    });
}

#[test]
fn test_migrate_eth() {
    new_tester().execute_with(|| {
        assert_ok!(MigrationApp::migrate_eth(
            RuntimeOrigin::root(),
            BASE_NETWORK_ID
        ),);
    });
}

#[test]
fn test_migrate_eth_not_exists() {
    new_tester().execute_with(|| {
<<<<<<< HEAD
        common::assert_noop_transactional!(
            MigrationApp::migrate_eth(RuntimeOrigin::root(), BASE_NETWORK_ID + 1),
=======
        assert_noop!(
            MigrationApp::migrate_eth(Origin::root(), BASE_NETWORK_ID + 1),
>>>>>>> e36aa5f6
            Error::<Test>::AppIsNotRegistered
        );
    });
}

#[test]
fn test_migrate_erc20() {
    new_tester().execute_with(|| {
        assert_ok!(MigrationApp::migrate_erc20(
            RuntimeOrigin::root(),
            BASE_NETWORK_ID,
            vec![(DAI, H160::repeat_byte(12))]
        ),);
    });
}

#[test]
fn test_migrate_erc20_not_exists() {
    new_tester().execute_with(|| {
        assert_noop!(
            MigrationApp::migrate_erc20(
                RuntimeOrigin::root(),
                BASE_NETWORK_ID + 1,
                vec![(DAI, H160::repeat_byte(12))]
            ),
            Error::<Test>::AppIsNotRegistered
        );
    });
}

#[test]
fn test_migrate_sidechain() {
    new_tester().execute_with(|| {
        assert_ok!(MigrationApp::migrate_sidechain(
            RuntimeOrigin::root(),
            BASE_NETWORK_ID,
            vec![(DAI, H160::repeat_byte(12))]
        ),);
    });
}

#[test]
fn test_migrate_sidechain_not_exists() {
    new_tester().execute_with(|| {
        assert_noop!(
            MigrationApp::migrate_sidechain(
                RuntimeOrigin::root(),
                BASE_NETWORK_ID + 1,
                vec![(DAI, H160::repeat_byte(12))]
            ),
            Error::<Test>::AppIsNotRegistered
        );
    });
}<|MERGE_RESOLUTION|>--- conflicted
+++ resolved
@@ -22,17 +22,12 @@
 fn test_existing_register_network() {
     new_tester().execute_with(|| {
         assert!(Addresses::<Test>::contains_key(BASE_NETWORK_ID));
-<<<<<<< HEAD
-        common::assert_noop_transactional!(
+        assert_noop!(
             MigrationApp::register_network(
                 RuntimeOrigin::root(),
                 BASE_NETWORK_ID,
                 H160::repeat_byte(12)
             ),
-=======
-        assert_noop!(
-            MigrationApp::register_network(Origin::root(), BASE_NETWORK_ID, H160::repeat_byte(12)),
->>>>>>> e36aa5f6
             Error::<Test>::AppAlreadyExists
         );
         assert!(Addresses::<Test>::contains_key(BASE_NETWORK_ID));
@@ -52,13 +47,8 @@
 #[test]
 fn test_migrate_eth_not_exists() {
     new_tester().execute_with(|| {
-<<<<<<< HEAD
-        common::assert_noop_transactional!(
+        assert_noop!(
             MigrationApp::migrate_eth(RuntimeOrigin::root(), BASE_NETWORK_ID + 1),
-=======
-        assert_noop!(
-            MigrationApp::migrate_eth(Origin::root(), BASE_NETWORK_ID + 1),
->>>>>>> e36aa5f6
             Error::<Test>::AppIsNotRegistered
         );
     });

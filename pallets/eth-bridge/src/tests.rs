// This file is part of the SORA network and Polkaswap app.

// Copyright (c) 2020, 2021, Polka Biome Ltd. All rights reserved.
// SPDX-License-Identifier: BSD-4-Clause

// Redistribution and use in source and binary forms, with or without modification,
// are permitted provided that the following conditions are met:

// Redistributions of source code must retain the above copyright notice, this list
// of conditions and the following disclaimer.
// Redistributions in binary form must reproduce the above copyright notice, this
// list of conditions and the following disclaimer in the documentation and/or other
// materials provided with the distribution.
//
// All advertising materials mentioning features or use of this software must display
// the following acknowledgement: This product includes software developed by Polka Biome
// Ltd., SORA, and Polkaswap.
//
// Neither the name of the Polka Biome Ltd. nor the names of its contributors may be used
// to endorse or promote products derived from this software without specific prior written permission.

// THIS SOFTWARE IS PROVIDED BY Polka Biome Ltd. AS IS AND ANY EXPRESS OR IMPLIED WARRANTIES,
// INCLUDING, BUT NOT LIMITED TO, THE IMPLIED WARRANTIES OF MERCHANTABILITY AND FITNESS FOR
// A PARTICULAR PURPOSE ARE DISCLAIMED. IN NO EVENT SHALL Polka Biome Ltd. BE LIABLE FOR ANY
// DIRECT, INDIRECT, INCIDENTAL, SPECIAL, EXEMPLARY, OR CONSEQUENTIAL DAMAGES (INCLUDING,
// BUT NOT LIMITED TO, PROCUREMENT OF SUBSTITUTE GOODS OR SERVICES; LOSS OF USE, DATA, OR PROFITS;
// OR BUSINESS INTERRUPTION) HOWEVER CAUSED AND ON ANY THEORY OF LIABILITY, WHETHER IN CONTRACT,
// STRICT LIABILITY, OR TORT (INCLUDING NEGLIGENCE OR OTHERWISE) ARISING IN ANY WAY OUT OF THE
// USE OF THIS SOFTWARE, EVEN IF ADVISED OF THE POSSIBILITY OF SUCH DAMAGE.

use crate::contract::{functions, FUNCTIONS, RECEIVE_BY_ETHEREUM_ASSET_ADDRESS_ID};
use crate::mock::*;
use crate::requests::{
    encode_outgoing_request_eth_call, ChangePeersContract, IncomingAddToken,
    IncomingChangePeersCompat, IncomingMarkAsDoneRequest, IncomingMigrate,
    IncomingPrepareForMigration, IncomingTransfer, OutgoingAddAsset, OutgoingAddPeer,
    OutgoingAddPeerCompat, OutgoingAddToken, OutgoingMigrate, OutgoingPrepareForMigration,
    OutgoingRemovePeer, OutgoingRemovePeerCompat,
};
use crate::types::{Bytes, Log, Transaction};
use crate::{
    majority, types, Address, AssetConfig, AssetKind, BridgeStatus, ContractEvent, DepositEvent,
    IncomingMetaRequestKind, IncomingRequest, IncomingRequestKind, IncomingTransactionRequestKind,
    LoadIncomingRequest, LoadIncomingTransactionRequest, OffchainRequest, OutgoingRequest,
    OutgoingTransfer, RequestStatus, SignatureParams,
};
use codec::{Decode, Encode};
use common::prelude::Balance;
use common::{
    balance, eth, AssetId32, AssetName, AssetSymbol, PredefinedAssetId, DEFAULT_BALANCE_PRECISION,
    DOT, KSM, USDT, VAL, XOR,
};
use frame_support::sp_runtime::app_crypto::sp_core::crypto::AccountId32;
use frame_support::sp_runtime::app_crypto::sp_core::{self, ecdsa, sr25519, Pair, Public};
use frame_support::sp_runtime::traits::IdentifyAccount;
use frame_support::storage::TransactionOutcome;
use frame_support::traits::Currency;
use frame_support::{assert_err, assert_noop, assert_ok, ensure};
use hex_literal::hex;
use rustc_hex::FromHex;
use secp256k1::{PublicKey, SecretKey};
use sp_core::{H160, H256};
use sp_std::collections::btree_set::BTreeSet;
use sp_std::prelude::*;
use std::str::FromStr;

type Error = crate::Error<Runtime>;
type Assets = assets::Pallet<Runtime>;

const ETH_NETWORK_ID: u32 = 0;

fn get_signature_params(signature: &ecdsa::Signature) -> SignatureParams {
    let encoded = signature.encode();
    let mut params = SignatureParams::decode(&mut &encoded[..]).expect("Wrong signature format");
    params.v += 27;
    params
}

#[test]
fn parses_event() {
    let (mut ext, _) = ExtBuilder::default().build();
    ext.execute_with(|| {
        let mut log = Log::default();
        log.topics = vec![types::H256(hex!("85c0fa492ded927d3acca961da52b0dda1debb06d8c27fe189315f06bb6e26c8"))];
        log.data = Bytes(hex!("111111111111111111111111111111111111111111111111111111111111111100000000000000000000000000000000000000000000000246ddf9797668000000000000000000000000000022222222222222222222222222222222222222220200040000000000000000000000000000000000000000000000000000000011").to_vec());
<<<<<<< HEAD
        log.removed = Some(false);
        assert_eq!(
            EthBridge::parse_main_event(&[log], IncomingTransactionRequestKind::Transfer).unwrap(),
            ContractEvent::Deposit(DepositEvent::new(
                AccountId32::from(hex!("1111111111111111111111111111111111111111111111111111111111111111")),
                balance!(42),
                H160::from(&hex!("2222222222222222222222222222222222222222")),
                H256(hex!("0200040000000000000000000000000000000000000000000000000000000011"))
            ))
        )
=======
        let transfer_event = ContractEvent::Deposit(
            AccountId32::from(hex!("1111111111111111111111111111111111111111111111111111111111111111")),
            balance!(42),
            H160::from(&hex!("2222222222222222222222222222222222222222")),
            H256(hex!("0200040000000000000000000000000000000000000000000000000000000011"))
        );
        assert_eq!(
            &EthBridge::parse_main_event(&[log.clone()], IncomingTransactionRequestKind::Transfer).unwrap(),
            &transfer_event
        );
        assert_eq!(
            &EthBridge::parse_main_event(&[log], IncomingTransactionRequestKind::TransferXOR).unwrap(),
            &transfer_event
        );
>>>>>>> 241580ab
    });
}

fn last_event() -> Option<Event> {
    frame_system::Module::<Runtime>::events()
        .pop()
        .map(|x| x.event)
}

fn no_event() -> bool {
    frame_system::Module::<Runtime>::events().pop().is_none()
}

fn approve_request(
    state: &State,
    request: OutgoingRequest<Runtime>,
    request_hash: H256,
) -> Result<(), Option<Event>> {
    let encoded = request.to_eth_abi(request_hash).unwrap();
    System::reset_events();
    let net_id = request.network_id();
    let mut approvals = BTreeSet::new();
    let keypairs = &state.networks[&net_id].ocw_keypairs;
    for (i, (_signer, account_id, seed)) in keypairs.iter().enumerate() {
        let secret = SecretKey::parse_slice(seed).unwrap();
        let public = PublicKey::from_secret_key(&secret);
        let msg = eth::prepare_message(encoded.as_raw());
        let sig_pair = secp256k1::sign(&msg, &secret);
        let signature = sig_pair.into();
        let signature_params = get_signature_params(&signature);
        approvals.insert(signature_params.clone());
        let additional_sigs = if crate::PendingPeer::<Runtime>::get(net_id).is_some() {
            1
        } else {
            0
        };
        let sigs_needed = majority(keypairs.len()) + additional_sigs;
        let current_status = crate::RequestStatuses::<Runtime>::get(net_id, &request_hash).unwrap();
        ensure!(
            EthBridge::approve_request(
                Origin::signed(account_id.clone()),
                ecdsa::Public::from_slice(&public.serialize_compressed()),
                request_hash,
                signature_params,
                net_id
            )
            .is_ok(),
            None
        );
        if current_status == RequestStatus::Pending && i + 1 == sigs_needed {
            match last_event().ok_or(None)? {
                Event::eth_bridge(bridge_event) => match bridge_event {
                    crate::Event::ApprovalsCollected(h) => {
                        assert_eq!(h, request_hash);
                    }
                    e => {
                        assert_ne!(
                            crate::RequestsQueue::<Runtime>::get(net_id).last(),
                            Some(&request_hash)
                        );
                        return Err(Some(Event::eth_bridge(e)));
                    }
                },
                e => panic!("Unexpected event: {:?}", e),
            }
        } else {
            assert!(no_event());
        }
        System::reset_events();
    }
    assert_ne!(
        crate::RequestsQueue::<Runtime>::get(net_id).last(),
        Some(&request_hash)
    );
    Ok(())
}

fn last_request(net_id: u32) -> Option<OffchainRequest<Runtime>> {
    let request_hash = crate::RequestsQueue::<Runtime>::get(net_id)
        .last()
        .cloned()?;
    crate::Requests::<Runtime>::get(net_id, request_hash)
}

fn last_outgoing_request(net_id: u32) -> Option<(OutgoingRequest<Runtime>, H256)> {
    let request = last_request(net_id)?;
    match request {
        OffchainRequest::Outgoing(r, hash) => Some((r, hash)),
        _ => panic!("Unexpected request type"),
    }
}

fn approve_last_request(
    state: &State,
    net_id: u32,
) -> Result<(OutgoingRequest<Runtime>, H256), Option<Event>> {
    let (outgoing_request, hash) = last_outgoing_request(net_id).ok_or(None)?;
    approve_request(state, outgoing_request.clone(), hash)?;
    Ok((outgoing_request, hash))
}

fn approve_next_request(
    state: &State,
    net_id: u32,
) -> Result<(OutgoingRequest<Runtime>, H256), Option<Event>> {
    let request_hash = crate::RequestsQueue::<Runtime>::get(net_id).remove(0);
    let (outgoing_request, hash) = crate::Requests::<Runtime>::get(net_id, request_hash)
        .ok_or(None)?
        .into_outgoing()
        .unwrap();
    approve_request(state, outgoing_request.clone(), hash)?;
    Ok((outgoing_request, hash))
}

fn request_incoming(
    account_id: AccountId,
    tx_hash: H256,
    kind: IncomingRequestKind,
    net_id: u32,
) -> Result<H256, Event> {
    assert_ok!(EthBridge::request_from_sidechain(
        Origin::signed(account_id),
        tx_hash,
        kind,
        net_id
    ));
    let last_request: OffchainRequest<Runtime> = last_request(net_id).unwrap();
    match last_request {
        OffchainRequest::LoadIncoming(..) => (),
        _ => panic!("Invalid off-chain request"),
    }
    let hash = last_request.hash();
    assert_eq!(
        crate::RequestStatuses::<Runtime>::get(net_id, &hash).unwrap(),
        RequestStatus::Pending
    );
    Ok(hash)
}

fn assert_incoming_request_done(
    state: &State,
    incoming_request: IncomingRequest<Runtime>,
) -> Result<(), Option<Event>> {
    let net_id = incoming_request.network_id();
    let bridge_acc_id = state.networks[&net_id].config.bridge_account_id.clone();
    let sidechain_req_hash = incoming_request.hash();
    assert_eq!(
        crate::RequestsQueue::<Runtime>::get(net_id)
            .last()
            .unwrap()
            .0,
        sidechain_req_hash.0
    );
    assert_ok!(EthBridge::register_incoming_request(
        Origin::signed(bridge_acc_id.clone()),
        incoming_request.clone(),
    ));
    let req_hash = crate::LoadToIncomingRequestHash::<Runtime>::get(net_id, sidechain_req_hash);
    assert_ne!(
        crate::RequestsQueue::<Runtime>::get(net_id)
            .last()
            .map(|x| x.0),
        Some(sidechain_req_hash.0)
    );
    assert!(crate::RequestsQueue::<Runtime>::get(net_id).contains(&req_hash));
    assert_eq!(
        *crate::Requests::get(net_id, &req_hash)
            .unwrap()
            .as_incoming()
            .unwrap()
            .0,
        incoming_request
    );
    assert_ok!(EthBridge::finalize_incoming_request(
        Origin::signed(bridge_acc_id.clone()),
        req_hash,
        net_id,
    ));
    assert_eq!(
        crate::RequestStatuses::<Runtime>::get(net_id, &req_hash).unwrap(),
        RequestStatus::Done
    );
    assert!(!crate::RequestsQueue::<Runtime>::get(net_id).contains(&req_hash));
    Ok(())
}

fn assert_incoming_request_registration_failed(
    state: &State,
    incoming_request: IncomingRequest<Runtime>,
    error: crate::Error<Runtime>,
) -> Result<(), Event> {
    let net_id = incoming_request.network_id();
    let bridge_acc_id = state.networks[&net_id].config.bridge_account_id.clone();
    assert_eq!(
        crate::RequestsQueue::<Runtime>::get(net_id)
            .last()
            .unwrap()
            .0,
        incoming_request.hash().0
    );
    assert_err!(
        EthBridge::register_incoming_request(
            Origin::signed(bridge_acc_id.clone()),
            incoming_request.clone(),
        ),
        error
    );
    Ok(())
}

#[test]
fn should_approve_outgoing_transfer() {
    let (mut ext, state) = ExtBuilder::default().build();

    ext.execute_with(|| {
        let net_id = ETH_NETWORK_ID;
        let alice = get_account_id_from_seed::<sr25519::Public>("Alice");
        Assets::mint_to(&XOR.into(), &alice, &alice, 100000u32.into()).unwrap();
        assert_eq!(
            Assets::total_balance(&XOR.into(), &alice).unwrap(),
            100000u32.into()
        );
        assert_ok!(EthBridge::transfer_to_sidechain(
            Origin::signed(alice.clone()),
            XOR.into(),
            Address::from_str("19E7E376E7C213B7E7e7e46cc70A5dD086DAff2A").unwrap(),
            100_u32.into(),
            net_id,
        ));
        assert_eq!(
            Assets::total_balance(&XOR.into(), &alice).unwrap(),
            99900u32.into()
        );
        approve_last_request(&state, net_id).expect("request wasn't approved");
    });
}

#[test]
fn should_reserve_and_burn_sidechain_asset_in_outgoing_transfer() {
    let net_id = ETH_NETWORK_ID;
    let mut builder = ExtBuilder::new();
    builder.add_network(
        vec![AssetConfig::Sidechain {
            id: USDT.into(),
            sidechain_id: H160(hex!("dAC17F958D2ee523a2206206994597C13D831ec7")),
            owned: false,
            precision: 18,
        }],
        None,
        None,
    );
    let (mut ext, state) = builder.build();

    ext.execute_with(|| {
        let bridge_acc = &state.networks[&net_id].config.bridge_account_id;
        let alice = get_account_id_from_seed::<sr25519::Public>("Alice");
        Assets::mint_to(&USDT.into(), &alice, &alice, 100000u32.into()).unwrap();
        assert_ok!(EthBridge::transfer_to_sidechain(
            Origin::signed(alice.clone()),
            USDT.into(),
            Address::from_str("19E7E376E7C213B7E7e7e46cc70A5dD086DAff2A").unwrap(),
            100_u32.into(),
            net_id,
        ));
        assert_eq!(Assets::free_balance(&USDT.into(), &bridge_acc).unwrap(), 0);
        // Sidechain asset was reserved.
        assert_eq!(
            Assets::total_balance(&USDT.into(), &bridge_acc).unwrap(),
            100u32.into()
        );
        approve_last_request(&state, net_id).expect("request wasn't approved");
        // Sidechain asset was burnt.
        assert_eq!(Assets::total_balance(&USDT.into(), &bridge_acc).unwrap(), 0);
        assert_eq!(
            Assets::free_balance(&USDT.into(), &bridge_acc).unwrap(),
            Assets::total_balance(&USDT.into(), &bridge_acc).unwrap()
        );
    });
}

#[test]
fn should_reserve_and_unreserve_thischain_asset_in_outgoing_transfer() {
    let net_id = ETH_NETWORK_ID;
    let mut builder = ExtBuilder::new();
    builder.add_network(
        vec![AssetConfig::Thischain { id: PSWAP.into() }],
        None,
        None,
    );
    let (mut ext, state) = builder.build();

    ext.execute_with(|| {
        let bridge_acc = &state.networks[&net_id].config.bridge_account_id;
        let alice = get_account_id_from_seed::<sr25519::Public>("Alice");
        Assets::mint_to(&PSWAP.into(), &alice, &alice, 100000u32.into()).unwrap();
        assert_ok!(EthBridge::transfer_to_sidechain(
            Origin::signed(alice.clone()),
            PSWAP.into(),
            Address::from_str("19E7E376E7C213B7E7e7e46cc70A5dD086DAff2A").unwrap(),
            100_u32.into(),
            net_id,
        ));
        assert_eq!(Assets::free_balance(&PSWAP.into(), &bridge_acc).unwrap(), 0);
        // Thischain asset was reserved.
        assert_eq!(
            Assets::total_balance(&PSWAP.into(), &bridge_acc).unwrap(),
            100u32.into()
        );
        approve_last_request(&state, net_id).expect("request wasn't approved");
        // Thischain asset was unreserved.
        assert_eq!(
            Assets::total_balance(&PSWAP.into(), &bridge_acc).unwrap(),
            100u32.into()
        );
        assert_eq!(
            Assets::free_balance(&PSWAP.into(), &bridge_acc).unwrap(),
            Assets::total_balance(&PSWAP.into(), &bridge_acc).unwrap()
        );
    });
}

#[test]
fn should_mint_and_burn_sidechain_asset() {
    let (mut ext, state) = ExtBuilder::default().build();

    #[track_caller]
    fn check_invariant(asset_id: &AssetId32<PredefinedAssetId>, val: u32) {
        assert_eq!(Assets::total_issuance(asset_id).unwrap(), val.into());
    }

    ext.execute_with(|| {
        let net_id = ETH_NETWORK_ID;
        let alice = get_account_id_from_seed::<sr25519::Public>("Alice");
        let token_address = Address::from(hex!("7d7ff6f42e928de241282b9606c8e98ea48526e2"));
        EthBridge::register_sidechain_asset(
            token_address,
            18,
            AssetSymbol(b"TEST".to_vec()),
            AssetName(b"TEST Asset".to_vec()),
            net_id,
        )
        .unwrap();
        let (asset_id, asset_kind) =
            EthBridge::get_asset_by_raw_asset_id(H256::zero(), &token_address, net_id)
                .unwrap()
                .unwrap();
        assert_eq!(asset_kind, AssetKind::Sidechain);
        check_invariant(&asset_id, 0);
        let tx_hash = request_incoming(
            alice.clone(),
            H256::from_slice(&[1u8; 32]),
            IncomingTransactionRequestKind::Transfer.into(),
            net_id,
        )
        .unwrap();
        let incoming_transfer = IncomingRequest::Transfer(crate::IncomingTransfer {
            from: Address::from([1; 20]),
            to: alice.clone(),
            asset_id,
            asset_kind,
            amount: 100u32.into(),
            author: alice.clone(),
            tx_hash,
            at_height: 1,
            timepoint: Default::default(),
            network_id: ETH_NETWORK_ID,
            should_take_fee: false,
        });
        assert_incoming_request_done(&state, incoming_transfer.clone()).unwrap();
        check_invariant(&asset_id, 100);
        assert_ok!(EthBridge::transfer_to_sidechain(
            Origin::signed(alice.clone()),
            asset_id,
            Address::from_str("19E7E376E7C213B7E7e7e46cc70A5dD086DAff2A").unwrap(),
            100_u32.into(),
            net_id,
        ));
        approve_last_request(&state, net_id).expect("request wasn't approved");
        check_invariant(&asset_id, 0);
    });
}

#[test]
fn should_not_burn_or_mint_sidechain_owned_asset() {
    let (mut ext, state) = ExtBuilder::default().build();

    #[track_caller]
    fn check_invariant() {
        assert_eq!(
            Assets::total_issuance(&XOR.into()).unwrap(),
            balance!(350000)
        );
    }

    ext.execute_with(|| {
        let net_id = ETH_NETWORK_ID;
        let alice = get_account_id_from_seed::<sr25519::Public>("Alice");
        assert_eq!(
            EthBridge::registered_asset(net_id, AssetId32::from(XOR)).unwrap(),
            AssetKind::SidechainOwned
        );
        check_invariant();
        let tx_hash = request_incoming(
            alice.clone(),
            H256::from_slice(&[1u8; 32]),
            IncomingTransactionRequestKind::Transfer.into(),
            net_id,
        )
        .unwrap();
        let incoming_transfer = IncomingRequest::Transfer(crate::IncomingTransfer {
            from: Address::from([1; 20]),
            to: alice.clone(),
            asset_id: XOR.into(),
            asset_kind: AssetKind::SidechainOwned,
            amount: 100u32.into(),
            author: alice.clone(),
            tx_hash,
            at_height: 1,
            timepoint: Default::default(),
            network_id: ETH_NETWORK_ID,
            should_take_fee: false,
        });
        assert_incoming_request_done(&state, incoming_transfer.clone()).unwrap();
        check_invariant();
        assert_ok!(EthBridge::transfer_to_sidechain(
            Origin::signed(alice.clone()),
            XOR.into(),
            Address::from_str("19E7E376E7C213B7E7e7e46cc70A5dD086DAff2A").unwrap(),
            100_u32.into(),
            net_id,
        ));
        approve_last_request(&state, net_id).expect("request wasn't approved");
        check_invariant();
    });
}

#[test]
fn should_not_transfer() {
    let (mut ext, _) = ExtBuilder::default().build();

    ext.execute_with(|| {
        let net_id = ETH_NETWORK_ID;
        let alice = get_account_id_from_seed::<sr25519::Public>("Alice");
        assert_err!(
            EthBridge::transfer_to_sidechain(
                Origin::signed(alice.clone()),
                KSM.into(),
                Address::from_str("19E7E376E7C213B7E7e7e46cc70A5dD086DAff2A").unwrap(),
                100_u32.into(),
                net_id,
            ),
            Error::UnsupportedToken
        );
        assert!(EthBridge::transfer_to_sidechain(
            Origin::signed(alice.clone()),
            XOR.into(),
            Address::from_str("19E7E376E7C213B7E7e7e46cc70A5dD086DAff2A").unwrap(),
            100_000_000_u32.into(),
            net_id,
        )
        .is_err());
    });
}

#[test]
fn should_register_outgoing_transfer() {
    let (mut ext, _state) = ExtBuilder::default().build();

    ext.execute_with(|| {
        let net_id = ETH_NETWORK_ID;
        let alice = get_account_id_from_seed::<sr25519::Public>("Alice");
        Assets::mint_to(&XOR.into(), &alice, &alice, 100000u32.into()).unwrap();
        assert_ok!(EthBridge::transfer_to_sidechain(
            Origin::signed(alice.clone()),
            XOR.into(),
            Address::from([1; 20]),
            100u32.into(),
            net_id,
        ));
        let outgoing_transfer = OutgoingTransfer::<Runtime> {
            from: alice.clone(),
            to: Address::from([1; 20]),
            asset_id: XOR.into(),
            amount: 100_u32.into(),
            nonce: 3,
            network_id: ETH_NETWORK_ID,
            timepoint: bridge_multisig::Pallet::<Runtime>::timepoint(),
        };
        let last_request = last_request(net_id).unwrap();
        match last_request {
            OffchainRequest::Outgoing(OutgoingRequest::Transfer(r), _) => {
                assert_eq!(r, outgoing_transfer)
            }
            _ => panic!("Invalid off-chain request"),
        }
    });
}

#[test]
fn should_not_accept_duplicated_incoming_transfer() {
    let (mut ext, _state) = ExtBuilder::default().build();

    ext.execute_with(|| {
        let net_id = ETH_NETWORK_ID;
        let alice = get_account_id_from_seed::<sr25519::Public>("Alice");
        assert_ok!(EthBridge::request_from_sidechain(
            Origin::signed(alice.clone()),
            H256::from_slice(&[1u8; 32]),
            IncomingTransactionRequestKind::Transfer.into(),
            net_id,
        ));
        assert_err!(
            EthBridge::request_from_sidechain(
                Origin::signed(alice.clone()),
                H256::from_slice(&[1u8; 32]),
                IncomingTransactionRequestKind::Transfer.into(),
                net_id,
            ),
            Error::DuplicatedRequest
        );
    });
}

#[test]
fn should_not_accept_approved_incoming_transfer() {
    let (mut ext, state) = ExtBuilder::default().build();

    ext.execute_with(|| {
        let net_id = ETH_NETWORK_ID;
        let alice = get_account_id_from_seed::<sr25519::Public>("Alice");
        let tx_hash = request_incoming(
            alice.clone(),
            H256::from_slice(&[1u8; 32]),
            IncomingTransactionRequestKind::Transfer.into(),
            net_id,
        )
        .unwrap();
        let incoming_transfer = IncomingRequest::Transfer(crate::IncomingTransfer {
            from: Address::from([1; 20]),
            to: alice.clone(),
            asset_id: XOR.into(),
            asset_kind: AssetKind::Thischain,
            amount: 100u32.into(),
            author: alice.clone(),
            tx_hash,
            at_height: 1,
            timepoint: Default::default(),
            network_id: ETH_NETWORK_ID,
            should_take_fee: false,
        });
        assert_incoming_request_done(&state, incoming_transfer.clone()).unwrap();
        assert_err!(
            EthBridge::request_from_sidechain(
                Origin::signed(alice.clone()),
                H256::from_slice(&[1u8; 32]),
                IncomingTransactionRequestKind::Transfer.into(),
                net_id,
            ),
            Error::DuplicatedRequest
        );
    });
}

#[test]
fn should_success_incoming_transfer() {
    let (mut ext, state) = ExtBuilder::default().build();
    ext.execute_with(|| {
        let net_id = ETH_NETWORK_ID;
        let alice = get_account_id_from_seed::<sr25519::Public>("Alice");
        let tx_hash = request_incoming(
            alice.clone(),
            H256::from_slice(&[1u8; 32]),
            IncomingTransactionRequestKind::Transfer.into(),
            net_id,
        )
        .unwrap();
        let incoming_transfer = IncomingRequest::Transfer(crate::IncomingTransfer {
            from: Address::from([1; 20]),
            to: alice.clone(),
            asset_id: XOR.into(),
            asset_kind: AssetKind::Thischain,
            amount: 100u32.into(),
            author: alice.clone(),
            tx_hash,
            at_height: 1,
            timepoint: Default::default(),
            network_id: ETH_NETWORK_ID,
            should_take_fee: false,
        });
        assert_eq!(Assets::total_balance(&XOR.into(), &alice).unwrap(), 0);
        assert_incoming_request_done(&state, incoming_transfer.clone()).unwrap();
        assert_eq!(
            Assets::total_balance(&XOR.into(), &alice).unwrap(),
            100u32.into()
        );
    });
}

#[test]
fn should_cancel_incoming_transfer() {
    let mut builder = ExtBuilder::new();
    let net_id = builder.add_network(
        vec![AssetConfig::Sidechain {
            id: XOR.into(),
            sidechain_id: sp_core::H160::from_str("40fd72257597aa14c7231a7b1aaa29fce868f677")
                .unwrap(),
            owned: true,
            precision: DEFAULT_BALANCE_PRECISION,
        }],
        Some(vec![(XOR.into(), Balance::from(100u32))]),
        None,
    );
    let (mut ext, state) = builder.build();
    ext.execute_with(|| {
        let bridge_acc_id = state.networks[&net_id].config.bridge_account_id.clone();
        let alice = get_account_id_from_seed::<sr25519::Public>("Alice");
        Assets::mint_to(&XOR.into(), &alice, &alice, 100000u32.into()).unwrap();
        let bob = get_account_id_from_seed::<sr25519::Public>("Bob");
        let tx_hash = request_incoming(
            alice.clone(),
            H256::from_slice(&[1u8; 32]),
            IncomingTransactionRequestKind::Transfer.into(),
            net_id,
        )
        .unwrap();
        let incoming_transfer = IncomingRequest::Transfer(crate::IncomingTransfer {
            from: Address::from([1; 20]),
            to: alice.clone(),
            asset_id: XOR.into(),
            asset_kind: AssetKind::Thischain,
            amount: 100u32.into(),
            author: alice.clone(),
            tx_hash,
            at_height: 1,
            timepoint: Default::default(),
            network_id: ETH_NETWORK_ID,
            should_take_fee: false,
        });
        assert_ok!(EthBridge::register_incoming_request(
            Origin::signed(bridge_acc_id.clone()),
            incoming_transfer.clone(),
        ));
        assert_eq!(
            Assets::total_balance(&XOR.into(), &alice).unwrap(),
            100000u32.into()
        );
        Assets::unreserve(XOR.into(), &bridge_acc_id, 100u32.into()).unwrap();
        Assets::transfer_from(&XOR.into(), &bridge_acc_id, &bob, 100u32.into()).unwrap();
        let req_hash = crate::LoadToIncomingRequestHash::<Runtime>::get(net_id, tx_hash);
        assert_err!(
            EthBridge::finalize_incoming_request(
                Origin::signed(bridge_acc_id.clone()),
                req_hash,
                net_id,
            ),
            Error::FailedToUnreserve
        );
        assert!(matches!(
            crate::RequestStatuses::<Runtime>::get(net_id, req_hash).unwrap(),
            RequestStatus::Failed(_)
        ));
        assert_eq!(
            Assets::total_balance(&XOR.into(), &alice).unwrap(),
            100000u32.into()
        );
    });
}

#[test]
fn should_fail_incoming_transfer() {
    let (mut ext, state) = ExtBuilder::default().build();
    ext.execute_with(|| {
        let net_id = ETH_NETWORK_ID;
        let bridge_acc_id = state.networks[&net_id].config.bridge_account_id.clone();
        let alice = get_account_id_from_seed::<sr25519::Public>("Alice");
        Assets::mint_to(&XOR.into(), &alice, &alice, 100000u32.into()).unwrap();
        let tx_hash = request_incoming(
            alice.clone(),
            H256::from_slice(&[1u8; 32]),
            IncomingTransactionRequestKind::Transfer.into(),
            net_id,
        )
        .unwrap();
        let incoming_transfer = IncomingRequest::Transfer(crate::IncomingTransfer {
            from: Address::from([1; 20]),
            to: alice.clone(),
            asset_id: XOR.into(),
            asset_kind: AssetKind::Thischain,
            amount: 100u32.into(),
            author: alice.clone(),
            tx_hash,
            at_height: 1,
            timepoint: Default::default(),
            network_id: ETH_NETWORK_ID,
            should_take_fee: false,
        });
        assert_ok!(EthBridge::register_incoming_request(
            Origin::signed(bridge_acc_id.clone()),
            incoming_transfer.clone(),
        ));
        let req_hash = crate::LoadToIncomingRequestHash::<Runtime>::get(net_id, tx_hash);
        assert!(crate::RequestsQueue::<Runtime>::get(net_id).contains(&req_hash));
        assert_eq!(
            *crate::Requests::get(net_id, &req_hash)
                .unwrap()
                .as_incoming()
                .unwrap()
                .0,
            incoming_transfer
        );
        assert_eq!(
            Assets::total_balance(&XOR.into(), &alice).unwrap(),
            100000u32.into()
        );
        assert_ok!(EthBridge::abort_request(
            Origin::signed(bridge_acc_id),
            req_hash,
            Error::Other.into(),
            net_id,
        ));
        assert!(matches!(
            crate::RequestStatuses::<Runtime>::get(net_id, &req_hash).unwrap(),
            RequestStatus::Failed(_)
        ));
        assert!(!crate::RequestsQueue::<Runtime>::get(net_id).contains(&req_hash));
        assert_eq!(
            Assets::total_balance(&XOR.into(), &alice).unwrap(),
            100000u32.into()
        );
    });
}

#[test]
fn should_take_fee_in_incoming_transfer() {
    let (mut ext, state) = ExtBuilder::default().build();
    ext.execute_with(|| {
        let net_id = ETH_NETWORK_ID;
        let alice = get_account_id_from_seed::<sr25519::Public>("Alice");
        let tx_hash = request_incoming(
            alice.clone(),
            H256::from_slice(&[1u8; 32]),
            IncomingTransactionRequestKind::Transfer.into(),
            net_id,
        )
        .unwrap();
        let incoming_transfer = IncomingRequest::Transfer(crate::IncomingTransfer {
            from: Address::from([1; 20]),
            to: alice.clone(),
            asset_id: PredefinedAssetId::XOR.into(),
            asset_kind: AssetKind::SidechainOwned,
            amount: balance!(100),
            author: alice.clone(),
            tx_hash,
            at_height: 1,
            timepoint: Default::default(),
            network_id: ETH_NETWORK_ID,
            should_take_fee: true,
        });
        assert_eq!(
            assets::Module::<Runtime>::total_balance(&PredefinedAssetId::XOR.into(), &alice)
                .unwrap(),
            0
        );
        assert_incoming_request_done(&state, incoming_transfer.clone()).unwrap();
        assert_eq!(
            assets::Module::<Runtime>::total_balance(&PredefinedAssetId::XOR.into(), &alice)
                .unwrap(),
            balance!(99.9993).into()
        );
    });
}

#[test]
fn should_fail_take_fee_in_incoming_transfer() {
    let (mut ext, state) = ExtBuilder::default().build();
    ext.execute_with(|| {
        let net_id = ETH_NETWORK_ID;
        let alice = get_account_id_from_seed::<sr25519::Public>("Alice");
        let tx_hash = request_incoming(
            alice.clone(),
            H256::from_slice(&[1u8; 32]),
            IncomingTransactionRequestKind::Transfer.into(),
            net_id,
        )
        .unwrap();
        let incoming_transfer = IncomingRequest::Transfer(crate::IncomingTransfer {
            from: Address::from([1; 20]),
            to: alice.clone(),
            asset_id: PredefinedAssetId::XOR.into(),
            asset_kind: AssetKind::SidechainOwned,
            amount: 100u32.into(),
            author: alice.clone(),
            tx_hash,
            at_height: 1,
            timepoint: Default::default(),
            network_id: ETH_NETWORK_ID,
            should_take_fee: true,
        });
        assert_incoming_request_registration_failed(
            &state,
            incoming_transfer.clone(),
            Error::UnableToPayFees,
        )
        .unwrap();
    });
}

#[test]
fn should_fail_registering_incoming_request_if_preparation_failed() {
    let net_id = ETH_NETWORK_ID;
    let mut builder = ExtBuilder::default();
    builder.add_currency(net_id, AssetConfig::Thischain { id: PSWAP.into() });
    let (mut ext, state) = builder.build();

    ext.execute_with(|| {
        let alice = get_account_id_from_seed::<sr25519::Public>("Alice");
        let tx_hash = request_incoming(
            alice.clone(),
            H256::from_slice(&[1u8; 32]),
            IncomingTransactionRequestKind::Transfer.into(),
            net_id,
        )
        .unwrap();
        let incoming_transfer = IncomingRequest::Transfer(crate::IncomingTransfer {
            from: Address::from([1; 20]),
            to: alice.clone(),
            asset_id: PSWAP.into(),
            asset_kind: AssetKind::Thischain,
            amount: 100u32.into(),
            author: alice.clone(),
            tx_hash,
            at_height: 1,
            timepoint: Default::default(),
            network_id: net_id,
            should_take_fee: false,
        });
        let bridge_acc_id = state.networks[&net_id].config.bridge_account_id.clone();
        assert_err!(
            EthBridge::register_incoming_request(
                Origin::signed(bridge_acc_id.clone()),
                incoming_transfer.clone(),
            ),
            tokens::Error::<Runtime>::BalanceTooLow
        );
        let req_hash = crate::LoadToIncomingRequestHash::<Runtime>::get(net_id, tx_hash);
        assert!(!crate::RequestsQueue::<Runtime>::get(net_id).contains(&tx_hash));
        assert!(!crate::RequestsQueue::<Runtime>::get(net_id).contains(&req_hash));
        assert!(crate::Requests::<Runtime>::get(net_id, &req_hash).is_none());
        assert!(matches!(
            crate::RequestStatuses::<Runtime>::get(net_id, &req_hash).unwrap(),
            RequestStatus::Failed(_)
        ));
    });
}

#[test]
fn should_register_and_find_asset_ids() {
    let (mut ext, _state) = ExtBuilder::default().build();
    ext.execute_with(|| {
        let net_id = ETH_NETWORK_ID;
        // gets a known asset
        let (asset_id, asset_kind) = EthBridge::get_asset_by_raw_asset_id(
            H256(AssetId32::<PredefinedAssetId>::from_asset_id(PredefinedAssetId::XOR).code),
            &Address::zero(),
            net_id,
        )
        .unwrap()
        .unwrap();
        assert_eq!(asset_id, XOR.into());
        assert_eq!(asset_kind, AssetKind::Thischain);
        let token_address = Address::from(hex!("7d7ff6f42e928de241282b9606c8e98ea48526e2"));
        // registers unknown token
        assert!(
            EthBridge::get_asset_by_raw_asset_id(H256::zero(), &token_address, net_id)
                .unwrap()
                .is_none()
        );
        // gets registered asset ID, associated with the token
        EthBridge::register_sidechain_asset(
            token_address,
            18,
            AssetSymbol(b"TEST".to_vec()),
            AssetName(b"TEST Asset".to_vec()),
            net_id,
        )
        .unwrap();
        let (asset_id, asset_kind) =
            EthBridge::get_asset_by_raw_asset_id(H256::zero(), &token_address, net_id)
                .unwrap()
                .unwrap();
        assert_eq!(
            asset_id,
            AssetId32::from_bytes(hex!(
                "00998577153deb622b5d7faabf23846281a8b074e1d4eebd31bca9dbe2c23006"
            ))
        );
        assert_eq!(asset_kind, AssetKind::Sidechain);
        assert_eq!(
            EthBridge::registered_sidechain_token(net_id, &asset_id).unwrap(),
            token_address
        );
        assert_eq!(
            EthBridge::registered_sidechain_asset(net_id, &token_address).unwrap(),
            asset_id
        );
    });
}

#[test]
fn should_convert_to_eth_address() {
    let (mut ext, _) = ExtBuilder::default().build();
    ext.execute_with(|| {
        let account_id = PublicKey::parse_slice(
            &"03b27380932f3750c416ba38c967c4e63a8c9778bac4d28a520e499525f170ae85"
                .from_hex::<Vec<u8>>()
                .unwrap(),
            None,
        )
        .unwrap();
        assert_eq!(
            eth::public_key_to_eth_address(&account_id),
            Address::from_str("8589c3814C3c1d4d2f5C21B74c6A00fb15E5166E").unwrap()
        );
    });
}

#[test]
fn should_add_asset() {
    let (mut ext, state) = ExtBuilder::default().build();

    ext.execute_with(|| {
        let net_id = ETH_NETWORK_ID;
        let alice = get_account_id_from_seed::<sr25519::Public>("Alice");
        let asset_id = Assets::register_from(
            &alice,
            AssetSymbol(b"TEST".to_vec()),
            AssetName(b"TEST Asset".to_vec()),
            18,
            Balance::from(0u32),
            true,
        )
        .unwrap();
        assert_ok!(EthBridge::add_asset(
            Origin::signed(alice.clone()),
            asset_id,
            net_id,
        ));
        assert!(EthBridge::registered_asset(net_id, asset_id).is_none());
        approve_last_request(&state, net_id).expect("request wasn't approved");
        assert_eq!(
            EthBridge::registered_asset(net_id, asset_id).unwrap(),
            AssetKind::Thischain
        );
    });
}

#[test]
fn should_add_token() {
    let (mut ext, state) = ExtBuilder::default().build();

    ext.execute_with(|| {
        let net_id = ETH_NETWORK_ID;
        let token_address = Address::from(hex!("e88f8313e61a97cec1871ee37fbbe2a8bf3ed1e4"));
        let symbol = "TEST".into();
        let name = "Runtime Token".into();
        let decimals = 18;
        assert_ok!(EthBridge::add_sidechain_token(
            Origin::root(),
            token_address,
            symbol,
            name,
            decimals,
            ETH_NETWORK_ID,
        ));
        assert!(EthBridge::registered_sidechain_asset(net_id, &token_address).is_none());
        approve_last_request(&state, net_id).expect("request wasn't approved");
        let asset_id_opt = EthBridge::registered_sidechain_asset(net_id, &token_address);
        assert!(asset_id_opt.is_some());
        assert_eq!(
            EthBridge::registered_asset(net_id, asset_id_opt.unwrap()).unwrap(),
            AssetKind::Sidechain
        );
    });
}

#[ignore]
#[test]
fn should_not_add_token_if_not_bridge_account() {
    let (mut ext, _state) = ExtBuilder::default().build();

    ext.execute_with(|| {
        let net_id = ETH_NETWORK_ID;
        let bob = get_account_id_from_seed::<sr25519::Public>("Bob");
        let token_address = Address::from(hex!("e88f8313e61a97cec1871ee37fbbe2a8bf3ed1e4"));
        let symbol = "TEST".into();
        let name = "Runtime Token".into();
        let decimals = 18;
        assert_err!(
            EthBridge::add_sidechain_token(
                Origin::signed(bob),
                token_address,
                symbol,
                name,
                decimals,
                net_id,
            ),
            Error::Forbidden
        );
    });
}

#[test]
fn should_add_peer_in_eth_network() {
    let (mut ext, state) = ExtBuilder::default().build();

    ext.execute_with(|| {
        let net_id = ETH_NETWORK_ID;
        let bridge_acc_id = state.networks[&net_id].config.bridge_account_id.clone();
        let alice = get_account_id_from_seed::<sr25519::Public>("Alice");
        let kp = ecdsa::Pair::from_string("//OCW5", None).unwrap();
        let signer = AccountPublic::from(kp.public());
        let public = PublicKey::from_secret_key(&SecretKey::parse_slice(&kp.seed()).unwrap());

        // outgoing request part
        let new_peer_id = signer.into_account();
        let _ = pallet_balances::Pallet::<Runtime>::deposit_creating(&new_peer_id, 1u32.into());
        let new_peer_address = eth::public_key_to_eth_address(&public);
        assert_ok!(EthBridge::add_peer(
            Origin::root(),
            new_peer_id.clone(),
            new_peer_address,
            net_id,
        ));
        assert_eq!(
            crate::PendingPeer::<Runtime>::get(net_id).unwrap(),
            new_peer_id
        );
        approve_next_request(&state, net_id).expect("request wasn't approved");
        assert_eq!(
            crate::PendingPeer::<Runtime>::get(net_id).unwrap(),
            new_peer_id
        );
        assert_eq!(
            crate::PeerAccountId::<Runtime>::get(&net_id, &new_peer_address),
            new_peer_id
        );
        assert_eq!(
            crate::PeerAddress::<Runtime>::get(net_id, &new_peer_id),
            new_peer_address
        );
        approve_next_request(&state, net_id).expect("request wasn't approved");
        // incoming request part
        // peer is added to Bridge contract
        let tx_hash = request_incoming(
            alice.clone(),
            H256::from_slice(&[1u8; 32]),
            IncomingTransactionRequestKind::AddPeer.into(),
            net_id,
        )
        .unwrap();
        let incoming_request = IncomingRequest::ChangePeers(crate::IncomingChangePeers {
            peer_account_id: new_peer_id.clone(),
            peer_address: new_peer_address,
            added: true,
            author: alice.clone(),
            tx_hash,
            at_height: 1,
            timepoint: Default::default(),
            network_id: net_id,
        });
        assert_incoming_request_done(&state, incoming_request.clone()).unwrap();
        assert!(!crate::Peers::<Runtime>::get(net_id).contains(&new_peer_id));
        // peer is added to XOR contract
        let tx_hash = request_incoming(
            alice.clone(),
            H256::from_slice(&[2u8; 32]),
            IncomingTransactionRequestKind::AddPeerCompat.into(),
            net_id,
        )
        .unwrap();
        let incoming_request =
            IncomingRequest::ChangePeersCompat(crate::IncomingChangePeersCompat {
                peer_account_id: new_peer_id.clone(),
                peer_address: new_peer_address,
                added: true,
                contract: ChangePeersContract::XOR,
                author: alice.clone(),
                tx_hash,
                at_height: 2,
                timepoint: Default::default(),
                network_id: net_id,
            });
        assert_incoming_request_done(&state, incoming_request.clone()).unwrap();
        assert!(!crate::Peers::<Runtime>::get(net_id).contains(&new_peer_id));
        // peer is added to VAL contract
        let tx_hash = request_incoming(
            alice.clone(),
            H256::from_slice(&[3u8; 32]),
            IncomingTransactionRequestKind::AddPeerCompat.into(),
            net_id,
        )
        .unwrap();
        let incoming_request =
            IncomingRequest::ChangePeersCompat(crate::IncomingChangePeersCompat {
                peer_account_id: new_peer_id.clone(),
                peer_address: new_peer_address,
                added: true,
                contract: ChangePeersContract::VAL,
                author: alice.clone(),
                tx_hash,
                at_height: 3,
                timepoint: Default::default(),
                network_id: net_id,
            });
        assert!(!crate::Peers::<Runtime>::get(net_id).contains(&new_peer_id));
        assert!(crate::PendingPeer::<Runtime>::get(net_id).is_some());
        assert_incoming_request_done(&state, incoming_request.clone()).unwrap();
        assert!(crate::PendingPeer::<Runtime>::get(net_id).is_none());
        assert!(crate::Peers::<Runtime>::get(net_id).contains(&new_peer_id));
        assert!(bridge_multisig::Accounts::<Runtime>::get(&bridge_acc_id)
            .unwrap()
            .is_signatory(&new_peer_id));
    });
}

#[test]
fn should_add_peer_in_simple_networks() {
    let mut builder = ExtBuilder::default();
    let net_id = builder.add_network(vec![], None, Some(4));
    assert_ne!(net_id, ETH_NETWORK_ID);
    let (mut ext, state) = builder.build();

    ext.execute_with(|| {
        let bridge_acc_id = state.networks[&net_id].config.bridge_account_id.clone();
        let alice = get_account_id_from_seed::<sr25519::Public>("Alice");
        let kp = ecdsa::Pair::from_string("//OCW5", None).unwrap();
        let signer = AccountPublic::from(kp.public());
        let public = PublicKey::from_secret_key(&SecretKey::parse_slice(&kp.seed()).unwrap());

        // outgoing request part
        let new_peer_id = signer.into_account();
        let new_peer_address = eth::public_key_to_eth_address(&public);
        let _ = pallet_balances::Pallet::<Runtime>::deposit_creating(&new_peer_id, 1u32.into());
        assert_ok!(EthBridge::add_peer(
            Origin::root(),
            new_peer_id.clone(),
            new_peer_address,
            net_id,
        ));
        assert_eq!(
            crate::PendingPeer::<Runtime>::get(net_id).unwrap(),
            new_peer_id
        );
        approve_next_request(&state, net_id).expect("request wasn't approved");
        assert_eq!(
            crate::PendingPeer::<Runtime>::get(net_id).unwrap(),
            new_peer_id
        );
        assert_eq!(
            crate::PeerAccountId::<Runtime>::get(&net_id, &new_peer_address),
            new_peer_id
        );
        assert_eq!(
            crate::PeerAddress::<Runtime>::get(net_id, &new_peer_id),
            new_peer_address
        );
        // incoming request part
        let tx_hash = request_incoming(
            alice.clone(),
            H256::from_slice(&[1u8; 32]),
            IncomingTransactionRequestKind::AddPeer.into(),
            net_id,
        )
        .unwrap();
        let incoming_request = IncomingRequest::ChangePeers(crate::IncomingChangePeers {
            peer_account_id: new_peer_id.clone(),
            peer_address: new_peer_address,
            added: true,
            author: alice.clone(),
            tx_hash,
            at_height: 1,
            timepoint: Default::default(),
            network_id: net_id,
        });
        assert!(!crate::Peers::<Runtime>::get(net_id).contains(&new_peer_id));
        assert_incoming_request_done(&state, incoming_request.clone()).unwrap();
        assert!(crate::PendingPeer::<Runtime>::get(net_id).is_none());
        assert!(crate::Peers::<Runtime>::get(net_id).contains(&new_peer_id));
        assert!(bridge_multisig::Accounts::<Runtime>::get(&bridge_acc_id)
            .unwrap()
            .is_signatory(&new_peer_id));
    });
}

#[test]
fn should_remove_peer_in_simple_network() {
    let mut builder = ExtBuilder::default();
    let net_id = builder.add_network(vec![], None, Some(5));
    let (mut ext, state) = builder.build();

    ext.execute_with(|| {
        let extended_network_config = &state.networks[&net_id];
        let bridge_acc_id = extended_network_config.config.bridge_account_id.clone();
        let alice = get_account_id_from_seed::<sr25519::Public>("Alice");
        let (_, peer_id, seed) = &extended_network_config.ocw_keypairs[4];
        let public = PublicKey::from_secret_key(&SecretKey::parse_slice(&seed[..]).unwrap());

        // outgoing request part
        assert_ok!(EthBridge::remove_peer(
            Origin::root(),
            peer_id.clone(),
            net_id,
        ));
        assert_eq!(
            &crate::PendingPeer::<Runtime>::get(net_id).unwrap(),
            peer_id
        );
        assert!(crate::Peers::<Runtime>::get(net_id).contains(&peer_id));
        approve_next_request(&state, net_id).expect("request wasn't approved");
        assert_eq!(
            &crate::PendingPeer::<Runtime>::get(net_id).unwrap(),
            peer_id
        );
        assert!(!crate::Peers::<Runtime>::get(net_id).contains(&peer_id));
        assert!(!bridge_multisig::Accounts::<Runtime>::get(&bridge_acc_id)
            .unwrap()
            .is_signatory(&peer_id));

        // incoming request part
        let tx_hash = request_incoming(
            alice.clone(),
            H256::from_slice(&[1u8; 32]),
            IncomingTransactionRequestKind::RemovePeer.into(),
            net_id,
        )
        .unwrap();
        let peer_address = eth::public_key_to_eth_address(&public);
        let incoming_request = IncomingRequest::ChangePeers(crate::IncomingChangePeers {
            peer_account_id: peer_id.clone(),
            peer_address,
            added: false,
            author: alice.clone(),
            tx_hash,
            at_height: 1,
            timepoint: Default::default(),
            network_id: net_id,
        });
        assert_incoming_request_done(&state, incoming_request.clone()).unwrap();
        assert!(crate::PendingPeer::<Runtime>::get(net_id).is_none());
        assert!(!crate::Peers::<Runtime>::get(net_id).contains(&peer_id));
        assert!(!bridge_multisig::Accounts::<Runtime>::get(&bridge_acc_id)
            .unwrap()
            .is_signatory(&peer_id));
    });
}

#[test]
fn should_remove_peer_in_eth_network() {
    let mut builder = ExtBuilder::new();
    builder.add_network(vec![], None, Some(5));
    let (mut ext, state) = builder.build();

    ext.execute_with(|| {
        let net_id = ETH_NETWORK_ID;
        let extended_network_config = &state.networks[&net_id];
        let bridge_acc_id = extended_network_config.config.bridge_account_id.clone();
        let alice = get_account_id_from_seed::<sr25519::Public>("Alice");
        let (_, peer_id, seed) = &extended_network_config.ocw_keypairs[4];
        let public = PublicKey::from_secret_key(&SecretKey::parse_slice(&seed[..]).unwrap());

        // outgoing request part
        assert_ok!(EthBridge::remove_peer(
            Origin::root(),
            peer_id.clone(),
            net_id,
        ));
        assert_eq!(
            &crate::PendingPeer::<Runtime>::get(net_id).unwrap(),
            peer_id
        );
        assert!(crate::Peers::<Runtime>::get(net_id).contains(&peer_id));
        approve_next_request(&state, net_id).expect("request wasn't approved");
        assert_eq!(
            &crate::PendingPeer::<Runtime>::get(net_id).unwrap(),
            peer_id
        );
        assert!(!crate::Peers::<Runtime>::get(net_id).contains(&peer_id));
        assert!(!bridge_multisig::Accounts::<Runtime>::get(&bridge_acc_id)
            .unwrap()
            .is_signatory(&peer_id));

        // incoming request part
        let tx_hash = request_incoming(
            alice.clone(),
            H256::from_slice(&[1u8; 32]),
            IncomingTransactionRequestKind::RemovePeer.into(),
            net_id,
        )
        .unwrap();
        let peer_address = eth::public_key_to_eth_address(&public);
        let incoming_request = IncomingRequest::ChangePeers(crate::IncomingChangePeers {
            peer_account_id: peer_id.clone(),
            peer_address,
            added: false,
            author: alice.clone(),
            tx_hash,
            at_height: 1,
            timepoint: Default::default(),
            network_id: net_id,
        });
        assert_incoming_request_done(&state, incoming_request.clone()).unwrap();
        assert!(!crate::Peers::<Runtime>::get(net_id).contains(&peer_id));
        // peer is added to XOR contract
        let tx_hash = request_incoming(
            alice.clone(),
            H256::from_slice(&[2u8; 32]),
            IncomingTransactionRequestKind::AddPeerCompat.into(),
            net_id,
        )
        .unwrap();
        let incoming_request =
            IncomingRequest::ChangePeersCompat(crate::IncomingChangePeersCompat {
                peer_account_id: peer_id.clone(),
                peer_address,
                added: false,
                contract: ChangePeersContract::XOR,
                author: alice.clone(),
                tx_hash,
                at_height: 2,
                timepoint: Default::default(),
                network_id: net_id,
            });
        assert_incoming_request_done(&state, incoming_request.clone()).unwrap();
        assert!(!crate::Peers::<Runtime>::get(net_id).contains(&peer_id));
        // peer is added to VAL contract
        let tx_hash = request_incoming(
            alice.clone(),
            H256::from_slice(&[3u8; 32]),
            IncomingTransactionRequestKind::AddPeerCompat.into(),
            net_id,
        )
        .unwrap();
        let incoming_request =
            IncomingRequest::ChangePeersCompat(crate::IncomingChangePeersCompat {
                peer_account_id: peer_id.clone(),
                peer_address,
                added: false,
                contract: ChangePeersContract::VAL,
                author: alice.clone(),
                tx_hash,
                at_height: 3,
                timepoint: Default::default(),
                network_id: net_id,
            });
        assert!(!crate::Peers::<Runtime>::get(net_id).contains(&peer_id));
        assert_incoming_request_done(&state, incoming_request.clone()).unwrap();
        assert!(crate::PendingPeer::<Runtime>::get(net_id).is_none());
        assert!(!crate::Peers::<Runtime>::get(net_id).contains(&peer_id));
        assert!(!bridge_multisig::Accounts::<Runtime>::get(&bridge_acc_id)
            .unwrap()
            .is_signatory(&peer_id));
    });
}

#[test]
#[ignore]
fn should_not_allow_add_and_remove_peer_only_to_authority() {
    let mut builder = ExtBuilder::new();
    builder.add_network(vec![], None, Some(5));
    let (mut ext, state) = builder.build();

    ext.execute_with(|| {
        let net_id = ETH_NETWORK_ID;
        let bob = get_account_id_from_seed::<sr25519::Public>("Bob");
        let (_, peer_id, _) = &state.networks[&net_id].ocw_keypairs[4];
        assert_err!(
            EthBridge::remove_peer(Origin::signed(bob.clone()), peer_id.clone(), net_id),
            Error::Forbidden
        );
        assert_err!(
            EthBridge::add_peer(
                Origin::signed(bob.clone()),
                peer_id.clone(),
                Address::from(&hex!("2222222222222222222222222222222222222222")),
                net_id,
            ),
            Error::Forbidden
        );
    });
}

#[test]
fn should_not_allow_changing_peers_simultaneously() {
    let mut builder = ExtBuilder::new();
    builder.add_network(vec![], None, Some(5));
    let (mut ext, state) = builder.build();

    ext.execute_with(|| {
        let net_id = ETH_NETWORK_ID;
        let (_, peer_id, seed) = &state.networks[&net_id].ocw_keypairs[4];
        let public = PublicKey::from_secret_key(&SecretKey::parse_slice(&seed[..]).unwrap());
        let address = eth::public_key_to_eth_address(&public);
        assert_ok!(EthBridge::remove_peer(
            Origin::root(),
            peer_id.clone(),
            net_id,
        ));
        approve_next_request(&state, net_id).expect("request wasn't approved");
        assert_err!(
            EthBridge::remove_peer(Origin::root(), peer_id.clone(), net_id,),
            Error::UnknownPeerId
        );
        assert_err!(
            EthBridge::add_peer(Origin::root(), peer_id.clone(), address, net_id,),
            Error::TooManyPendingPeers
        );
    });
}

#[test]
#[ignore]
fn should_cancel_ready_outgoing_request() {
    let (mut ext, state) = ExtBuilder::default().build();
    let _ = FUNCTIONS.get_or_init(functions);
    ext.execute_with(|| {
        let net_id = ETH_NETWORK_ID;
        let alice = get_account_id_from_seed::<sr25519::Public>("Alice");
        // Sending request part
        Assets::mint_to(&XOR.into(), &alice, &alice, 100u32.into()).unwrap();
        assert_eq!(
            Assets::total_balance(&XOR.into(), &alice).unwrap(),
            100u32.into()
        );
        assert_ok!(EthBridge::transfer_to_sidechain(
            Origin::signed(alice.clone()),
            XOR.into(),
            Address::from_str("19E7E376E7C213B7E7e7e46cc70A5dD086DAff2A").unwrap(),
            100_u32.into(),
            net_id,
        ));
        assert_eq!(Assets::total_balance(&XOR.into(), &alice).unwrap(), 0);
        let (outgoing_req, outgoing_req_hash) =
            approve_last_request(&state, net_id).expect("request wasn't approved");

        // Cancelling request part
        let tx_hash = H256::from_slice(&[1u8; 32]);
        let request_hash = request_incoming(
            alice.clone(),
            tx_hash,
            IncomingMetaRequestKind::CancelOutgoingRequest.into(),
            net_id,
        )
        .unwrap();
        let tx_input = encode_outgoing_request_eth_call::<Runtime>(
            *RECEIVE_BY_ETHEREUM_ASSET_ADDRESS_ID.get().unwrap(),
            &outgoing_req,
            outgoing_req_hash,
        )
        .unwrap();
        let incoming_transfer =
            IncomingRequest::CancelOutgoingRequest(crate::IncomingCancelOutgoingRequest {
                outgoing_request: outgoing_req.clone(),
                outgoing_request_hash: outgoing_req_hash,
                initial_request_hash: request_hash,
                tx_input: tx_input.clone(),
                author: alice.clone(),
                tx_hash,
                at_height: 1,
                timepoint: Default::default(),
                network_id: ETH_NETWORK_ID,
            });

        assert_incoming_request_done(&state, incoming_transfer.clone()).unwrap();
        assert_eq!(
            Assets::total_balance(&XOR.into(), &alice).unwrap(),
            100u32.into()
        );
    });
}

#[test]
#[ignore]
fn should_fail_cancel_ready_outgoing_request_with_wrong_approvals() {
    let (mut ext, state) = ExtBuilder::default().build();
    ext.execute_with(|| {
        let net_id = ETH_NETWORK_ID;
        let alice = get_account_id_from_seed::<sr25519::Public>("Alice");
        // Sending request part
        Assets::mint_to(&XOR.into(), &alice, &alice, 100u32.into()).unwrap();
        assert_eq!(
            Assets::total_balance(&XOR.into(), &alice).unwrap(),
            100u32.into()
        );
        assert_ok!(EthBridge::transfer_to_sidechain(
            Origin::signed(alice.clone()),
            XOR.into(),
            Address::from_str("19E7E376E7C213B7E7e7e46cc70A5dD086DAff2A").unwrap(),
            100_u32.into(),
            net_id,
        ));
        assert_eq!(Assets::total_balance(&XOR.into(), &alice).unwrap(), 0);
        let (outgoing_req, outgoing_req_hash) =
            approve_last_request(&state, net_id).expect("request wasn't approved");

        // Cancelling request part
        let tx_hash = H256::from_slice(&[1u8; 32]);
        let request_hash = request_incoming(
            alice.clone(),
            tx_hash,
            IncomingMetaRequestKind::CancelOutgoingRequest.into(),
            net_id,
        )
        .unwrap();
        let tx_input = encode_outgoing_request_eth_call::<Runtime>(
            *RECEIVE_BY_ETHEREUM_ASSET_ADDRESS_ID.get().unwrap(),
            &outgoing_req,
            outgoing_req_hash,
        )
        .unwrap();
        let incoming_transfer =
            IncomingRequest::CancelOutgoingRequest(crate::IncomingCancelOutgoingRequest {
                outgoing_request: outgoing_req.clone(),
                outgoing_request_hash: outgoing_req_hash,
                initial_request_hash: request_hash,
                tx_input: tx_input.clone(),
                author: alice.clone(),
                tx_hash,
                at_height: 1,
                timepoint: Default::default(),
                network_id: ETH_NETWORK_ID,
            });

        // Insert some signature
        crate::RequestApprovals::<Runtime>::mutate(net_id, outgoing_req_hash, |v| {
            v.insert(SignatureParams {
                r: [1; 32],
                s: [1; 32],
                v: 0,
            })
        });
        assert_incoming_request_registration_failed(
            &state,
            incoming_transfer.clone(),
            Error::InvalidContractInput,
        )
        .unwrap();
        assert_eq!(Assets::total_balance(&XOR.into(), &alice).unwrap(), 0);
    });
}

#[test]
#[ignore]
fn should_fail_cancel_unfinished_outgoing_request() {
    let (mut ext, state) = ExtBuilder::default().build();
    ext.execute_with(|| {
        let net_id = ETH_NETWORK_ID;
        let alice = get_account_id_from_seed::<sr25519::Public>("Alice");
        // Sending request part
        Assets::mint_to(&XOR.into(), &alice, &alice, 100u32.into()).unwrap();
        assert_eq!(
            Assets::total_balance(&XOR.into(), &alice).unwrap(),
            100u32.into()
        );
        assert_ok!(EthBridge::transfer_to_sidechain(
            Origin::signed(alice.clone()),
            XOR.into(),
            Address::from_str("19E7E376E7C213B7E7e7e46cc70A5dD086DAff2A").unwrap(),
            100_u32.into(),
            net_id,
        ));
        assert_eq!(Assets::total_balance(&XOR.into(), &alice).unwrap(), 0);
        let (outgoing_req, outgoing_req_hash) =
            last_outgoing_request(net_id).expect("request wasn't found");

        // Cancelling request part
        let tx_hash = H256::from_slice(&[1u8; 32]);
        let request_hash = request_incoming(
            alice.clone(),
            tx_hash,
            IncomingMetaRequestKind::CancelOutgoingRequest.into(),
            net_id,
        )
        .unwrap();
        let tx_input = encode_outgoing_request_eth_call::<Runtime>(
            *RECEIVE_BY_ETHEREUM_ASSET_ADDRESS_ID.get().unwrap(),
            &outgoing_req,
            outgoing_req_hash,
        )
        .unwrap();
        let incoming_transfer =
            IncomingRequest::CancelOutgoingRequest(crate::IncomingCancelOutgoingRequest {
                outgoing_request: outgoing_req,
                outgoing_request_hash: outgoing_req_hash,
                initial_request_hash: request_hash,
                tx_input,
                author: alice.clone(),
                tx_hash,
                at_height: 1,
                timepoint: Default::default(),
                network_id: ETH_NETWORK_ID,
            });
        assert_incoming_request_registration_failed(
            &state,
            incoming_transfer.clone(),
            Error::RequestIsNotReady,
        )
        .unwrap();
        assert_eq!(Assets::total_balance(&XOR.into(), &alice).unwrap(), 0);
    });
}

#[test]
fn should_mark_request_as_done() {
    let (mut ext, state) = ExtBuilder::default().build();
    ext.execute_with(|| {
        let net_id = ETH_NETWORK_ID;
        let alice = get_account_id_from_seed::<sr25519::Public>("Alice");
        Assets::mint_to(&XOR.into(), &alice, &alice, 100u32.into()).unwrap();
        assert_ok!(EthBridge::transfer_to_sidechain(
            Origin::signed(alice.clone()),
            XOR.into(),
            Address::from_str("19E7E376E7C213B7E7e7e46cc70A5dD086DAff2A").unwrap(),
            100_u32.into(),
            net_id,
        ));
        let (_outgoing_req, outgoing_req_hash) =
            approve_last_request(&state, net_id).expect("request wasn't approved");
        let request_hash = request_incoming(
            alice.clone(),
            outgoing_req_hash,
            IncomingMetaRequestKind::MarkAsDone.into(),
            net_id,
        )
        .unwrap();
        let request = IncomingRequest::MarkAsDone(IncomingMarkAsDoneRequest {
            outgoing_request_hash: outgoing_req_hash,
            initial_request_hash: request_hash,
            author: alice.clone(),
            at_height: 1,
            timepoint: Default::default(),
            network_id: ETH_NETWORK_ID,
        });
        assert_incoming_request_done(&state, request).unwrap();
        assert_eq!(
            crate::RequestStatuses::<Runtime>::get(net_id, outgoing_req_hash).unwrap(),
            RequestStatus::Done
        );
    });
}

#[test]
fn should_not_mark_request_as_done() {
    let (mut ext, state) = ExtBuilder::default().build();
    ext.execute_with(|| {
        let net_id = ETH_NETWORK_ID;
        let alice = get_account_id_from_seed::<sr25519::Public>("Alice");
        Assets::mint_to(&XOR.into(), &alice, &alice, 100u32.into()).unwrap();
        assert_ok!(EthBridge::transfer_to_sidechain(
            Origin::signed(alice.clone()),
            XOR.into(),
            Address::from_str("19E7E376E7C213B7E7e7e46cc70A5dD086DAff2A").unwrap(),
            100_u32.into(),
            net_id,
        ));
        let (_outgoing_req, outgoing_req_hash) =
            last_outgoing_request(net_id).expect("request wasn't approved");
        assert_noop!(
            EthBridge::request_from_sidechain(
                Origin::signed(alice.clone()),
                outgoing_req_hash,
                IncomingMetaRequestKind::MarkAsDone.into(),
                net_id
            ),
            Error::RequestIsNotReady
        );
        // incoming requests can't be made done
        let req_hash = request_incoming(
            alice.clone(),
            H256::from_slice(&[1u8; 32]),
            IncomingTransactionRequestKind::Transfer.into(),
            net_id,
        )
        .unwrap();
        let incoming_transfer = IncomingRequest::Transfer(crate::IncomingTransfer {
            from: Address::from([1; 20]),
            to: alice.clone(),
            asset_id: XOR.into(),
            asset_kind: AssetKind::Thischain,
            amount: 100u32.into(),
            author: alice.clone(),
            tx_hash: req_hash,
            at_height: 1,
            timepoint: Default::default(),
            network_id: net_id,
            should_take_fee: false,
        });
        assert_incoming_request_done(&state, incoming_transfer.clone()).unwrap();
        assert_noop!(
            EthBridge::request_from_sidechain(
                Origin::signed(alice.clone()),
                req_hash,
                IncomingMetaRequestKind::MarkAsDone.into(),
                net_id
            ),
            Error::RequestIsNotReady
        );
    });
}

#[test]
fn should_fail_request_to_unknown_network() {
    let (mut ext, _state) = ExtBuilder::default().build();

    ext.execute_with(|| {
        let net_id = 3;
        let alice = get_account_id_from_seed::<sr25519::Public>("Alice");
        let asset_id = XOR.into();
        Assets::mint_to(&asset_id, &alice, &alice, 100u32.into()).unwrap();
        assert_noop!(
            EthBridge::transfer_to_sidechain(
                Origin::signed(alice.clone()),
                asset_id,
                Address::from_str("19E7E376E7C213B7E7e7e46cc70A5dD086DAff2A").unwrap(),
                100_u32.into(),
                net_id,
            ),
            Error::UnknownNetwork
        );

        assert_noop!(
            EthBridge::add_asset(Origin::signed(alice.clone()), asset_id, net_id,),
            Error::UnknownNetwork
        );

        assert_noop!(
            EthBridge::request_from_sidechain(
                Origin::signed(alice),
                H256::from_slice(&[1u8; 32]),
                IncomingTransactionRequestKind::Transfer.into(),
                net_id
            ),
            Error::UnknownNetwork
        );
    });
}

#[test]
fn should_reserve_owned_asset_on_different_networks() {
    let mut builder = ExtBuilder::default();
    let net_id_0 = ETH_NETWORK_ID;
    let net_id_1 = builder.add_network(vec![], None, None);
    let (mut ext, state) = builder.build();

    ext.execute_with(|| {
        let alice = get_account_id_from_seed::<sr25519::Public>("Alice");
        let asset_id = XOR.into();
        Assets::mint_to(&asset_id, &alice, &alice, 100u32.into()).unwrap();
        Assets::mint_to(
            &asset_id,
            &alice,
            &state.networks[&net_id_0].config.bridge_account_id,
            100u32.into(),
        )
        .unwrap();
        Assets::mint_to(
            &asset_id,
            &alice,
            &state.networks[&net_id_1].config.bridge_account_id,
            100u32.into(),
        )
        .unwrap();
        let supply = Assets::total_issuance(&asset_id).unwrap();
        assert_ok!(EthBridge::transfer_to_sidechain(
            Origin::signed(alice.clone()),
            asset_id,
            Address::from_str("19E7E376E7C213B7E7e7e46cc70A5dD086DAff2A").unwrap(),
            50_u32.into(),
            net_id_0,
        ));
        approve_last_request(&state, net_id_0).expect("request wasn't approved");
        assert_ok!(EthBridge::add_asset(
            Origin::signed(alice.clone()),
            asset_id,
            net_id_1,
        ));
        approve_last_request(&state, net_id_1).expect("request wasn't approved");
        assert_ok!(EthBridge::transfer_to_sidechain(
            Origin::signed(alice.clone()),
            asset_id,
            Address::from_str("19E7E376E7C213B7E7e7e46cc70A5dD086DAff2A").unwrap(),
            50_u32.into(),
            net_id_1,
        ));
        approve_last_request(&state, net_id_1).expect("request wasn't approved");
        assert_eq!(Assets::total_issuance(&asset_id).unwrap(), supply);

        let tx_hash = request_incoming(
            alice.clone(),
            H256::from_slice(&[1u8; 32]),
            IncomingTransactionRequestKind::Transfer.into(),
            net_id_0,
        )
        .unwrap();
        let incoming_transfer = IncomingRequest::Transfer(crate::IncomingTransfer {
            from: Address::from([1; 20]),
            to: alice.clone(),
            asset_id,
            asset_kind: AssetKind::Thischain,
            amount: 50u32.into(),
            author: alice.clone(),
            tx_hash,
            at_height: 1,
            timepoint: Default::default(),
            network_id: net_id_0,
            should_take_fee: false,
        });
        assert_incoming_request_done(&state, incoming_transfer.clone()).unwrap();
        let tx_hash = request_incoming(
            alice.clone(),
            H256::from_slice(&[2; 32]),
            IncomingTransactionRequestKind::Transfer.into(),
            net_id_1,
        )
        .unwrap();
        let incoming_transfer = IncomingRequest::Transfer(crate::IncomingTransfer {
            from: Address::from([1; 20]),
            to: alice.clone(),
            asset_id,
            asset_kind: AssetKind::Thischain,
            amount: 50u32.into(),
            author: alice.clone(),
            tx_hash,
            at_height: 1,
            timepoint: Default::default(),
            network_id: net_id_1,
            should_take_fee: false,
        });
        assert_incoming_request_done(&state, incoming_transfer.clone()).unwrap();
        assert_eq!(Assets::total_issuance(&asset_id).unwrap(), supply);
    });
}

#[test]
fn should_handle_sidechain_and_thischain_asset_on_different_networks() {
    let mut builder = ExtBuilder::default();
    let net_id_0 = ETH_NETWORK_ID;
    let net_id_1 = builder.add_network(vec![], None, None);
    let (mut ext, state) = builder.build();

    ext.execute_with(|| {
        let alice = get_account_id_from_seed::<sr25519::Public>("Alice");
        // Register token on the first network.
        let token_address = Address::from(hex!("e88f8313e61a97cec1871ee37fbbe2a8bf3ed1e4"));
        assert_ok!(EthBridge::add_sidechain_token(
            Origin::root(),
            token_address,
            "TEST".into(),
            "Runtime Token".into(),
            18,
            net_id_0,
        ));
        approve_last_request(&state, net_id_0).expect("request wasn't approved");
        let asset_id = EthBridge::registered_sidechain_asset(net_id_0, &token_address)
            .expect("Asset wasn't found.");
        assert_eq!(
            EthBridge::registered_asset(net_id_0, asset_id).unwrap(),
            AssetKind::Sidechain
        );

        // Register the newly generated asset in the second network
        assert_ok!(EthBridge::add_asset(
            Origin::signed(alice.clone()),
            asset_id,
            net_id_1,
        ));
        approve_last_request(&state, net_id_1).expect("request wasn't approved");
        assert_eq!(
            EthBridge::registered_asset(net_id_1, asset_id).unwrap(),
            AssetKind::Thischain
        );
        Assets::mint_to(
            &asset_id,
            &state.networks[&net_id_0].config.bridge_account_id,
            &state.networks[&net_id_1].config.bridge_account_id,
            100u32.into(),
        )
        .unwrap();
        let supply = Assets::total_issuance(&asset_id).unwrap();
        let tx_hash = request_incoming(
            alice.clone(),
            H256::from_slice(&[1u8; 32]),
            IncomingTransactionRequestKind::Transfer.into(),
            net_id_0,
        )
        .unwrap();
        let incoming_transfer = IncomingRequest::Transfer(crate::IncomingTransfer {
            from: Address::from([1; 20]),
            to: alice.clone(),
            asset_id,
            asset_kind: AssetKind::Sidechain,
            amount: 50u32.into(),
            author: alice.clone(),
            tx_hash,
            at_height: 1,
            timepoint: Default::default(),
            network_id: net_id_0,
            should_take_fee: false,
        });
        assert_incoming_request_done(&state, incoming_transfer.clone()).unwrap();

        assert_ok!(EthBridge::transfer_to_sidechain(
            Origin::signed(alice.clone()),
            asset_id,
            Address::from_str("19E7E376E7C213B7E7e7e46cc70A5dD086DAff2A").unwrap(),
            50_u32.into(),
            net_id_1,
        ));
        approve_last_request(&state, net_id_1).expect("request wasn't approved");

        let tx_hash = request_incoming(
            alice.clone(),
            H256::from_slice(&[2; 32]),
            IncomingTransactionRequestKind::Transfer.into(),
            net_id_1,
        )
        .unwrap();
        let incoming_transfer = IncomingRequest::Transfer(crate::IncomingTransfer {
            from: Address::from([1; 20]),
            to: alice.clone(),
            asset_id,
            asset_kind: AssetKind::Thischain,
            amount: 50u32.into(),
            author: alice.clone(),
            tx_hash,
            at_height: 1,
            timepoint: Default::default(),
            network_id: net_id_1,
            should_take_fee: false,
        });
        assert_incoming_request_done(&state, incoming_transfer.clone()).unwrap();

        assert_ok!(EthBridge::transfer_to_sidechain(
            Origin::signed(alice.clone()),
            asset_id,
            Address::from_str("19E7E376E7C213B7E7e7e46cc70A5dD086DAff2A").unwrap(),
            50_u32.into(),
            net_id_0,
        ));
        approve_last_request(&state, net_id_0).expect("request wasn't approved");
        assert_eq!(Assets::total_issuance(&asset_id).unwrap(), supply);
    });
}

#[test]
fn should_migrate() {
    let (mut ext, state) = ExtBuilder::default().build();

    ext.execute_with(|| {
        let net_id = ETH_NETWORK_ID;
        let alice = get_account_id_from_seed::<sr25519::Public>("Alice");

        // preparation phase
        assert_ok!(EthBridge::prepare_for_migration(Origin::root(), net_id,));
        approve_last_request(&state, net_id).expect("request wasn't approved");
        assert_eq!(
            crate::BridgeStatuses::<Runtime>::get(net_id).unwrap(),
            BridgeStatus::Initialized
        );
        let contract_address = crate::BridgeContractAddress::<Runtime>::get(net_id);

        let tx_hash = request_incoming(
            alice.clone(),
            H256::from_slice(&[10; 32]),
            IncomingTransactionRequestKind::PrepareForMigration.into(),
            net_id,
        )
        .unwrap();
        let incoming_transfer =
            IncomingRequest::PrepareForMigration(crate::IncomingPrepareForMigration {
                author: alice.clone(),
                tx_hash,
                at_height: 1,
                timepoint: Default::default(),
                network_id: net_id,
            });
        assert_incoming_request_done(&state, incoming_transfer.clone()).unwrap();
        assert_eq!(
            crate::BridgeStatuses::<Runtime>::get(net_id).unwrap(),
            BridgeStatus::Migrating
        );

        // Disallow outgoing requests (except `Migrate` request)
        assert_noop!(
            EthBridge::transfer_to_sidechain(
                Origin::signed(alice.clone()),
                XOR.into(),
                Address::from_str("19E7E376E7C213B7E7e7e46cc70A5dD086DAff2A").unwrap(),
                100_u32.into(),
                net_id,
            ),
            Error::ContractIsInMigrationStage
        );

        // migration phase
        let new_contract_address = Address::from([2u8; 20]);
        let erc20_native_tokens = vec![Address::from([11u8; 20]), Address::from([22u8; 20])];
        assert_ok!(EthBridge::migrate(
            Origin::root(),
            new_contract_address,
            erc20_native_tokens,
            net_id,
        ));
        approve_last_request(&state, net_id).expect("request wasn't approved");
        assert_eq!(
            crate::BridgeStatuses::<Runtime>::get(net_id).unwrap(),
            BridgeStatus::Migrating
        );
        assert_eq!(
            crate::BridgeContractAddress::<Runtime>::get(net_id),
            contract_address
        );

        let tx_hash = request_incoming(
            alice.clone(),
            H256::from_slice(&[20; 32]),
            IncomingTransactionRequestKind::Migrate.into(),
            net_id,
        )
        .unwrap();
        let incoming_transfer = IncomingRequest::Migrate(crate::IncomingMigrate {
            new_contract_address,
            author: alice.clone(),
            tx_hash,
            at_height: 2,
            timepoint: Default::default(),
            network_id: net_id,
        });
        assert_incoming_request_done(&state, incoming_transfer.clone()).unwrap();
        assert_eq!(
            crate::BridgeStatuses::<Runtime>::get(net_id).unwrap(),
            BridgeStatus::Initialized
        );
        assert_eq!(
            crate::BridgeContractAddress::<Runtime>::get(net_id),
            new_contract_address
        );
    });
}

#[test]
fn should_not_allow_duplicate_migration_requests() {
    let (mut ext, state) = ExtBuilder::default().build();

    ext.execute_with(|| {
        let net_id = ETH_NETWORK_ID;
        let alice = get_account_id_from_seed::<sr25519::Public>("Alice");

        // preparation phase
        assert_ok!(EthBridge::prepare_for_migration(Origin::root(), net_id,));
        approve_last_request(&state, net_id).expect("request wasn't approved");

        let tx_hash = request_incoming(
            alice.clone(),
            H256::from_slice(&[10; 32]),
            IncomingTransactionRequestKind::PrepareForMigration.into(),
            net_id,
        )
        .unwrap();
        let incoming_transfer =
            IncomingRequest::PrepareForMigration(crate::IncomingPrepareForMigration {
                author: alice.clone(),
                tx_hash,
                at_height: 1,
                timepoint: Default::default(),
                network_id: net_id,
            });
        assert_incoming_request_done(&state, incoming_transfer.clone()).unwrap();

        let tx_hash = request_incoming(
            alice.clone(),
            H256::from_slice(&[100; 32]),
            IncomingTransactionRequestKind::PrepareForMigration.into(),
            net_id,
        )
        .unwrap();
        let incoming_transfer =
            IncomingRequest::PrepareForMigration(crate::IncomingPrepareForMigration {
                author: alice.clone(),
                tx_hash,
                at_height: 2,
                timepoint: Default::default(),
                network_id: net_id,
            });
        assert_incoming_request_registration_failed(
            &state,
            incoming_transfer.clone(),
            Error::ContractIsAlreadyInMigrationStage,
        )
        .unwrap();

        // migration phase
        let new_contract_address = Address::from([2u8; 20]);
        let erc20_native_tokens = vec![Address::from([11u8; 20]), Address::from([22u8; 20])];
        assert_ok!(EthBridge::migrate(
            Origin::root(),
            new_contract_address,
            erc20_native_tokens.clone(),
            net_id,
        ));
        approve_last_request(&state, net_id).expect("request wasn't approved");

        let tx_hash = request_incoming(
            alice.clone(),
            H256::from_slice(&[20; 32]),
            IncomingTransactionRequestKind::Migrate.into(),
            net_id,
        )
        .unwrap();
        let incoming_transfer = IncomingRequest::Migrate(crate::IncomingMigrate {
            new_contract_address,
            author: alice.clone(),
            tx_hash,
            at_height: 2,
            timepoint: Default::default(),
            network_id: net_id,
        });
        assert_incoming_request_done(&state, incoming_transfer.clone()).unwrap();

        let tx_hash = request_incoming(
            alice.clone(),
            H256::from_slice(&[200; 32]),
            IncomingTransactionRequestKind::Migrate.into(),
            net_id,
        )
        .unwrap();
        let incoming_transfer = IncomingRequest::Migrate(crate::IncomingMigrate {
            new_contract_address,
            author: alice.clone(),
            tx_hash,
            at_height: 2,
            timepoint: Default::default(),
            network_id: net_id,
        });
        assert_incoming_request_registration_failed(
            &state,
            incoming_transfer.clone(),
            Error::ContractIsNotInMigrationStage,
        )
        .unwrap();
    });
}

#[test]
fn should_ensure_known_contract() {
    let (mut ext, _state) = ExtBuilder::default().build();

    ext.execute_with(|| {
        assert_ok!(EthBridge::ensure_known_contract(
            EthBridge::xor_master_contract_address(),
            ETH_NETWORK_ID,
        ));
        assert_ok!(EthBridge::ensure_known_contract(
            EthBridge::val_master_contract_address(),
            ETH_NETWORK_ID,
        ));
        assert_ok!(EthBridge::ensure_known_contract(
            crate::BridgeContractAddress::<Runtime>::get(ETH_NETWORK_ID),
            ETH_NETWORK_ID,
        ));
        assert_err!(
            EthBridge::ensure_known_contract(EthBridge::xor_master_contract_address(), 100,),
            Error::UnknownContractAddress
        );
    });
}

#[test]
fn should_parse_add_peer_on_old_contract() {
    let (mut ext, state) = ExtBuilder::default().build();
    ext.execute_with(|| {
        let net_id = ETH_NETWORK_ID;
        let alice = get_account_id_from_seed::<sr25519::Public>("Alice");

        let kp = ecdsa::Pair::from_string("//Bob", None).unwrap();
        let signer = AccountPublic::from(kp.public());
        let public = PublicKey::from_secret_key(&SecretKey::parse_slice(&kp.seed()).unwrap());
        let new_peer_id = signer.into_account();
        let _ = pallet_balances::Pallet::<Runtime>::deposit_creating(&new_peer_id, 1u32.into());
        let new_peer_address = eth::public_key_to_eth_address(&public);
        assert_ok!(EthBridge::add_peer(
            Origin::root(),
            new_peer_id.clone(),
            new_peer_address,
            net_id,
        ));
        approve_next_request(&state, net_id).expect("request wasn't approved");
        approve_next_request(&state, net_id).expect("request wasn't approved");

        let tx_hash = H256([1; 32]);
        // add peer
        let incoming_request = LoadIncomingTransactionRequest::<Runtime> {
            author: alice.clone(),
            hash: tx_hash,
            timepoint: Default::default(),
            kind: IncomingTransactionRequestKind::AddPeer,
            network_id: net_id,
        };
        let tx = Transaction {
            input: Bytes(hex!("ca70cf6e00000000000000000000000025451a4de12dccc2d166922fa938e900fcc4ed2404f11457b19ef557e6065fe37ab030b6dd953a206e057317516abf5eab3e750100000000000000000000000000000000000000000000000000000000000000a000000000000000000000000000000000000000000000000000000000000000e000000000000000000000000000000000000000000000000000000000000001000000000000000000000000000000000000000000000000000000000000000001000000000000000000000000000000000000000000000000000000000000008900000000000000000000000000000000000000000000000000000000000000000000000000000000000000000000000000000000000000000000000000000000").to_vec()),
            block_number: Some(1u64.into()),
            to: Some(types::H160(EthBridge::xor_master_contract_address().0)),
            ..Default::default()
        };
        let inc_req =
            EthBridge::parse_old_incoming_request_method_call(incoming_request, tx).unwrap();
        assert_eq!(
            inc_req,
            IncomingRequest::ChangePeersCompat(IncomingChangePeersCompat {
                peer_account_id: new_peer_id.clone(),
                peer_address: new_peer_address,
                added: true,
                contract: ChangePeersContract::XOR,
                author: alice.clone(),
                tx_hash,
                at_height: 1,
                timepoint: Default::default(),
                network_id: net_id
            })
        );
    });
}

#[test]
fn should_parse_remove_peer_on_old_contract() {
    let (mut ext, _state) = ExtBuilder::default().build();
    ext.execute_with(|| {
        let net_id = ETH_NETWORK_ID;
        let alice = get_account_id_from_seed::<sr25519::Public>("Alice");

        let kp = ecdsa::Pair::from_string("//Bob", None).unwrap();
        let signer = AccountPublic::from(kp.public());
        let public = PublicKey::from_secret_key(&SecretKey::parse_slice(&kp.seed()).unwrap());
        let new_peer_id = signer.into_account();
        let new_peer_address = eth::public_key_to_eth_address(&public);
        let tx_hash = H256([1; 32]);
        let _ = pallet_balances::Pallet::<Runtime>::deposit_creating(&new_peer_id, 1u32.into());
        assert_ok!(EthBridge::force_add_peer(Origin::root(), new_peer_id.clone(), new_peer_address, net_id));
        assert_ok!(EthBridge::remove_peer(
            Origin::root(),
            new_peer_id.clone(),
            net_id,
        ));

        let incoming_request = LoadIncomingTransactionRequest::<Runtime> {
            author: alice.clone(),
            hash: tx_hash,
            timepoint: Default::default(),
            kind: IncomingTransactionRequestKind::RemovePeer,
            network_id: net_id,
        };
        let tx = Transaction {
            input: Bytes(hex!("89c39baf00000000000000000000000025451a4de12dccc2d166922fa938e900fcc4ed24729299733880cd3b2f635e9c30cd7e99234dbd049fad99fe82fd8f1f87fdd43c00000000000000000000000000000000000000000000000000000000000000a000000000000000000000000000000000000000000000000000000000000000c000000000000000000000000000000000000000000000000000000000000000e0000000000000000000000000000000000000000000000000000000000000000000000000000000000000000000000000000000000000000000000000000000000000000000000000000000000000000000000000000000000000000000000000").to_vec()),
            block_number: Some(1u64.into()),
            to: Some(types::H160(EthBridge::val_master_contract_address().0)),
            ..Default::default()
        };
        assert_eq!(
            EthBridge::parse_old_incoming_request_method_call(incoming_request, tx).unwrap(),
            IncomingRequest::ChangePeersCompat(IncomingChangePeersCompat {
                peer_account_id: new_peer_id,
                peer_address: new_peer_address,
                added: false,
                contract: ChangePeersContract::VAL,
                author: alice.clone(),
                tx_hash,
                at_height: 1,
                timepoint: Default::default(),
                network_id: net_id
            })
        );
    });
}

#[test]
fn should_use_different_abi_when_sending_xor_val_on_non_eth_network() {
    let (mut ext, _state) = ExtBuilder::default().build();
    ext.execute_with(|| {
        let alice = get_account_id_from_seed::<sr25519::Public>("Alice");
        for asset_id in &[XOR, VAL] {
            let transfer_to_eth = OutgoingTransfer::<Runtime> {
                from: alice.clone(),
                to: Address::from([1; 20]),
                asset_id: *asset_id,
                amount: 100_u32.into(),
                nonce: 0,
                network_id: ETH_NETWORK_ID,
                timepoint: Default::default(),
            };
            let transfer_to_non_eth = OutgoingTransfer::<Runtime> {
                from: alice.clone(),
                to: Address::from([1; 20]),
                asset_id: *asset_id,
                amount: 100_u32.into(),
                nonce: 0,
                network_id: 100,
                timepoint: Default::default(),
            };
            assert_ne!(
                transfer_to_eth.to_eth_abi(H256::zero()).unwrap().raw,
                transfer_to_non_eth.to_eth_abi(H256::zero()).unwrap().raw
            );
        }
    });
}

#[test]
fn should_cancel_outgoing_prepared_requests() {
    let net_id = ETH_NETWORK_ID;
    let builder = ExtBuilder::default();
    let (mut ext, state) = builder.build();
    ext.execute_with(|| {
        let alice = get_account_id_from_seed::<sr25519::Public>("Alice");
        let bridge_acc = &state.networks[&net_id].config.bridge_account_id;
        Assets::register_asset_id(
            alice.clone(),
            DOT,
            AssetSymbol::from_str("DOT").unwrap(),
            AssetName::from_str("Polkadot").unwrap(),
            18,
            0,
            true,
        )
        .unwrap();
        Assets::mint_to(&XOR.into(), &alice, &alice, 100u32.into()).unwrap();
        Assets::mint_to(&XOR.into(), &alice, bridge_acc, 100u32.into()).unwrap();
        let ocw0_account_id = &state.networks[&net_id].ocw_keypairs[0].1;
        // Paris (preparation requests, testable request).
        let test_acc = AccountId32::new([10u8; 32]);
        let _ = pallet_balances::Pallet::<Runtime>::deposit_creating(&test_acc, 1u32.into());
        let requests: Vec<(Vec<OffchainRequest<Runtime>>, OffchainRequest<Runtime>)> = vec![
            (
                vec![],
                OutgoingTransfer {
                    from: alice.clone(),
                    to: Address::from_str("19E7E376E7C213B7E7e7e46cc70A5dD086DAff2A").unwrap(),
                    asset_id: XOR.into(),
                    amount: 1_u32.into(),
                    nonce: 0,
                    network_id: net_id,
                    timepoint: Default::default(),
                }
                .into(),
            ),
            (
                vec![],
                OutgoingAddAsset {
                    author: alice.clone(),
                    asset_id: DOT.into(),
                    nonce: 0,
                    network_id: net_id,
                    timepoint: Default::default(),
                }
                .into(),
            ),
            (
                vec![],
                OutgoingAddToken {
                    author: alice.clone(),
                    token_address: Address::from([100u8; 20]),
                    name: "TEST".into(),
                    symbol: "TST".into(),
                    decimals: 18,
                    nonce: 0,
                    network_id: net_id,
                    timepoint: Default::default(),
                }
                .into(),
            ),
            (
                vec![],
                OutgoingAddPeer {
                    author: alice.clone(),
                    peer_address: Address::from([10u8; 20]),
                    nonce: 0,
                    network_id: net_id,
                    peer_account_id: test_acc.clone(),
                    timepoint: Default::default(),
                }
                .into(),
            ),
            (
                vec![OutgoingAddPeer {
                    author: alice.clone(),
                    peer_address: Address::from([10u8; 20]),
                    nonce: 0,
                    network_id: net_id,
                    peer_account_id: test_acc.clone(),
                    timepoint: Default::default(),
                }
                .into()],
                OutgoingAddPeerCompat {
                    author: alice.clone(),
                    peer_address: Address::from([10u8; 20]),
                    nonce: 0,
                    network_id: net_id,
                    peer_account_id: test_acc.clone(),
                    timepoint: Default::default(),
                }
                .into(),
            ),
            (
                vec![],
                OutgoingRemovePeer {
                    author: alice.clone(),
                    peer_address: crate::PeerAddress::<Runtime>::get(&net_id, &ocw0_account_id),
                    nonce: 0,
                    network_id: net_id,
                    peer_account_id: ocw0_account_id.clone(),
                    timepoint: Default::default(),
                }
                .into(),
            ),
            (
                vec![OutgoingRemovePeer {
                    author: alice.clone(),
                    peer_address: crate::PeerAddress::<Runtime>::get(&net_id, &ocw0_account_id),
                    nonce: 0,
                    network_id: net_id,
                    peer_account_id: ocw0_account_id.clone(),
                    timepoint: Default::default(),
                }
                .into()],
                OutgoingRemovePeerCompat {
                    author: alice.clone(),
                    peer_address: crate::PeerAddress::<Runtime>::get(&net_id, &ocw0_account_id),
                    nonce: 0,
                    network_id: net_id,
                    peer_account_id: ocw0_account_id.clone(),
                    timepoint: Default::default(),
                }
                .into(),
            ),
            (
                vec![],
                OutgoingPrepareForMigration {
                    author: alice.clone(),
                    nonce: 0,
                    network_id: net_id,
                    timepoint: Default::default(),
                }
                .into(),
            ),
            (
                vec![OutgoingPrepareForMigration {
                    author: alice.clone(),
                    nonce: 0,
                    network_id: net_id,
                    timepoint: Default::default(),
                }
                .into()],
                OutgoingMigrate {
                    author: alice.clone(),
                    new_contract_address: Default::default(),
                    erc20_native_tokens: vec![],
                    nonce: 0,
                    network_id: net_id,
                    timepoint: Default::default(),
                }
                .into(),
            ),
        ];
        for (preparations, request) in requests {
            frame_support::storage::with_transaction(|| {
                for preparation_request in preparations {
                    preparation_request.validate().unwrap();
                    preparation_request.prepare().unwrap();
                }
                // Save the current storage root hash, apply transaction preparation,
                // cancel it and compare with the final root hash.
                frame_system::Pallet::<Runtime>::reset_events();
                let state_hash_before = frame_support::storage_root();
                request.validate().unwrap();
                request.prepare().unwrap();
                request.cancel().unwrap();
                frame_system::Pallet::<Runtime>::reset_events();
                let state_hash_after = frame_support::storage_root();
                assert_eq!(state_hash_before, state_hash_after);
                TransactionOutcome::Rollback(())
            });
        }
    });
}

#[test]
fn should_cancel_incoming_prepared_requests() {
    let net_id = ETH_NETWORK_ID;
    let mut builder = ExtBuilder::default();
    builder.add_currency(net_id, AssetConfig::Thischain { id: DOT.into() });
    builder.add_currency(
        net_id,
        AssetConfig::Sidechain {
            id: USDT.into(),
            sidechain_id: H160(hex!("dAC17F958D2ee523a2206206994597C13D831ec7")),
            owned: false,
            precision: 18,
        },
    );
    let (mut ext, state) = builder.build();
    ext.execute_with(|| {
        let alice = get_account_id_from_seed::<sr25519::Public>("Alice");
        let bridge_acc = &state.networks[&net_id].config.bridge_account_id;
        Assets::mint_to(&XOR.into(), &alice, &alice, 100u32.into()).unwrap();
        Assets::mint_to(&XOR.into(), &alice, bridge_acc, 100u32.into()).unwrap();
        Assets::mint_to(&DOT.into(), &alice, bridge_acc, 100u32.into()).unwrap();
        // Paris (preparation requests, testable request).
        let requests: Vec<(Vec<IncomingRequest<Runtime>>, IncomingRequest<Runtime>)> = vec![
            (
                vec![],
                IncomingTransfer {
                    from: Address::from_str("19E7E376E7C213B7E7e7e46cc70A5dD086DAff2A").unwrap(),
                    to: alice.clone(),
                    asset_id: XOR.into(),
                    asset_kind: AssetKind::SidechainOwned,
                    amount: 1_u32.into(),
                    author: alice.clone(),
                    tx_hash: Default::default(),
                    network_id: net_id,
                    timepoint: Default::default(),
                    at_height: 0,
                    should_take_fee: false,
                }
                .into(),
            ),
            (
                vec![],
                IncomingTransfer {
                    from: Address::from_str("19E7E376E7C213B7E7e7e46cc70A5dD086DAff2A").unwrap(),
                    to: alice.clone(),
                    asset_id: DOT.into(),
                    asset_kind: AssetKind::Thischain,
                    amount: 1_u32.into(),
                    author: alice.clone(),
                    tx_hash: Default::default(),
                    network_id: net_id,
                    timepoint: Default::default(),
                    at_height: 0,
                    should_take_fee: false,
                }
                .into(),
            ),
            (
                vec![],
                IncomingTransfer {
                    from: Address::from_str("19E7E376E7C213B7E7e7e46cc70A5dD086DAff2A").unwrap(),
                    to: alice.clone(),
                    asset_id: USDT.into(),
                    asset_kind: AssetKind::Sidechain,
                    amount: 1_u32.into(),
                    author: alice.clone(),
                    tx_hash: Default::default(),
                    network_id: net_id,
                    timepoint: Default::default(),
                    at_height: 0,
                    should_take_fee: false,
                }
                .into(),
            ),
            (
                vec![],
                IncomingAddToken {
                    token_address: Address::from([100; 20]),
                    asset_id: KSM.into(),
                    precision: 18,
                    symbol: Default::default(),
                    name: Default::default(),
                    author: alice.clone(),
                    tx_hash: Default::default(),
                    network_id: net_id,
                    timepoint: Default::default(),
                    at_height: 0,
                }
                .into(),
            ),
            (
                vec![],
                IncomingPrepareForMigration {
                    author: alice.clone(),
                    tx_hash: Default::default(),
                    network_id: net_id,
                    timepoint: Default::default(),
                    at_height: 0,
                }
                .into(),
            ),
            (
                vec![IncomingPrepareForMigration {
                    author: alice.clone(),
                    tx_hash: Default::default(),
                    network_id: net_id,
                    timepoint: Default::default(),
                    at_height: 0,
                }
                .into()],
                IncomingMigrate {
                    new_contract_address: Default::default(),
                    author: alice.clone(),
                    tx_hash: Default::default(),
                    network_id: net_id,
                    timepoint: Default::default(),
                    at_height: 0,
                }
                .into(),
            ),
            // TODO: test incoming 'cancel outgoing request'
        ];
        for (preparations, request) in requests {
            frame_support::storage::with_transaction(|| {
                for preparation_request in preparations {
                    preparation_request.prepare().unwrap();
                    preparation_request.finalize().unwrap();
                }
                // Save the current storage root hash, apply transaction preparation,
                // cancel it and compare with the final root hash.
                frame_system::Pallet::<Runtime>::reset_events();
                let state_hash_before = frame_support::storage_root();
                request.prepare().unwrap();
                request.cancel().unwrap();
                frame_system::Pallet::<Runtime>::reset_events();
                let state_hash_after = frame_support::storage_root();
                assert_eq!(state_hash_before, state_hash_after);
                TransactionOutcome::Rollback(())
            });
        }
    });
}

#[test]
fn should_convert_amount_for_a_token_with_non_default_precision() {
    let (mut ext, state) = ExtBuilder::default().build();

    ext.execute_with(|| {
        let net_id = ETH_NETWORK_ID;
        let alice = get_account_id_from_seed::<sr25519::Public>("Alice");
        let token_address = Address::from(hex!("e88f8313e61a97cec1871ee37fbbe2a8bf3ed1e4"));
        let ticker = "USDT".into();
        let name = "Tether USD".into();
        let decimals = 6;
        assert_ok!(EthBridge::add_sidechain_token(
            Origin::root(),
            token_address,
            ticker,
            name,
            decimals,
            net_id,
        ));
        assert!(EthBridge::registered_sidechain_asset(net_id, &token_address).is_none());
        approve_last_request(&state, net_id).expect("request wasn't approved");
        let asset_id = EthBridge::registered_sidechain_asset(net_id, &token_address)
            .expect("failed to register sidechain asset");
        assert_eq!(
            EthBridge::registered_asset(net_id, &asset_id).unwrap(),
            AssetKind::Sidechain
        );
        assert_eq!(
            EthBridge::sidechain_asset_precision(net_id, &asset_id),
            decimals
        );
        assert_eq!(
            Assets::get_asset_info(&asset_id).2,
            DEFAULT_BALANCE_PRECISION
        );
        // Incoming transfer part.
        assert_eq!(
            Assets::total_balance(&asset_id, &alice).unwrap(),
            balance!(0)
        );
        let tx_hash = request_incoming(
            alice.clone(),
            H256::from_slice(&[1; 32]),
            IncomingTransactionRequestKind::Transfer.into(),
            net_id,
        )
        .unwrap();
        let sidechain_amount = 1 * 10_u128.pow(decimals as u32);
        let incoming_trasfer = IncomingRequest::try_from_contract_event(
            ContractEvent::Deposit(DepositEvent::new(
                alice.clone(),
                sidechain_amount,
                token_address,
                H256::zero(),
            )),
            LoadIncomingTransactionRequest::new(
                alice.clone(),
                tx_hash,
                Default::default(),
                IncomingTransactionRequestKind::Transfer,
                net_id,
            ),
            1,
        )
        .unwrap();
        assert_incoming_request_done(&state, incoming_trasfer).unwrap();
        assert_eq!(
            Assets::total_balance(&asset_id, &alice).unwrap(),
            balance!(1)
        );
        // Outgoing transfer part.
        assert_ok!(EthBridge::transfer_to_sidechain(
            Origin::signed(alice.clone()),
            asset_id.clone(),
            Address::from_str("19E7E376E7C213B7E7e7e46cc70A5dD086DAff2A").unwrap(),
            balance!(1),
            net_id,
        ));
        let outgoing_transfer =
            match approve_last_request(&state, net_id).expect("request wasn't approved") {
                (OutgoingRequest::Transfer(transfer), _) => transfer,
                _ => unreachable!(),
            };
        assert_eq!(outgoing_transfer.amount, balance!(1));
        assert_eq!(
            outgoing_transfer.sidechain_amount().unwrap().0,
            sidechain_amount
        );
        assert_eq!(
            Assets::total_balance(&asset_id, &alice).unwrap(),
            balance!(0)
        );
    });
}

#[test]
fn should_fail_convert_amount_for_a_token_with_non_default_precision() {
    let (mut ext, state) = ExtBuilder::default().build();

    ext.execute_with(|| {
        let net_id = ETH_NETWORK_ID;
        let alice = get_account_id_from_seed::<sr25519::Public>("Alice");
        let token_address = Address::from(hex!("e88f8313e61a97cec1871ee37fbbe2a8bf3ed1e4"));
        let ticker = "USDT".into();
        let name = "Tether USD".into();
        let decimals = 6;
        assert_ok!(EthBridge::add_sidechain_token(
            Origin::root(),
            token_address,
            ticker,
            name,
            decimals,
            net_id,
        ));
        assert!(EthBridge::registered_sidechain_asset(net_id, &token_address).is_none());
        approve_last_request(&state, net_id).expect("request wasn't approved");
        let asset_id = EthBridge::registered_sidechain_asset(net_id, &token_address)
            .expect("failed to register sidechain asset");
        assert_eq!(
            Assets::total_balance(&asset_id, &alice).unwrap(),
            balance!(0)
        );
        let tx_hash = request_incoming(
            alice.clone(),
            H256::from_slice(&[1; 32]),
            IncomingTransactionRequestKind::Transfer.into(),
            net_id,
        )
        .unwrap();
        let sidechain_amount = 1_000_000_000_000_000_000_000 * 10_u128.pow(decimals as u32);
        let incoming_trasfer_result = IncomingRequest::try_from_contract_event(
            ContractEvent::Deposit(DepositEvent::new(
                alice.clone(),
                sidechain_amount,
                token_address,
                H256::zero(),
            )),
            LoadIncomingTransactionRequest::new(
                alice.clone(),
                tx_hash,
                Default::default(),
                IncomingTransactionRequestKind::Transfer,
                net_id,
            ),
            1,
        );
        assert_eq!(
            incoming_trasfer_result,
            Err(Error::UnsupportedAssetPrecision)
        );
    });
}

#[test]
fn should_fail_tranfer_amount_with_dust_for_a_token_with_non_default_precision() {
    let (mut ext, state) = ExtBuilder::default().build();

    ext.execute_with(|| {
        let net_id = ETH_NETWORK_ID;
        let alice = get_account_id_from_seed::<sr25519::Public>("Alice");
        let token_address = Address::from(hex!("e88f8313e61a97cec1871ee37fbbe2a8bf3ed1e4"));
        let ticker = "USDT".into();
        let name = "Tether USD".into();
        let decimals = 6;
        assert_ok!(EthBridge::add_sidechain_token(
            Origin::root(),
            token_address,
            ticker,
            name,
            decimals,
            net_id,
        ));
        assert!(EthBridge::registered_sidechain_asset(net_id, &token_address).is_none());
        approve_last_request(&state, net_id).expect("request wasn't approved");
        let asset_id = EthBridge::registered_sidechain_asset(net_id, &token_address)
            .expect("failed to register sidechain asset");
        assert_eq!(
            Assets::total_balance(&asset_id, &alice).unwrap(),
            balance!(0)
        );
        Assets::mint_to(
            &asset_id,
            &state.networks[&net_id].config.bridge_account_id,
            &alice,
            balance!(0.1000009),
        )
        .unwrap();
        assert_noop!(
            EthBridge::transfer_to_sidechain(
                Origin::signed(alice.clone()),
                asset_id.clone(),
                Address::from_str("19E7E376E7C213B7E7e7e46cc70A5dD086DAff2A").unwrap(),
                balance!(0.1000009),
                net_id,
            ),
            Error::NonZeroDust
        );
    });
}

#[test]
fn should_not_allow_registering_sidechain_token_with_big_precision() {
    let (mut ext, _state) = ExtBuilder::default().build();

    ext.execute_with(|| {
        let net_id = ETH_NETWORK_ID;
        let token_address = Address::from(hex!("e88f8313e61a97cec1871ee37fbbe2a8bf3ed1e4"));
        let ticker = "USDT".into();
        let name = "Tether USD".into();
        let decimals = DEFAULT_BALANCE_PRECISION + 1;
        assert_noop!(
            EthBridge::add_sidechain_token(
                Origin::root(),
                token_address,
                ticker,
                name,
                decimals,
                net_id,
            ),
            Error::UnsupportedAssetPrecision
        );
    });
}

#[test]
fn should_import_incoming_request() {
    let (mut ext, state) = ExtBuilder::default().build();

    ext.execute_with(|| {
        let net_id = ETH_NETWORK_ID;
        let alice = get_account_id_from_seed::<sr25519::Public>("Alice");
        let load_incoming_transaction_request = LoadIncomingTransactionRequest::new(
            alice.clone(),
            H256([1; 32]),
            Default::default(),
            IncomingTransactionRequestKind::Transfer,
            net_id,
        );
        let incoming_transfer_result = IncomingRequest::try_from_contract_event(
            ContractEvent::Deposit(DepositEvent::new(
                alice.clone(),
                1,
                crate::RegisteredSidechainToken::<Runtime>::get(net_id, AssetId32::from(XOR))
                    .unwrap(),
                H256::zero(),
            )),
            load_incoming_transaction_request.clone(),
            1,
        )
        .map_err(|e| e.into());
        assert!(incoming_transfer_result.is_ok());
        let bridge_account_id = &state.networks[&net_id].config.bridge_account_id;
        assert_ok!(EthBridge::import_incoming_request(
            Origin::signed(bridge_account_id.clone()),
            LoadIncomingRequest::Transaction(load_incoming_transaction_request),
            incoming_transfer_result
        ));
    });
}<|MERGE_RESOLUTION|>--- conflicted
+++ resolved
@@ -83,18 +83,7 @@
         let mut log = Log::default();
         log.topics = vec![types::H256(hex!("85c0fa492ded927d3acca961da52b0dda1debb06d8c27fe189315f06bb6e26c8"))];
         log.data = Bytes(hex!("111111111111111111111111111111111111111111111111111111111111111100000000000000000000000000000000000000000000000246ddf9797668000000000000000000000000000022222222222222222222222222222222222222220200040000000000000000000000000000000000000000000000000000000011").to_vec());
-<<<<<<< HEAD
         log.removed = Some(false);
-        assert_eq!(
-            EthBridge::parse_main_event(&[log], IncomingTransactionRequestKind::Transfer).unwrap(),
-            ContractEvent::Deposit(DepositEvent::new(
-                AccountId32::from(hex!("1111111111111111111111111111111111111111111111111111111111111111")),
-                balance!(42),
-                H160::from(&hex!("2222222222222222222222222222222222222222")),
-                H256(hex!("0200040000000000000000000000000000000000000000000000000000000011"))
-            ))
-        )
-=======
         let transfer_event = ContractEvent::Deposit(
             AccountId32::from(hex!("1111111111111111111111111111111111111111111111111111111111111111")),
             balance!(42),
@@ -109,7 +98,6 @@
             &EthBridge::parse_main_event(&[log], IncomingTransactionRequestKind::TransferXOR).unwrap(),
             &transfer_event
         );
->>>>>>> 241580ab
     });
 }
 

// This file is part of the SORA network and Polkaswap app.

// Copyright (c) 2020, 2021, Polka Biome Ltd. All rights reserved.
// SPDX-License-Identifier: BSD-4-Clause

// Redistribution and use in source and binary forms, with or without modification,
// are permitted provided that the following conditions are met:

// Redistributions of source code must retain the above copyright notice, this list
// of conditions and the following disclaimer.
// Redistributions in binary form must reproduce the above copyright notice, this
// list of conditions and the following disclaimer in the documentation and/or other
// materials provided with the distribution.
//
// All advertising materials mentioning features or use of this software must display
// the following acknowledgement: This product includes software developed by Polka Biome
// Ltd., SORA, and Polkaswap.
//
// Neither the name of the Polka Biome Ltd. nor the names of its contributors may be used
// to endorse or promote products derived from this software without specific prior written permission.

// THIS SOFTWARE IS PROVIDED BY Polka Biome Ltd. AS IS AND ANY EXPRESS OR IMPLIED WARRANTIES,
// INCLUDING, BUT NOT LIMITED TO, THE IMPLIED WARRANTIES OF MERCHANTABILITY AND FITNESS FOR
// A PARTICULAR PURPOSE ARE DISCLAIMED. IN NO EVENT SHALL Polka Biome Ltd. BE LIABLE FOR ANY
// DIRECT, INDIRECT, INCIDENTAL, SPECIAL, EXEMPLARY, OR CONSEQUENTIAL DAMAGES (INCLUDING,
// BUT NOT LIMITED TO, PROCUREMENT OF SUBSTITUTE GOODS OR SERVICES; LOSS OF USE, DATA, OR PROFITS;
// OR BUSINESS INTERRUPTION) HOWEVER CAUSED AND ON ANY THEORY OF LIABILITY, WHETHER IN CONTRACT,
// STRICT LIABILITY, OR TORT (INCLUDING NEGLIGENCE OR OTHERWISE) ARISING IN ANY WAY OUT OF THE
// USE OF THIS SOFTWARE, EVEN IF ADVISED OF THE POSSIBILITY OF SUCH DAMAGE.

/*!
# Multi-network Ethereum Bridge pallet

## Description
Provides functionality for cross-chain transfers of assets between Sora and Ethereum-based networks.

## Overview
Bridge can be divided into 3 main parts:
1. Bridge pallet. A Substrate pallet (this one).
2. Middle-layer. A part of the bridge pallet, more precisely, off-chain workers.
3. [Bridge contracts](https://github.com/sora-xor/sora2-evm-contracts). A set of smart-contracts
deployed on Ethereum-based networks.

## Definitions
_Thischain_ - working chain/network.
_Sidechain_ - external chain/network.
_Network_ - an ethereum-based network with a bridge contract.

## Bridge pallet
Stores basic information about networks: peers' accounts, requests and registered assets/tokens.
Networks can be added and managed through requests. Requests can be [incoming](`IncomingRequest`)
(came from sidechain) or [outgoing](`OutgoingRequest`) (to sidechain). Each request has it's own
hash (differs from extrinsic hash), status (`RequestStatus`), some specific data and additional information.
The requests life-cycle consists of 3 stages: validation, preparation and finalization.
Requests are registered by accounts and finalized by _bridge peers_.

## Middle-layer
Works through off-chain workers. Any substrate node can be a bridge peer with its own
secret key (differs from validator's key) and participate in bridge consensus (after election).
The bridge peer set (`Peers` in storage) forms an n-of-m-multisignature account (`BridgeAccount`
in storage), which is used to finalize all requests.

## Bridge contract
Persists the same multi-sig account (+- 1 signatory) for validating all its incoming requests.
*/

#![cfg_attr(not(feature = "std"), no_std)]

#[macro_use]
extern crate alloc;
extern crate jsonrpc_core as jsonrpc;

use crate::offchain::SignatureParams;
use crate::util::majority;
use alloc::string::String;
use codec::{Decode, Encode};
use common::prelude::Balance;
use common::{AssetName, AssetSymbol, BalancePrecision, DEFAULT_BALANCE_PRECISION};
use core::{line, stringify};
use frame_support::dispatch::{DispatchError, DispatchResult};
use frame_support::log::{debug, error, info, warn};
use frame_support::sp_runtime::app_crypto::{ecdsa, sp_core};
use frame_support::sp_runtime::offchain::storage::StorageValueRef;
use frame_support::sp_runtime::offchain::storage_lock::{StorageLock, Time};
use frame_support::sp_runtime::traits::{
    AtLeast32Bit, BlockNumberProvider, MaybeSerializeDeserialize, Member, One,
};
use frame_support::sp_runtime::KeyTypeId;
use frame_support::traits::Get;
use frame_support::weights::Weight;
use frame_support::{ensure, fail, Parameter, RuntimeDebug};
use frame_system::offchain::{AppCrypto, CreateSignedTransaction};
use frame_system::pallet_prelude::OriginFor;
use frame_system::{ensure_root, ensure_signed};
use hex_literal::hex;
pub use pallet::*;
use permissions::{Scope, BURN, MINT};
use requests::*;
#[cfg(feature = "std")]
use serde::{Deserialize, Serialize};
use sp_core::{H160, H256};
use sp_std::borrow::Cow;
use sp_std::collections::btree_set::BTreeSet;
use sp_std::fmt::{self, Debug};
use sp_std::marker::PhantomData;
use sp_std::prelude::*;
#[cfg(feature = "std")]
use std::collections::HashMap;

pub trait WeightInfo {
    fn register_bridge() -> Weight;
    fn add_asset() -> Weight;
    fn add_sidechain_token() -> Weight;
    fn transfer_to_sidechain() -> Weight;
    fn request_from_sidechain() -> Weight;
    fn add_peer() -> Weight;
    fn remove_peer() -> Weight;
    fn force_add_peer() -> Weight;
    fn prepare_for_migration() -> Weight;
    fn migrate() -> Weight;
    fn register_incoming_request() -> Weight;
    fn finalize_incoming_request() -> Weight;
    fn approve_request() -> Weight;
    fn approve_request_finalize() -> Weight;
    fn abort_request() -> Weight;
    fn import_incoming_request(is_ok: bool) -> Weight {
        let weight = Self::register_incoming_request()
            + if is_ok {
                Self::finalize_incoming_request()
            } else {
                Self::abort_request()
            };
        weight
    }
    fn remove_sidechain_asset() -> Weight;
    fn register_existing_sidechain_asset() -> Weight;
}

type EthAddress = H160;

pub mod weights;

mod benchmarking;
mod contract;
mod macros;
<<<<<<< HEAD
=======
pub mod migration;
>>>>>>> 568d7eee
pub mod offchain;
pub mod requests;
mod rpc;
#[cfg(test)]
mod tests;
pub mod types;
mod util;

/// Substrate node RPC URL.
const SUB_NODE_URL: &str = "http://127.0.0.1:9954";
const HTTP_REQUEST_TIMEOUT_SECS: u64 = 10;
/// Substrate maximum amount of blocks for which an extrinsic is expecting to be finalized.
const SUBSTRATE_MAX_BLOCK_NUM_EXPECTING_UNTIL_FINALIZATION: u32 = 50;
/// Maximum substrate blocks can be handled during single offchain procedure.
const SUBSTRATE_HANDLE_BLOCK_COUNT_PER_BLOCK: u32 = 20;
#[cfg(not(test))]
const MAX_FAILED_SEND_SIGNED_TX_RETRIES: u16 = 2000;
#[cfg(test)]
const MAX_FAILED_SEND_SIGNED_TX_RETRIES: u16 = 10;
const MAX_SUCCESSFUL_SENT_SIGNED_TX_PER_ONCE: u8 = 5;

pub const TECH_ACCOUNT_PREFIX: &[u8] = b"bridge";
pub const TECH_ACCOUNT_MAIN: &[u8] = b"main";
pub const TECH_ACCOUNT_AUTHORITY: &[u8] = b"authority";

pub const KEY_TYPE: KeyTypeId = KeyTypeId(*b"ethb");
/// A number of sidechain blocks needed to consider transaction as confirmed.
pub const CONFIRMATION_INTERVAL: u64 = 30;
/// Maximum number of `Log` items per `eth_getLogs` request.
pub const MAX_GET_LOGS_ITEMS: u64 = 50;

// Off-chain worker storage paths.
pub const STORAGE_SUB_NODE_URL_KEY: &[u8] = b"eth-bridge-ocw::sub-node-url";
pub const STORAGE_PEER_SECRET_KEY: &[u8] = b"eth-bridge-ocw::secret-key";
pub const STORAGE_ETH_NODE_PARAMS: &str = "eth-bridge-ocw::node-params";
pub const STORAGE_NETWORK_IDS_KEY: &[u8] = b"eth-bridge-ocw::network-ids";
pub const STORAGE_PENDING_TRANSACTIONS_KEY: &[u8] = b"eth-bridge-ocw::pending-transactions";
pub const STORAGE_FAILED_PENDING_TRANSACTIONS_KEY: &[u8] =
    b"eth-bridge-ocw::failed-pending-transactions";
pub const STORAGE_SUB_TO_HANDLE_FROM_HEIGHT_KEY: &[u8] =
    b"eth-bridge-ocw::sub-to-handle-from-height";

/// Contract's `Deposit(bytes32,uint256,address,bytes32)` event topic.
pub const DEPOSIT_TOPIC: H256 = H256(hex!(
    "85c0fa492ded927d3acca961da52b0dda1debb06d8c27fe189315f06bb6e26c8"
));
pub const OFFCHAIN_TRANSACTION_WEIGHT_LIMIT: u64 = 10_000_000_000_000_000u64;
const MAX_PENDING_TX_BLOCKS_PERIOD: u32 = 100;
const RE_HANDLE_TXS_PERIOD: u32 = 200;
/// Minimum peers required to start bridge migration
pub const MINIMUM_PEERS_FOR_MIGRATION: usize = 3;

type AssetIdOf<T> = <T as assets::Config>::AssetId;
type Timepoint<T> = bridge_multisig::BridgeTimepoint<<T as frame_system::Config>::BlockNumber>;
type BridgeTimepoint<T> = Timepoint<T>;
type BridgeNetworkId<T> = <T as Config>::NetworkId;

/// Ethereum node parameters (url, credentials).
#[derive(
    Encode, Decode, Eq, PartialEq, Clone, PartialOrd, Ord, RuntimeDebug, scale_info::TypeInfo,
)]
#[cfg_attr(feature = "std", derive(Serialize, Deserialize))]
pub struct NodeParams {
    url: String,
    credentials: Option<String>,
}

/// Local peer config. Contains a set of networks that the peer is responsible for.
#[cfg(feature = "std")]
#[derive(Clone, RuntimeDebug, Serialize, Deserialize)]
pub struct PeerConfig<NetworkId: std::hash::Hash + Eq> {
    pub networks: HashMap<NetworkId, NodeParams>,
}

/// Network-specific parameters.
#[cfg_attr(feature = "std", derive(Serialize, Deserialize))]
#[derive(Clone, Encode, Decode, PartialEq, Eq, RuntimeDebug, scale_info::TypeInfo)]
pub struct NetworkParams<AccountId: Ord> {
    pub bridge_contract_address: EthAddress,
    pub initial_peers: BTreeSet<AccountId>,
}

/// Network configuration.
#[cfg_attr(feature = "std", derive(Serialize, Deserialize))]
#[derive(Clone, Encode, Decode, PartialEq, Eq, RuntimeDebug, scale_info::TypeInfo)]
#[scale_info(skip_type_params(T))]
pub struct NetworkConfig<T: Config> {
    pub initial_peers: BTreeSet<T::AccountId>,
    pub bridge_account_id: T::AccountId,
    pub assets: Vec<AssetConfig<T::AssetId>>,
    pub bridge_contract_address: EthAddress,
    pub reserves: Vec<(T::AssetId, Balance)>,
}

#[derive(Clone, Encode)]
pub struct BridgeAssetData<T: Config> {
    pub asset_id: T::AssetId,
    pub name: AssetName,
    pub symbol: AssetSymbol,
    pub sidechain_precision: BalancePrecision,
    pub sidechain_asset_id: sp_core::H160,
}

impl<T: Config> BridgeAssetData<T> {
    pub fn new(
        name: &'static str,
        symbol: &'static str,
        sidechain_precision: BalancePrecision,
        sidechain_asset_id: sp_core::H160,
    ) -> Self {
        let name: Cow<'_, str> = if name.contains(".") {
            name.replacen(".", " ", 2).into()
        } else {
            name.into()
        };
        let mut data = Self {
            asset_id: T::AssetId::from(H256::zero()),
            name: AssetName(name.as_bytes().to_vec()),
            symbol: AssetSymbol(symbol.as_bytes().to_vec()),
            sidechain_precision,
            sidechain_asset_id,
        };
        let asset_id =
            assets::Pallet::<T>::gen_asset_id_from_any(&("BridgeAssetData", data.clone()));
        data.asset_id = asset_id;
        data
    }
}

/// Bridge status.
#[cfg_attr(feature = "std", derive(Serialize, Deserialize))]
#[derive(Clone, Copy, PartialEq, Eq, Encode, Decode, RuntimeDebug, scale_info::TypeInfo)]
pub enum BridgeStatus {
    Initialized,
    Migrating,
}

impl Default for BridgeStatus {
    fn default() -> Self {
        Self::Initialized
    }
}

/// Bridge asset parameters.
#[cfg_attr(feature = "std", derive(Serialize, Deserialize))]
#[derive(Clone, Encode, Decode, PartialEq, Eq, RuntimeDebug, scale_info::TypeInfo)]
pub enum AssetConfig<AssetId> {
    Thischain {
        id: AssetId,
    },
    Sidechain {
        id: AssetId,
        sidechain_id: sp_core::H160,
        owned: bool,
        precision: BalancePrecision,
    },
}

impl<AssetId> AssetConfig<AssetId> {
    pub fn sidechain(
        id: AssetId,
        sidechain_id: sp_core::H160,
        precision: BalancePrecision,
    ) -> Self {
        Self::Sidechain {
            id,
            sidechain_id,
            owned: false,
            precision,
        }
    }

    pub fn asset_id(&self) -> &AssetId {
        match self {
            AssetConfig::Thischain { id, .. } => id,
            AssetConfig::Sidechain { id, .. } => id,
        }
    }

    pub fn kind(&self) -> AssetKind {
        match self {
            AssetConfig::Thischain { .. } => AssetKind::Thischain,
            AssetConfig::Sidechain { owned: false, .. } => AssetKind::Sidechain,
            AssetConfig::Sidechain { owned: true, .. } => AssetKind::SidechainOwned,
        }
    }
}

/// Bridge function signature version
#[cfg_attr(feature = "std", derive(Serialize, Deserialize))]
#[derive(Clone, Copy, Encode, Decode, PartialEq, Eq, RuntimeDebug, scale_info::TypeInfo)]
pub enum BridgeSignatureVersion {
    V1,
<<<<<<< HEAD
    V2,
=======
    // Fix signature overlapping for addPeer, removePeer and prepareForMigration
    // Add bridge contract address to the signature
    V2,
    // Use abi.encode instead of abi.encodePacked and add prefix for each function
    V3,
>>>>>>> 568d7eee
}

#[frame_support::pallet]
pub mod pallet {
    use super::*;
    use crate::offchain::SignatureParams;
    use crate::util::get_bridge_account;
    use codec::Codec;
    use common::weights::{err_pays_no, pays_no, pays_no_with_maybe_weight};
    use frame_support::log;
    use frame_support::pallet_prelude::*;
    use frame_support::traits::schedule::Anon;
    use frame_support::traits::{GetCallMetadata, StorageVersion};
    use frame_support::transactional;
    use frame_support::weights::WeightToFeePolynomial;
    use frame_system::pallet_prelude::*;
    use frame_system::RawOrigin;

    #[pallet::config]
    pub trait Config:
        frame_system::Config
        + CreateSignedTransaction<Call<Self>>
        + CreateSignedTransaction<bridge_multisig::Call<Self>>
        + assets::Config
        + bridge_multisig::Config<Call = <Self as Config>::Call>
        + fmt::Debug
    {
        type Event: From<Event<Self>> + IsType<<Self as frame_system::Config>::Event>;
        /// The identifier type for an offchain worker.
        type PeerId: AppCrypto<Self::Public, Self::Signature>;
        /// The overarching dispatch call type.
        type Call: From<Call<Self>>
            + From<bridge_multisig::Call<Self>>
            + Codec
            + Clone
            + GetCallMetadata;
        /// Sidechain network ID.
        type NetworkId: Parameter
            + Member
            + AtLeast32Bit
            + Copy
            + MaybeSerializeDeserialize
            + Ord
            + Default
            + Debug;
        type GetEthNetworkId: Get<Self::NetworkId>;
        /// Weight information for extrinsics in this pallet.
        type WeightInfo: WeightInfo;
        #[cfg(test)]
        type Mock: tests::mock::Mock;

        #[pallet::constant]
        type RemovePendingOutgoingRequestsAfter: Get<Self::BlockNumber>;

        #[pallet::constant]
        type TrackPendingIncomingRequestsAfter: Get<(Self::BlockNumber, u64)>;

        #[pallet::constant]
        type RemovePeerAccountIds: Get<Vec<(Self::AccountId, H160)>>;

        type SchedulerOriginCaller: From<frame_system::RawOrigin<Self::AccountId>>;
        type Scheduler: Anon<Self::BlockNumber, <Self as Config>::Call, Self::SchedulerOriginCaller>;

        type WeightToFee: WeightToFeePolynomial<Balance = Balance>;
    }

    /// The current storage version.
    const STORAGE_VERSION: StorageVersion = StorageVersion::new(1);

    #[pallet::pallet]
    #[pallet::generate_store(pub(super) trait Store)]
    #[pallet::storage_version(STORAGE_VERSION)]
    #[pallet::without_storage_info]
    pub struct Pallet<T>(PhantomData<T>);

    #[pallet::hooks]
    impl<T: Config> Hooks<BlockNumberFor<T>> for Pallet<T>
    where
        T: CreateSignedTransaction<<T as Config>::Call>,
    {
        /// Main off-chain worker procedure.
        ///
        /// Note: only one worker is expected to be used.
        fn offchain_worker(block_number: T::BlockNumber) {
            debug!("Entering off-chain workers {:?}", block_number);
            let value_ref = StorageValueRef::persistent(STORAGE_PEER_SECRET_KEY);
            if value_ref.get::<Vec<u8>>().ok().flatten().is_none() {
                debug!("Peer secret key not found. Skipping off-chain procedure.");
                return;
            }

            let mut lock = StorageLock::<'_, Time>::with_deadline(
                b"eth-bridge-ocw::lock",
                sp_core::offchain::Duration::from_millis(100000),
            );
            let guard = lock.try_lock();
            if let Ok(_guard) = guard {
                Self::offchain();
            } else {
                log::debug!("Skip worker {:?}", block_number);
            }
        }
    }

    #[pallet::call]
    impl<T: Config> Pallet<T> {
        /// Register a new bridge.
        ///
        /// Parameters:
        /// - `bridge_contract_address` - address of smart-contract deployed on a corresponding
        /// network.
        /// - `initial_peers` - a set of initial network peers.
        #[transactional]
        #[pallet::weight(<T as Config>::WeightInfo::register_bridge())]
        pub fn register_bridge(
            origin: OriginFor<T>,
            bridge_contract_address: EthAddress,
            initial_peers: Vec<T::AccountId>,
            signature_version: BridgeSignatureVersion,
        ) -> DispatchResultWithPostInfo {
            ensure_root(origin)?;
            let net_id = NextNetworkId::<T>::get();
            ensure!(!initial_peers.is_empty(), Error::<T>::NotEnoughPeers);
            let peers_account_id = bridge_multisig::Pallet::<T>::register_multisig_inner(
                initial_peers[0].clone(),
                initial_peers.clone(),
            )?;
            BridgeContractAddress::<T>::insert(net_id, bridge_contract_address);
            BridgeAccount::<T>::insert(net_id, peers_account_id);
            BridgeStatuses::<T>::insert(net_id, BridgeStatus::Initialized);
            BridgeSignatureVersions::<T>::insert(net_id, signature_version);
            Peers::<T>::insert(net_id, initial_peers.into_iter().collect::<BTreeSet<_>>());
            NextNetworkId::<T>::set(net_id + T::NetworkId::one());
            Ok(().into())
        }

        /// Add a Thischain asset to the bridge whitelist.
        ///
        /// Can only be called by root.
        ///
        /// Parameters:
        /// - `asset_id` - Thischain asset identifier.
        /// - `network_id` - network identifier to which the asset should be added.
        #[transactional]
        #[pallet::weight(<T as Config>::WeightInfo::add_asset())]
        pub fn add_asset(
            origin: OriginFor<T>,
            asset_id: AssetIdOf<T>,
            network_id: BridgeNetworkId<T>,
        ) -> DispatchResultWithPostInfo {
            ensure_root(origin)?;
            let from = Self::authority_account().ok_or(Error::<T>::AuthorityAccountNotSet)?;
            let nonce = frame_system::Pallet::<T>::account_nonce(&from);
            let timepoint = bridge_multisig::Pallet::<T>::thischain_timepoint();
            Self::add_request(&OffchainRequest::outgoing(OutgoingRequest::AddAsset(
                OutgoingAddAsset {
                    author: from.clone(),
                    asset_id,
                    nonce,
                    network_id,
                    timepoint,
                },
            )))?;
            frame_system::Pallet::<T>::inc_account_nonce(&from);
            Ok(().into())
        }

        /// Add a Sidechain token to the bridge whitelist.
        ///
        /// Parameters:
        /// - `token_address` - token contract address.
        /// - `symbol` - token symbol (ticker).
        /// - `name` - token name.
        /// - `decimals` -  token precision.
        /// - `network_id` - network identifier.
        #[transactional]
        #[pallet::weight(<T as Config>::WeightInfo::add_sidechain_token())]
        pub fn add_sidechain_token(
            origin: OriginFor<T>,
            token_address: EthAddress,
            symbol: String,
            name: String,
            decimals: u8,
            network_id: BridgeNetworkId<T>,
        ) -> DispatchResultWithPostInfo {
            debug!("called add_sidechain_token");
            ensure_root(origin)?;
            let from = Self::authority_account().ok_or(Error::<T>::AuthorityAccountNotSet)?;
            let nonce = frame_system::Pallet::<T>::account_nonce(&from);
            let timepoint = bridge_multisig::Pallet::<T>::thischain_timepoint();
            Self::add_request(&OffchainRequest::outgoing(OutgoingRequest::AddToken(
                OutgoingAddToken {
                    author: from.clone(),
                    token_address,
                    symbol,
                    name,
                    decimals,
                    nonce,
                    network_id,
                    timepoint,
                },
            )))?;
            frame_system::Pallet::<T>::inc_account_nonce(&from);
            Ok(().into())
        }

        /// Transfer some amount of the given asset to Sidechain address.
        ///
        /// Note: if the asset kind is `Sidechain`, the amount should fit in the asset's precision
        /// on sidechain (`SidechainAssetPrecision`) without extra digits. For example, assume
        /// some ERC-20 (`T`) token has `decimals=6`, and the corresponding asset on substrate has
        /// `7`. Alice's balance on thischain is `0.1000009`. If Alice would want to transfer all
        /// the amount, she will get an error `NonZeroDust`, because of the `9` at the end, so, the
        /// correct amount would be `0.100000` (only 6 digits after the decimal point).
        ///
        /// Parameters:
        /// - `asset_id` - thischain asset id.
        /// - `to` - sidechain account id.
        /// - `amount` - amount of the asset.
        /// - `network_id` - network identifier.
        #[transactional]
        #[pallet::weight(<T as Config>::WeightInfo::transfer_to_sidechain())]
        pub fn transfer_to_sidechain(
            origin: OriginFor<T>,
            asset_id: AssetIdOf<T>,
            to: EthAddress,
            amount: Balance,
            network_id: BridgeNetworkId<T>,
        ) -> DispatchResultWithPostInfo {
            debug!("called transfer_to_sidechain");
            let from = ensure_signed(origin)?;
            let nonce = frame_system::Pallet::<T>::account_nonce(&from);
            let timepoint = bridge_multisig::Pallet::<T>::thischain_timepoint();
            Self::add_request(&OffchainRequest::outgoing(OutgoingRequest::Transfer(
                OutgoingTransfer {
                    from: from.clone(),
                    to,
                    asset_id,
                    amount,
                    nonce,
                    network_id,
                    timepoint,
                },
            )))?;
            frame_system::Pallet::<T>::inc_account_nonce(&from);
            Ok(().into())
        }

        /// Load incoming request from Sidechain by the given transaction hash.
        ///
        /// Parameters:
        /// - `eth_tx_hash` - transaction hash on Sidechain.
        /// - `kind` - incoming request type.
        /// - `network_id` - network identifier.

        #[transactional]
        #[pallet::weight(<T as Config>::WeightInfo::request_from_sidechain())]
        pub fn request_from_sidechain(
            origin: OriginFor<T>,
            eth_tx_hash: H256,
            kind: IncomingRequestKind,
            network_id: BridgeNetworkId<T>,
        ) -> DispatchResultWithPostInfo {
            debug!("called request_from_sidechain");
            let from = ensure_signed(origin)?;
            let timepoint = bridge_multisig::Pallet::<T>::thischain_timepoint();
            match kind {
                IncomingRequestKind::Transaction(kind) => {
                    Self::add_request(&OffchainRequest::LoadIncoming(
                        LoadIncomingRequest::Transaction(LoadIncomingTransactionRequest::new(
                            from,
                            eth_tx_hash,
                            timepoint,
                            kind,
                            network_id,
                        )),
                    ))?;
                    Ok(().into())
                }
                IncomingRequestKind::Meta(kind) => {
                    if kind == IncomingMetaRequestKind::CancelOutgoingRequest {
                        fail!(Error::<T>::Unavailable);
                    }
                    let timepoint = bridge_multisig::Pallet::<T>::thischain_timepoint();
                    Self::add_request(&OffchainRequest::load_incoming_meta(
                        LoadIncomingMetaRequest::new(
                            from,
                            eth_tx_hash,
                            timepoint,
                            kind,
                            network_id,
                        ),
                    ))?;
                    Ok(().into())
                }
            }
        }

        /// Finalize incoming request (see `Pallet::finalize_incoming_request_inner`).
        ///
        /// Can be only called from a bridge account.
        ///
        /// Parameters:
        /// - `request` - an incoming request.
        /// - `network_id` - network identifier.
        #[pallet::weight(<T as Config>::WeightInfo::finalize_incoming_request())]
        pub fn finalize_incoming_request(
            origin: OriginFor<T>,
            hash: H256,
            network_id: BridgeNetworkId<T>,
        ) -> DispatchResultWithPostInfo {
            debug!("called finalize_incoming_request");
            let _ = Self::ensure_bridge_account(origin, network_id)?;
            let request = Requests::<T>::get(network_id, &hash)
                .ok_or_else(|| err_pays_no(Error::<T>::UnknownRequest))?;
            let (request, hash) = request
                .as_incoming()
                .ok_or_else(|| err_pays_no(Error::<T>::ExpectedIncomingRequest))?;
            pays_no(Self::finalize_incoming_request_inner(
                request, hash, network_id,
            ))
        }

        /// Add a new peer to the bridge peers set.
        ///
        /// Parameters:
        /// - `account_id` - account id on thischain.
        /// - `address` - account id on sidechain.
        /// - `network_id` - network identifier.

        #[transactional]
        #[pallet::weight(<T as Config>::WeightInfo::add_peer())]
        pub fn add_peer(
            origin: OriginFor<T>,
            account_id: T::AccountId,
            address: EthAddress,
            network_id: BridgeNetworkId<T>,
        ) -> DispatchResultWithPostInfo {
            debug!("called change_peers_out");
            ensure_root(origin)?;
            let from = Self::authority_account().ok_or(Error::<T>::AuthorityAccountNotSet)?;
            let nonce = frame_system::Pallet::<T>::account_nonce(&from);
            let timepoint = bridge_multisig::Pallet::<T>::thischain_timepoint();
            Self::add_request(&OffchainRequest::outgoing(OutgoingRequest::AddPeer(
                OutgoingAddPeer {
                    author: from.clone(),
                    peer_account_id: account_id.clone(),
                    peer_address: address,
                    nonce,
                    network_id,
                    timepoint,
                },
            )))?;
            frame_system::Pallet::<T>::inc_account_nonce(&from);
            if network_id == T::GetEthNetworkId::get() {
                let nonce = frame_system::Pallet::<T>::account_nonce(&from);
                Self::add_request(&OffchainRequest::outgoing(OutgoingRequest::AddPeerCompat(
                    OutgoingAddPeerCompat {
                        author: from.clone(),
                        peer_account_id: account_id,
                        peer_address: address,
                        nonce,
                        network_id,
                        timepoint,
                    },
                )))?;
                frame_system::Pallet::<T>::inc_account_nonce(&from);
            }
            Ok(().into())
        }

        /// Remove peer from the the bridge peers set.
        ///
        /// Parameters:
        /// - `account_id` - account id on thischain.
        /// - `network_id` - network identifier.

        #[transactional]
        #[pallet::weight(<T as Config>::WeightInfo::remove_peer())]
        pub fn remove_peer(
            origin: OriginFor<T>,
            account_id: T::AccountId,
            peer_address: Option<EthAddress>,
            network_id: BridgeNetworkId<T>,
        ) -> DispatchResultWithPostInfo {
            debug!("called change_peers_out");
            ensure_root(origin)?;
            let from = Self::authority_account().ok_or(Error::<T>::AuthorityAccountNotSet)?;
            let peer_address = if PeerAddress::<T>::contains_key(network_id, &account_id) {
                if let Some(peer_address) = peer_address {
                    ensure!(
                        peer_address == Self::peer_address(network_id, &account_id),
                        Error::<T>::UnknownPeerId
                    );
                    peer_address
                } else {
                    Self::peer_address(network_id, &account_id)
                }
            } else {
                peer_address.ok_or(Error::<T>::UnknownPeerId)?
            };
            let timepoint = bridge_multisig::Pallet::<T>::thischain_timepoint();
            let compat_hash = if network_id == T::GetEthNetworkId::get() {
                let nonce = frame_system::Pallet::<T>::account_nonce(&from);
                let request = OffchainRequest::outgoing(OutgoingRequest::RemovePeerCompat(
                    OutgoingRemovePeerCompat {
                        author: from.clone(),
                        peer_account_id: account_id.clone(),
                        peer_address,
                        nonce,
                        network_id,
                        timepoint,
                    },
                ));
                Self::add_request(&request)?;
                frame_system::Pallet::<T>::inc_account_nonce(&from);
                Some(request.hash())
            } else {
                None
            };
            let nonce = frame_system::Pallet::<T>::account_nonce(&from);
            Self::add_request(&OffchainRequest::outgoing(OutgoingRequest::RemovePeer(
                OutgoingRemovePeer {
                    author: from.clone(),
                    peer_account_id: account_id,
                    peer_address,
                    nonce,
                    network_id,
                    timepoint,
                    compat_hash,
                },
            )))?;
            frame_system::Pallet::<T>::inc_account_nonce(&from);
            Ok(().into())
        }

        /// Prepare the given bridge for migration.
        ///
        /// Can only be called by an authority.
        ///
        /// Parameters:
        /// - `network_id` - bridge network identifier.

        #[transactional]
        #[pallet::weight(<T as Config>::WeightInfo::prepare_for_migration())]
        pub fn prepare_for_migration(
            origin: OriginFor<T>,
            network_id: BridgeNetworkId<T>,
        ) -> DispatchResultWithPostInfo {
            debug!("called prepare_for_migration");
            ensure_root(origin)?;
            if BridgeSignatureVersions::<T>::get(network_id) == BridgeSignatureVersion::V1
                && Peers::<T>::get(network_id).len() < MINIMUM_PEERS_FOR_MIGRATION
            {
                return Err(Error::<T>::UnsafeMigration.into());
            }
            let from = Self::authority_account().ok_or(Error::<T>::AuthorityAccountNotSet)?;
            let nonce = frame_system::Pallet::<T>::account_nonce(&from);
            let timepoint = bridge_multisig::Pallet::<T>::thischain_timepoint();
            Self::add_request(&OffchainRequest::outgoing(
                OutgoingRequest::PrepareForMigration(OutgoingPrepareForMigration {
                    author: from.clone(),
                    nonce,
                    network_id,
                    timepoint,
                }),
            ))?;
            frame_system::Pallet::<T>::inc_account_nonce(&from);
            Ok(().into())
        }

        /// Migrate the given bridge to a new smart-contract.
        ///
        /// Can only be called by an authority.
        ///
        /// Parameters:
        /// - `new_contract_address` - new sidechain ocntract address.
        /// - `erc20_native_tokens` - migrated assets ids.
        /// - `network_id` - bridge network identifier.

        #[transactional]
        #[pallet::weight(<T as Config>::WeightInfo::migrate())]
        pub fn migrate(
            origin: OriginFor<T>,
            new_contract_address: EthAddress,
            erc20_native_tokens: Vec<EthAddress>,
            network_id: BridgeNetworkId<T>,
            new_signature_version: BridgeSignatureVersion,
        ) -> DispatchResultWithPostInfo {
            debug!("called prepare_for_migration");
            ensure_root(origin)?;
            let from = Self::authority_account().ok_or(Error::<T>::AuthorityAccountNotSet)?;
            let nonce = frame_system::Pallet::<T>::account_nonce(&from);
            let timepoint = bridge_multisig::Pallet::<T>::thischain_timepoint();
            Self::add_request(&OffchainRequest::outgoing(OutgoingRequest::Migrate(
                OutgoingMigrate {
                    author: from.clone(),
                    new_contract_address,
                    erc20_native_tokens,
                    nonce,
                    network_id,
                    timepoint,
                    new_signature_version,
                },
            )))?;
            frame_system::Pallet::<T>::inc_account_nonce(&from);
            Ok(().into())
        }

        /// Register the given incoming request and add it to the queue.
        ///
        /// Calls `validate` and `prepare` on the request, adds it to the queue and maps it with the
        /// corresponding load-incoming-request and removes the load-request from the queue.
        ///
        /// Can only be called by a bridge account.
        #[pallet::weight(<T as Config>::WeightInfo::register_incoming_request())]
        pub fn register_incoming_request(
            origin: OriginFor<T>,
            incoming_request: IncomingRequest<T>,
        ) -> DispatchResultWithPostInfo {
            debug!("called register_incoming_request");
            let net_id = incoming_request.network_id();
            let _ = Self::ensure_bridge_account(origin, net_id)?;
            pays_no(Self::register_incoming_request_inner(
                &OffchainRequest::incoming(incoming_request),
                net_id,
            ))
        }

        /// Import the given incoming request.
        ///
        /// Register's the load request, then registers and finalizes the incoming request if it
        /// succeeded, otherwise aborts the load request.
        ///
        /// Can only be called by a bridge account.
        #[pallet::weight(<T as Config>::WeightInfo::import_incoming_request(incoming_request_result.is_ok()))]
        pub fn import_incoming_request(
            origin: OriginFor<T>,
            load_incoming_request: LoadIncomingRequest<T>,
            incoming_request_result: Result<IncomingRequest<T>, DispatchError>,
        ) -> DispatchResultWithPostInfo {
            debug!("called import_incoming_request");
            let net_id = load_incoming_request.network_id();
            let _ = Self::ensure_bridge_account(origin, net_id)?;
            pays_no(Self::inner_import_incoming_request(
                net_id,
                load_incoming_request,
                incoming_request_result,
            ))
        }

        /// Approve the given outgoing request. The function is used by bridge peers.
        ///
        /// Verifies the peer signature of the given request and adds it to `RequestApprovals`.
        /// Once quorum is collected, the request gets finalized and removed from request queue.
        #[pallet::weight(<T as Config>::WeightInfo::approve_request())]
        pub fn approve_request(
            origin: OriginFor<T>,
            ocw_public: ecdsa::Public,
            hash: H256,
            signature_params: SignatureParams,
            network_id: BridgeNetworkId<T>,
        ) -> DispatchResultWithPostInfo {
            debug!("called approve_request");
            let author = ensure_signed(origin)?;
            let net_id = network_id;
            Self::ensure_peer(&author, net_id)?;
            pays_no_with_maybe_weight(Self::inner_approve_request(
                ocw_public,
                hash,
                signature_params,
                author,
                net_id,
            ))
        }

        /// Cancels a registered request.
        ///
        /// Loads request by the given `hash`, cancels it, changes its status to `Failed` and
        /// removes it from the request queues.
        ///
        /// Can only be called from a bridge account.
        #[pallet::weight(<T as Config>::WeightInfo::abort_request())]
        pub fn abort_request(
            origin: OriginFor<T>,
            hash: H256,
            error: DispatchError,
            network_id: BridgeNetworkId<T>,
        ) -> DispatchResultWithPostInfo {
            debug!(
                "called abort_request. Hash: {:?}, reason: {:?}",
                hash, error
            );
            let _ = Self::ensure_bridge_account(origin, network_id)?;
            let request = Requests::<T>::get(network_id, hash)
                .ok_or_else(|| err_pays_no(Error::<T>::UnknownRequest))?;
            pays_no(Self::inner_abort_request(&request, hash, error, network_id))
        }

        /// Add the given peer to the peers set without additional checks.
        ///
        /// Can only be called by a root account.

        #[transactional]
        #[pallet::weight(<T as Config>::WeightInfo::force_add_peer())]
        pub fn force_add_peer(
            origin: OriginFor<T>,
            who: T::AccountId,
            address: EthAddress,
            network_id: BridgeNetworkId<T>,
        ) -> DispatchResultWithPostInfo {
            let _ = ensure_root(origin)?;
            if !Self::is_peer(&who, network_id) {
                bridge_multisig::Pallet::<T>::add_signatory(
                    RawOrigin::Signed(get_bridge_account::<T>(network_id)).into(),
                    who.clone(),
                )
                .map_err(|e| e.error)?;
                PeerAddress::<T>::insert(network_id, &who, address);
                PeerAccountId::<T>::insert(network_id, &address, who.clone());
                <Peers<T>>::mutate(network_id, |l| l.insert(who));
            }
            Ok(().into())
        }

        /// Remove asset
        ///
        /// Can only be called by root.
        #[pallet::weight(<T as Config>::WeightInfo::remove_sidechain_asset())]
        pub fn remove_sidechain_asset(
            origin: OriginFor<T>,
            asset_id: AssetIdOf<T>,
            network_id: BridgeNetworkId<T>,
        ) -> DispatchResultWithPostInfo {
            log::debug!("called remove_sidechain_asset. asset_id: {:?}", asset_id);
            ensure_root(origin)?;
            assets::Pallet::<T>::ensure_asset_exists(&asset_id)?;
            let token_address = RegisteredSidechainToken::<T>::get(network_id, &asset_id)
                .ok_or(Error::<T>::UnknownAssetId)?;
            RegisteredAsset::<T>::remove(network_id, &asset_id);
            RegisteredSidechainAsset::<T>::remove(network_id, &token_address);
            RegisteredSidechainToken::<T>::remove(network_id, &asset_id);
            SidechainAssetPrecision::<T>::remove(network_id, &asset_id);
            Ok(().into())
        }

        /// Register existing asset
        ///
        /// Can only be called by root.
        #[pallet::weight(<T as Config>::WeightInfo::register_existing_sidechain_asset())]
        pub fn register_existing_sidechain_asset(
            origin: OriginFor<T>,
            asset_id: AssetIdOf<T>,
            token_address: EthAddress,
            network_id: BridgeNetworkId<T>,
        ) -> DispatchResultWithPostInfo {
            log::debug!(
                "called register_existing_sidechain_asset. asset_id: {:?}",
                asset_id
            );
            ensure_root(origin)?;
            assets::Pallet::<T>::ensure_asset_exists(&asset_id)?;
            ensure!(
                !RegisteredAsset::<T>::contains_key(network_id, &asset_id),
                Error::<T>::TokenIsAlreadyAdded
            );
            let (_, _, precision, ..) = assets::AssetInfos::<T>::get(&asset_id);
            RegisteredAsset::<T>::insert(network_id, &asset_id, AssetKind::Sidechain);
            RegisteredSidechainAsset::<T>::insert(network_id, &token_address, asset_id);
            RegisteredSidechainToken::<T>::insert(network_id, &asset_id, token_address);
            SidechainAssetPrecision::<T>::insert(network_id, &asset_id, precision);
            Ok(().into())
        }
    }

    #[pallet::event]
    #[pallet::generate_deposit(pub(super) fn deposit_event)]
    pub enum Event<T: Config> {
        /// New request has been registered. [Request Hash]
        RequestRegistered(H256),
        /// The request's approvals have been collected. [Encoded Outgoing Request, Signatures]
        ApprovalsCollected(H256),
        /// The request finalization has been failed. [Request Hash]
        RequestFinalizationFailed(H256),
        /// The incoming request finalization has been failed. [Request Hash]
        IncomingRequestFinalizationFailed(H256),
        /// The incoming request has been finalized. [Request Hash]
        IncomingRequestFinalized(H256),
        /// The request was aborted and cancelled. [Request Hash]
        RequestAborted(H256),
        /// The request wasn't finalized nor cancelled. [Request Hash]
        CancellationFailed(H256),
    }

    #[cfg_attr(test, derive(PartialEq, Eq))]
    #[pallet::error]
    pub enum Error<T> {
        /// Error fetching HTTP.
        HttpFetchingError,
        /// Account not found.
        AccountNotFound,
        /// Forbidden.
        Forbidden,
        /// Request is already registered.
        RequestIsAlreadyRegistered,
        /// Failed to load sidechain transaction.
        FailedToLoadTransaction,
        /// Failed to load token precision.
        FailedToLoadPrecision,
        /// Unknown method ID.
        UnknownMethodId,
        /// Invalid contract function input.
        InvalidFunctionInput,
        /// Invalid peer signature.
        InvalidSignature,
        /// Invalid uint value.
        InvalidUint,
        /// Invalid amount value.
        InvalidAmount,
        /// Invalid balance value.
        InvalidBalance,
        /// Invalid string value.
        InvalidString,
        /// Invalid byte value.
        InvalidByte,
        /// Invalid address value.
        InvalidAddress,
        /// Invalid asset id value.
        InvalidAssetId,
        /// Invalid account id value.
        InvalidAccountId,
        /// Invalid bool value.
        InvalidBool,
        /// Invalid h256 value.
        InvalidH256,
        /// Invalid array value.
        InvalidArray,
        /// Unknown contract event.
        UnknownEvent,
        /// Unknown token address.
        UnknownTokenAddress,
        /// No local account for signing available.
        NoLocalAccountForSigning,
        /// Unsupported asset id.
        UnsupportedAssetId,
        /// Failed to sign message.
        FailedToSignMessage,
        /// Failed to send signed message.
        FailedToSendSignedTransaction,
        /// Token is not owned by the author.
        TokenIsNotOwnedByTheAuthor,
        /// Token is already added.
        TokenIsAlreadyAdded,
        /// Duplicated request.
        DuplicatedRequest,
        /// Token is unsupported.
        UnsupportedToken,
        /// Unknown peer address.
        UnknownPeerAddress,
        /// Ethereum ABI encoding error.
        EthAbiEncodingError,
        /// Ethereum ABI decoding error.
        EthAbiDecodingError,
        /// Ethereum transaction is failed.
        EthTransactionIsFailed,
        /// Ethereum transaction is succeeded.
        EthTransactionIsSucceeded,
        /// Ethereum transaction is pending.
        EthTransactionIsPending,
        /// Ethereum log was removed.
        EthLogWasRemoved,
        /// No pending peer.
        NoPendingPeer,
        /// Wrong pending peer.
        WrongPendingPeer,
        /// Too many pending peers.
        TooManyPendingPeers,
        /// Failed to get an asset by id.
        FailedToGetAssetById,
        /// Can't add more peers.
        CantAddMorePeers,
        /// Can't remove more peers.
        CantRemoveMorePeers,
        /// Peer is already added.
        PeerIsAlreadyAdded,
        /// Unknown peer id.
        UnknownPeerId,
        /// Can't reserve funds.
        CantReserveFunds,
        /// Funds are already claimed.
        AlreadyClaimed,
        /// Failed to load substrate block header.
        FailedToLoadBlockHeader,
        /// Failed to load substrate finalized head.
        FailedToLoadFinalizedHead,
        /// Unknown contract address.
        UnknownContractAddress,
        /// Invalid contract input.
        InvalidContractInput,
        /// Request is not owned by the author.
        RequestIsNotOwnedByTheAuthor,
        /// Failed to parse transaction hash in a call.
        FailedToParseTxHashInCall,
        /// Request is not ready.
        RequestIsNotReady,
        /// Unknown request.
        UnknownRequest,
        /// Request is not finalized on Sidechain.
        RequestNotFinalizedOnSidechain,
        /// Unknown network.
        UnknownNetwork,
        /// Contract is in migration stage.
        ContractIsInMigrationStage,
        /// Contract is not on migration stage.
        ContractIsNotInMigrationStage,
        /// Contract is already in migration stage.
        ContractIsAlreadyInMigrationStage,
        /// Functionality is unavailable.
        Unavailable,
        /// Failed to unreserve asset.
        FailedToUnreserve,
        /// The sidechain asset is alredy registered.
        SidechainAssetIsAlreadyRegistered,
        /// Expected an outgoing request.
        ExpectedOutgoingRequest,
        /// Expected an incoming request.
        ExpectedIncomingRequest,
        /// Unknown asset id.
        UnknownAssetId,
        /// Failed to serialize JSON.
        JsonSerializationError,
        /// Failed to deserialize JSON.
        JsonDeserializationError,
        /// Failed to load sidechain node parameters.
        FailedToLoadSidechainNodeParams,
        /// Failed to load current sidechain height.
        FailedToLoadCurrentSidechainHeight,
        /// Failed to query sidechain 'used' variable.
        FailedToLoadIsUsed,
        /// Sidechain transaction might have failed due to gas limit.
        TransactionMightHaveFailedDueToGasLimit,
        /// A transfer of XOR was expected.
        ExpectedXORTransfer,
        /// Unable to pay transfer fees.
        UnableToPayFees,
        /// The request was purposely cancelled.
        Cancelled,
        /// Unsupported asset precision.
        UnsupportedAssetPrecision,
        /// Non-zero dust.
        NonZeroDust,
        /// Increment account reference error.
        IncRefError,
        /// Unknown error.
        Other,
        /// Expected pending request.
        ExpectedPendingRequest,
        /// Expected Ethereum network.
        ExpectedEthNetwork,
        /// Request was removed and refunded.
        RemovedAndRefunded,
        /// Authority account is not set.
        AuthorityAccountNotSet,
        /// Not enough peers provided, need at least 1
        NotEnoughPeers,
        /// Failed to read value from offchain storage.
        ReadStorageError,
        /// Bridge needs to have at least 3 peers for migration. Add new peer
        UnsafeMigration,
    }

    impl<T: Config> Error<T> {
        pub fn should_retry(&self) -> bool {
            match self {
                Self::HttpFetchingError
                | Self::NoLocalAccountForSigning
                | Self::FailedToSignMessage
                | Self::JsonDeserializationError => true,
                _ => false,
            }
        }

        pub fn should_abort(&self) -> bool {
            match self {
                Self::FailedToSendSignedTransaction => false,
                _ => true,
            }
        }
    }

    /// Registered requests queue handled by off-chain workers.
    #[pallet::storage]
    #[pallet::getter(fn requests_queue)]
    pub type RequestsQueue<T: Config> =
        StorageMap<_, Twox64Concat, BridgeNetworkId<T>, Vec<H256>, ValueQuery>;

    /// Registered requests.
    #[pallet::storage]
    #[pallet::getter(fn request)]
    pub type Requests<T: Config> =
        StorageDoubleMap<_, Twox64Concat, BridgeNetworkId<T>, Identity, H256, OffchainRequest<T>>;

    /// Used to identify an incoming request by the corresponding load request.
    #[pallet::storage]
    #[pallet::getter(fn load_to_incoming_request_hash)]
    pub type LoadToIncomingRequestHash<T: Config> =
        StorageDoubleMap<_, Twox64Concat, BridgeNetworkId<T>, Identity, H256, H256, ValueQuery>;

    /// Requests statuses.
    #[pallet::storage]
    #[pallet::getter(fn request_status)]
    pub type RequestStatuses<T: Config> =
        StorageDoubleMap<_, Twox64Concat, BridgeNetworkId<T>, Identity, H256, RequestStatus>;

    /// Requests submission height map (on substrate).
    #[pallet::storage]
    #[pallet::getter(fn request_submission_height)]
    pub type RequestSubmissionHeight<T: Config> = StorageDoubleMap<
        _,
        Twox64Concat,
        BridgeNetworkId<T>,
        Identity,
        H256,
        T::BlockNumber,
        ValueQuery,
    >;

    /// Outgoing requests approvals.
    #[pallet::storage]
    #[pallet::getter(fn approvals)]
    pub(super) type RequestApprovals<T: Config> = StorageDoubleMap<
        _,
        Twox64Concat,
        BridgeNetworkId<T>,
        Identity,
        H256,
        BTreeSet<SignatureParams>,
        ValueQuery,
    >;

    /// Requests made by an account.
    #[pallet::storage]
    #[pallet::getter(fn account_requests)]
    pub(super) type AccountRequests<T: Config> =
        StorageMap<_, Blake2_128Concat, T::AccountId, Vec<(BridgeNetworkId<T>, H256)>, ValueQuery>;

    /// Registered asset kind.
    #[pallet::storage]
    #[pallet::getter(fn registered_asset)]
    pub(super) type RegisteredAsset<T: Config> =
        StorageDoubleMap<_, Twox64Concat, BridgeNetworkId<T>, Identity, T::AssetId, AssetKind>;

    /// Precision (decimals) of a registered sidechain asset. Should be the same as in the ERC-20
    /// contract.
    #[pallet::storage]
    #[pallet::getter(fn sidechain_asset_precision)]
    pub(super) type SidechainAssetPrecision<T: Config> = StorageDoubleMap<
        _,
        Twox64Concat,
        BridgeNetworkId<T>,
        Identity,
        T::AssetId,
        BalancePrecision,
        ValueQuery,
    >;

    /// Registered token `AssetId` on Thischain.
    #[pallet::storage]
    #[pallet::getter(fn registered_sidechain_asset)]
    pub(super) type RegisteredSidechainAsset<T: Config> = StorageDoubleMap<
        _,
        Twox64Concat,
        BridgeNetworkId<T>,
        Blake2_128Concat,
        EthAddress,
        T::AssetId,
    >;

    /// Registered asset address on Sidechain.
    #[pallet::storage]
    #[pallet::getter(fn registered_sidechain_token)]
    pub(super) type RegisteredSidechainToken<T: Config> = StorageDoubleMap<
        _,
        Twox64Concat,
        BridgeNetworkId<T>,
        Blake2_128Concat,
        T::AssetId,
        EthAddress,
    >;

    /// Network peers set.
    #[pallet::storage]
    #[pallet::getter(fn peers)]
    pub(super) type Peers<T: Config> =
        StorageMap<_, Twox64Concat, BridgeNetworkId<T>, BTreeSet<T::AccountId>, ValueQuery>;

    /// Network pending (being added/removed) peer.
    #[pallet::storage]
    #[pallet::getter(fn pending_peer)]
    pub(super) type PendingPeer<T: Config> =
        StorageMap<_, Twox64Concat, BridgeNetworkId<T>, T::AccountId>;

    /// Used for compatibility with XOR and VAL contracts.
    #[pallet::storage]
    pub(super) type PendingEthPeersSync<T: Config> = StorageValue<_, EthPeersSync, ValueQuery>;

    /// Peer account ID on Thischain.
    #[pallet::storage]
    #[pallet::getter(fn peer_account_id)]
    pub(super) type PeerAccountId<T: Config> = StorageDoubleMap<
        _,
        Twox64Concat,
        BridgeNetworkId<T>,
        Blake2_128Concat,
        EthAddress,
        T::AccountId,
        OptionQuery,
    >;

    /// Peer address on Sidechain.
    #[pallet::storage]
    #[pallet::getter(fn peer_address)]
    pub(super) type PeerAddress<T: Config> = StorageDoubleMap<
        _,
        Twox64Concat,
        BridgeNetworkId<T>,
        Blake2_128Concat,
        T::AccountId,
        EthAddress,
        ValueQuery,
    >;

    /// Multi-signature bridge peers' account. `None` if there is no account and network with the given ID.
    #[pallet::storage]
    #[pallet::getter(fn bridge_account)]
    pub type BridgeAccount<T: Config> =
        StorageMap<_, Twox64Concat, BridgeNetworkId<T>, T::AccountId>;

    /// Thischain authority account.
    #[pallet::storage]
    #[pallet::getter(fn authority_account)]
    pub(super) type AuthorityAccount<T: Config> = StorageValue<_, T::AccountId, OptionQuery>;

    /// Bridge status.
    #[pallet::storage]
    #[pallet::getter(fn bridge_contract_status)]
    pub(super) type BridgeStatuses<T: Config> =
        StorageMap<_, Twox64Concat, BridgeNetworkId<T>, BridgeStatus>;

    /// Smart-contract address on Sidechain.
    #[pallet::storage]
    #[pallet::getter(fn bridge_contract_address)]
    pub(super) type BridgeContractAddress<T: Config> =
        StorageMap<_, Twox64Concat, BridgeNetworkId<T>, EthAddress, ValueQuery>;

    /// Sora XOR master contract address.
    #[pallet::storage]
    #[pallet::getter(fn xor_master_contract_address)]
    pub(super) type XorMasterContractAddress<T: Config> = StorageValue<_, EthAddress, ValueQuery>;

    /// Sora VAL master contract address.
    #[pallet::storage]
    #[pallet::getter(fn val_master_contract_address)]
    pub(super) type ValMasterContractAddress<T: Config> = StorageValue<_, EthAddress, ValueQuery>;

    /// Next Network ID counter.
    #[pallet::storage]
    pub(super) type NextNetworkId<T: Config> = StorageValue<_, BridgeNetworkId<T>, ValueQuery>;

    /// Requests migrating from version '0.1.0' to '0.2.0'. These requests should be removed from
    /// `RequestsQueue` before migration procedure started.
    #[pallet::storage]
    pub(super) type MigratingRequests<T: Config> = StorageValue<_, Vec<H256>, ValueQuery>;

    #[pallet::storage]
    #[pallet::getter(fn bridge_signature_version)]
    pub(super) type BridgeSignatureVersions<T: Config> = StorageMap<
        _,
        Twox64Concat,
        BridgeNetworkId<T>,
        BridgeSignatureVersion,
        ValueQuery,
        DefaultForBridgeSignatureVersion,
    >;

    #[pallet::type_value]
    pub fn DefaultForBridgeSignatureVersion() -> BridgeSignatureVersion {
        BridgeSignatureVersion::V1
    }

    #[pallet::storage]
    #[pallet::getter(fn pending_bridge_signature_version)]
    pub(super) type PendingBridgeSignatureVersions<T: Config> =
        StorageMap<_, Twox64Concat, BridgeNetworkId<T>, BridgeSignatureVersion>;

    #[pallet::genesis_config]
    pub struct GenesisConfig<T: Config> {
        pub authority_account: Option<T::AccountId>,
        pub xor_master_contract_address: EthAddress,
        pub val_master_contract_address: EthAddress,
        pub networks: Vec<NetworkConfig<T>>,
    }

    #[cfg(feature = "std")]
    impl<T: Config> Default for GenesisConfig<T> {
        fn default() -> Self {
            Self {
                authority_account: Default::default(),
                xor_master_contract_address: Default::default(),
                val_master_contract_address: Default::default(),
                networks: Default::default(),
            }
        }
    }

    #[pallet::genesis_build]
    impl<T: Config> GenesisBuild<T> for GenesisConfig<T> {
        fn build(&self) {
            AuthorityAccount::<T>::put(&self.authority_account.as_ref().unwrap());
            XorMasterContractAddress::<T>::put(&self.xor_master_contract_address);
            ValMasterContractAddress::<T>::put(&self.val_master_contract_address);
            for network in &self.networks {
                let net_id = NextNetworkId::<T>::get();
                let peers_account_id = &network.bridge_account_id;
                BridgeContractAddress::<T>::insert(net_id, network.bridge_contract_address);
                frame_system::Pallet::<T>::inc_consumers(&peers_account_id).unwrap();
                BridgeAccount::<T>::insert(net_id, peers_account_id.clone());
                BridgeStatuses::<T>::insert(net_id, BridgeStatus::Initialized);
                Peers::<T>::insert(net_id, network.initial_peers.clone());
                for asset_config in &network.assets {
                    let kind = asset_config.kind();
                    let asset_id = asset_config.asset_id();
                    if let AssetConfig::Sidechain {
                        sidechain_id,
                        precision,
                        ..
                    } = &asset_config
                    {
                        let token_address = EthAddress::from(sidechain_id.0);
                        RegisteredSidechainAsset::<T>::insert(net_id, token_address, *asset_id);
                        RegisteredSidechainToken::<T>::insert(net_id, asset_id, token_address);
                        SidechainAssetPrecision::<T>::insert(net_id, asset_id, precision);
                    }
                    RegisteredAsset::<T>::insert(net_id, asset_id, kind);
                }
                // TODO: consider to change to Limited.
                let scope = Scope::Unlimited;
                let permission_ids = [MINT, BURN];
                for permission_id in &permission_ids {
                    permissions::Pallet::<T>::assign_permission(
                        peers_account_id.clone(),
                        &peers_account_id,
                        *permission_id,
                        scope,
                    )
                    .expect("failed to assign permissions for a bridge account");
                }
                for (asset_id, balance) in &network.reserves {
                    assets::Pallet::<T>::mint_to(
                        asset_id,
                        &peers_account_id,
                        &peers_account_id,
                        *balance,
                    )
                    .unwrap();
                }
                NextNetworkId::<T>::set(net_id + T::NetworkId::one());
            }
        }
    }
}

impl<T: Config> Pallet<T> {
    /// Registers the given off-chain request.
    ///
    /// Conditions for registering:
    /// 1. Network ID should be valid.
    /// 2. If the bridge is migrating and request is outgoing, it should be allowed during migration.
    /// 3. Request status should be empty or `Failed` (for resubmission).
    /// 4. There is no registered request with the same hash.
    /// 5. The request's `validate` and `prepare` should pass.
    fn add_request(request: &OffchainRequest<T>) -> Result<(), DispatchError> {
        let net_id = request.network_id();
        let bridge_status = BridgeStatuses::<T>::get(net_id).ok_or(Error::<T>::UnknownNetwork)?;
        if request.is_incoming() {
            Self::register_incoming_request_inner(request, net_id)?;
            return Ok(());
        }
        if let Some((outgoing_req, _)) = request.as_outgoing() {
            ensure!(
                bridge_status != BridgeStatus::Migrating
                    || outgoing_req.is_allowed_during_migration(),
                Error::<T>::ContractIsInMigrationStage
            );
        }
        let hash = request.hash();
        let can_resubmit = RequestStatuses::<T>::get(net_id, &hash)
            .map(|status| matches!(status, RequestStatus::Failed(_)))
            .unwrap_or(false);
        if !can_resubmit {
            ensure!(
                Requests::<T>::get(net_id, &hash).is_none(),
                Error::<T>::DuplicatedRequest
            );
        }
        request.validate()?;
        request.prepare()?;
        AccountRequests::<T>::mutate(&request.author(), |vec| vec.push((net_id, hash)));
        Requests::<T>::insert(net_id, &hash, request);
        RequestsQueue::<T>::mutate(net_id, |v| v.push(hash));
        RequestStatuses::<T>::insert(net_id, &hash, RequestStatus::Pending);
        let block_number = frame_system::Pallet::<T>::current_block_number();
        RequestSubmissionHeight::<T>::insert(net_id, &hash, block_number);
        Self::deposit_event(Event::RequestRegistered(hash));
        Ok(())
    }

    /// Prepares and validates the request, then adds it to the queue and maps it with the
    /// corresponding load request and removes the load request from the queue.
    fn register_incoming_request_inner(
        incoming_request: &OffchainRequest<T>,
        network_id: T::NetworkId,
    ) -> Result<H256, DispatchError> {
        let sidechain_tx_hash = incoming_request
            .as_incoming()
            .expect("request is always 'incoming'; qed")
            .0
            .hash();
        let incoming_request_hash = incoming_request.hash();
        let request_author = incoming_request.author().clone();
        ensure!(
            !Requests::<T>::contains_key(network_id, incoming_request_hash),
            Error::<T>::RequestIsAlreadyRegistered
        );
        Self::remove_request_from_queue(network_id, &sidechain_tx_hash);
        RequestStatuses::<T>::insert(network_id, sidechain_tx_hash, RequestStatus::Done);
        LoadToIncomingRequestHash::<T>::insert(
            network_id,
            sidechain_tx_hash,
            incoming_request_hash,
        );
        if let Err(e) = incoming_request
            .validate()
            .and_then(|_| incoming_request.prepare())
        {
            RequestStatuses::<T>::insert(
                network_id,
                incoming_request_hash,
                RequestStatus::Failed(e),
            );
            warn!("{:?}", e);
            return Err(e.into());
        }
        Requests::<T>::insert(network_id, &incoming_request_hash, incoming_request);
        RequestsQueue::<T>::mutate(network_id, |v| v.push(incoming_request_hash));
        RequestStatuses::<T>::insert(network_id, incoming_request_hash, RequestStatus::Pending);
        AccountRequests::<T>::mutate(request_author, |v| {
            v.push((network_id, incoming_request_hash))
        });
        Ok(incoming_request_hash)
    }

    /// At first, `finalize` is called on the request, if it fails, the `cancel` function
    /// gets called. Request status changes depending on the result (`Done` or `Failed`), and
    /// finally the request gets removed from the queue.
    fn finalize_incoming_request_inner(
        request: &IncomingRequest<T>,
        hash: H256,
        network_id: T::NetworkId,
    ) -> DispatchResult {
        ensure!(
            RequestStatuses::<T>::get(network_id, hash).ok_or(Error::<T>::UnknownRequest)?
                == RequestStatus::Pending,
            Error::<T>::ExpectedPendingRequest
        );
        let error_opt = request.finalize().err();
        if let Some(e) = error_opt {
            error!("Incoming request failed {:?} {:?}", hash, e);
            Self::deposit_event(Event::IncomingRequestFinalizationFailed(hash));
            RequestStatuses::<T>::insert(network_id, hash, RequestStatus::Failed(e));
            cancel!(request, hash, network_id, e);
            Self::remove_request_from_queue(network_id, &hash);
            return Err(e);
        } else {
            warn!("Incoming request finalized {:?}", hash);
            RequestStatuses::<T>::insert(network_id, hash, RequestStatus::Done);
            Self::deposit_event(Event::IncomingRequestFinalized(hash));
        }
        Self::remove_request_from_queue(network_id, &hash);
        Ok(())
    }

    /// Finds and removes request from `RequestsQueue` by its hash and network id.
    fn remove_request_from_queue(network_id: T::NetworkId, hash: &H256) {
        RequestsQueue::<T>::mutate(network_id, |queue| {
            if let Some(pos) = queue.iter().position(|x| x == hash) {
                queue.remove(pos);
            }
        });
    }

    /// Registers new sidechain asset and grants mint permission to the bridge account.
    fn register_sidechain_asset(
        token_address: EthAddress,
        precision: BalancePrecision,
        symbol: AssetSymbol,
        name: AssetName,
        network_id: T::NetworkId,
    ) -> Result<T::AssetId, DispatchError> {
        ensure!(
            RegisteredSidechainAsset::<T>::get(network_id, &token_address).is_none(),
            Error::<T>::TokenIsAlreadyAdded
        );
        ensure!(
            precision <= DEFAULT_BALANCE_PRECISION,
            Error::<T>::UnsupportedAssetPrecision
        );
        let bridge_account =
            Self::bridge_account(network_id).expect("networks can't be removed; qed");
        let asset_id = assets::Pallet::<T>::register_from(
            &bridge_account,
            symbol,
            name,
            DEFAULT_BALANCE_PRECISION,
            Balance::from(0u32),
            true,
            None,
            None,
        )?;
        RegisteredAsset::<T>::insert(network_id, &asset_id, AssetKind::Sidechain);
        RegisteredSidechainAsset::<T>::insert(network_id, &token_address, asset_id);
        RegisteredSidechainToken::<T>::insert(network_id, &asset_id, token_address);
        SidechainAssetPrecision::<T>::insert(network_id, &asset_id, precision);
        let scope = Scope::Limited(common::hash(&asset_id));
        let permission_ids = [MINT, BURN];
        for permission_id in &permission_ids {
            let permission_owner = permissions::Owners::<T>::get(permission_id, &scope)
                .pop()
                .unwrap_or_else(|| bridge_account.clone());
            permissions::Pallet::<T>::grant_permission_with_scope(
                permission_owner,
                bridge_account.clone(),
                *permission_id,
                scope,
            )?;
        }

        Ok(asset_id)
    }

    fn inner_abort_request(
        request: &OffchainRequest<T>,
        hash: H256,
        error: DispatchError,
        network_id: T::NetworkId,
    ) -> Result<(), DispatchError> {
        ensure!(
            RequestStatuses::<T>::get(network_id, hash).ok_or(Error::<T>::UnknownRequest)?
                == RequestStatus::Pending,
            Error::<T>::ExpectedPendingRequest
        );
        cancel!(request, hash, network_id, error);
        Self::remove_request_from_queue(network_id, &hash);
        Self::deposit_event(Event::RequestAborted(hash));
        Ok(())
    }

    fn inner_import_incoming_request(
        net_id: T::NetworkId,
        load_incoming_request: LoadIncomingRequest<T>,
        incoming_request_result: Result<IncomingRequest<T>, DispatchError>,
    ) -> Result<(), DispatchError> {
        let sidechain_tx_hash = load_incoming_request.hash();
        let load_incoming = OffchainRequest::LoadIncoming(load_incoming_request);
        Self::add_request(&load_incoming)?;
        match incoming_request_result {
            Ok(incoming_request) => {
                assert_eq!(net_id, incoming_request.network_id());
                let incoming = OffchainRequest::incoming(incoming_request.clone());
                let incoming_request_hash = incoming.hash();
                Self::add_request(&incoming)?;
                Self::finalize_incoming_request_inner(
                    &incoming_request,
                    incoming_request_hash,
                    net_id,
                )?;
            }
            Err(e) => {
                Self::inner_abort_request(&load_incoming, sidechain_tx_hash, e, net_id)?;
            }
        }
        Ok(().into())
    }

    fn inner_approve_request(
        ocw_public: ecdsa::Public,
        hash: H256,
        signature_params: SignatureParams,
        author: T::AccountId,
        net_id: T::NetworkId,
    ) -> Result<Option<Weight>, DispatchError> {
        let request = Requests::<T>::get(net_id, hash)
            .and_then(|x| x.into_outgoing().map(|x| x.0))
            .ok_or(Error::<T>::UnknownRequest)?;
        let request_encoded = request.to_eth_abi(hash)?;
        if !Self::verify_message(
            request_encoded.as_raw(),
            &signature_params,
            &ocw_public,
            &author,
        ) {
            // TODO: punish the peer.
            return Err(Error::<T>::InvalidSignature.into());
        }
        info!("Verified request approve {:?}", request_encoded);
        let mut approvals = RequestApprovals::<T>::get(net_id, &hash);
        let pending_peers_len = if Self::is_additional_signature_needed(net_id, &request) {
            1
        } else {
            0
        };
        let need_sigs = majority(Self::peers(net_id).len()) + pending_peers_len;
        let current_status =
            RequestStatuses::<T>::get(net_id, &hash).ok_or(Error::<T>::UnknownRequest)?;
        approvals.insert(signature_params);
        RequestApprovals::<T>::insert(net_id, &hash, &approvals);
        if current_status == RequestStatus::Pending && approvals.len() == need_sigs {
            if let Err(err) = request.finalize() {
                error!("Outgoing request finalization failed: {:?}", err);
                RequestStatuses::<T>::insert(net_id, hash, RequestStatus::Failed(err));
                Self::deposit_event(Event::RequestFinalizationFailed(hash));
                cancel!(request, hash, net_id, err);
            } else {
                debug!("Outgoing request approvals collected {:?}", hash);
                RequestStatuses::<T>::insert(net_id, hash, RequestStatus::ApprovalsReady);
                Self::deposit_event(Event::ApprovalsCollected(hash));
            }
            Self::remove_request_from_queue(net_id, &hash);
            let weight_info = <T as Config>::WeightInfo::approve_request_finalize();
            return Ok(Some(weight_info));
        }
        Ok(None)
    }

    fn is_additional_signature_needed(net_id: T::NetworkId, request: &OutgoingRequest<T>) -> bool {
        PendingPeer::<T>::get(net_id).is_some()
            && !matches!(
                &request,
                OutgoingRequest::AddPeer(..) | OutgoingRequest::AddPeerCompat(..)
            )
    }
}<|MERGE_RESOLUTION|>--- conflicted
+++ resolved
@@ -143,10 +143,7 @@
 mod benchmarking;
 mod contract;
 mod macros;
-<<<<<<< HEAD
-=======
 pub mod migration;
->>>>>>> 568d7eee
 pub mod offchain;
 pub mod requests;
 mod rpc;
@@ -340,15 +337,11 @@
 #[derive(Clone, Copy, Encode, Decode, PartialEq, Eq, RuntimeDebug, scale_info::TypeInfo)]
 pub enum BridgeSignatureVersion {
     V1,
-<<<<<<< HEAD
-    V2,
-=======
     // Fix signature overlapping for addPeer, removePeer and prepareForMigration
     // Add bridge contract address to the signature
     V2,
     // Use abi.encode instead of abi.encodePacked and add prefix for each function
     V3,
->>>>>>> 568d7eee
 }
 
 #[frame_support::pallet]

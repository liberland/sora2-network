#!/bin/sh

binary="./target/debug/framenode"

getopt_code=`awk -f ./misc/getopt.awk <<EOF
Usage: sh ./run_script.sh [OPTIONS]...
Run frame node based local test net
  -h, --help                         Show usage message
usage
exit 0
  -d, --duplicate-log-of-first-node  Duplicate log of first node to console
duplicate_log=1
  -w, --disable-offchain-workers     Disable offchain workers
offchain_flags="--offchain-worker Never"
  -r, --use-release-build            Use release build
binary="./target/release/framenode"
EOF
`
eval "$getopt_code"


export RUST_LOG="eth_bridge=debug"

localid=`mktemp`
tmpdir=`dirname $localid`

if which gawk > /dev/null 2>&1; then
	awk="gawk"
else
	awk="awk"
fi

<<<<<<< HEAD
if [ ! -f ./target/debug/framenode ]; then
	echo "Please build framenode binary"
	echo "for example by running command: cargo build --debug"
=======
if [ ! -f $binary ]; then
	echo "Please build framenode binary"
	echo "for example by running command: cargo build --debug or cargo build --release"
>>>>>>> c1afa65f
	exit 1
fi

function local_id() {
  $awk "
    BEGIN { a=1 }
    /Local node identity is: /{
      if (a) {
        print \$10 > \"$localid\";
        fflush();
        a=0
      }
    }
    { print \"LOG: \" \$0; fflush() }
  "
}

function logger_for_first_node() {
	if [ "$duplicate_log" == "1" ]; then
		tee $1
	else
		cat > $1
	fi
}

find . -name "db*" -type d -maxdepth 1 -exec rm -rf {}/chains/sora-substrate-local/network {}/chains/sora-substrate-local/db \;

port="10000"
wsport="9944"
num="0"
for name in alice bob charlie dave eve
do
	export RUST_LOG="debug"
	newport=`expr $port + 1`
	rpcport=`expr $wsport + 10`
	if [ "$num" == "0" ]; then
		sh -c "$binary $offchain_flags -d db$num --$name --port $newport --ws-port $wsport --rpc-port $rpcport --chain local 2>&1" | local_id | logger_for_first_node $tmpdir/port_${newport}_name_$name.txt &
	else
		sh -c "$binary $offchain_flags -d db$num --$name --port $newport --ws-port $wsport --rpc-port $rpcport --chain local --bootnodes /ip4/127.0.0.1/tcp/$port/p2p/`cat $localid` 2>&1" | local_id > $tmpdir/port_${newport}_name_$name.txt &
	fi
	echo SCRIPT: "Port:" $newport "P2P port:" $port "Name:" $name "WS:" $wsport "RPC:" $rpcport $tmpdir/port_${newport}_name_$name.txt
	sleep 5
	port="$newport"
	wsport=`expr $wsport + 1`
	num=$(($num + 1))
done

wait

echo SCRIPT: you can stop script by control-C hot key
echo SCRIPT: maybe framenode processes is still runnning, you can check it and finish it by hand
echo SCRIPT: in future this can be done automatically

sleep 999999
<|MERGE_RESOLUTION|>--- conflicted
+++ resolved
@@ -30,15 +30,9 @@
 	awk="awk"
 fi
 
-<<<<<<< HEAD
-if [ ! -f ./target/debug/framenode ]; then
-	echo "Please build framenode binary"
-	echo "for example by running command: cargo build --debug"
-=======
 if [ ! -f $binary ]; then
 	echo "Please build framenode binary"
 	echo "for example by running command: cargo build --debug or cargo build --release"
->>>>>>> c1afa65f
 	exit 1
 fi
 

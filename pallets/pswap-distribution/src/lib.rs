--- conflicted
+++ resolved
@@ -392,11 +392,8 @@
     use super::*;
     use common::{AccountIdOf, PoolXykPallet};
     use frame_support::pallet_prelude::*;
-<<<<<<< HEAD
+    use frame_support::sp_runtime::Percent;
     use frame_support::traits::StorageVersion;
-=======
-    use frame_support::sp_runtime::Percent;
->>>>>>> 2beac78d
     use frame_system::pallet_prelude::*;
 
     #[pallet::config]

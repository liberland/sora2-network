// This file is part of the SORA network and Polkaswap app.

// Copyright (c) 2020, 2021, Polka Biome Ltd. All rights reserved.
// SPDX-License-Identifier: BSD-4-Clause

// Redistribution and use in source and binary forms, with or without modification,
// are permitted provided that the following conditions are met:

// Redistributions of source code must retain the above copyright notice, this list
// of conditions and the following disclaimer.
// Redistributions in binary form must reproduce the above copyright notice, this
// list of conditions and the following disclaimer in the documentation and/or other
// materials provided with the distribution.
//
// All advertising materials mentioning features or use of this software must display
// the following acknowledgement: This product includes software developed by Polka Biome
// Ltd., SORA, and Polkaswap.
//
// Neither the name of the Polka Biome Ltd. nor the names of its contributors may be used
// to endorse or promote products derived from this software without specific prior written permission.

// THIS SOFTWARE IS PROVIDED BY Polka Biome Ltd. AS IS AND ANY EXPRESS OR IMPLIED WARRANTIES,
// INCLUDING, BUT NOT LIMITED TO, THE IMPLIED WARRANTIES OF MERCHANTABILITY AND FITNESS FOR
// A PARTICULAR PURPOSE ARE DISCLAIMED. IN NO EVENT SHALL Polka Biome Ltd. BE LIABLE FOR ANY
// DIRECT, INDIRECT, INCIDENTAL, SPECIAL, EXEMPLARY, OR CONSEQUENTIAL DAMAGES (INCLUDING,
// BUT NOT LIMITED TO, PROCUREMENT OF SUBSTITUTE GOODS OR SERVICES; LOSS OF USE, DATA, OR PROFITS;
// OR BUSINESS INTERRUPTION) HOWEVER CAUSED AND ON ANY THEORY OF LIABILITY, WHETHER IN CONTRACT,
// STRICT LIABILITY, OR TORT (INCLUDING NEGLIGENCE OR OTHERWISE) ARISING IN ANY WAY OUT OF THE
// USE OF THIS SOFTWARE, EVEN IF ADVISED OF THE POSSIBILITY OF SUCH DAMAGE.

use crate::mock::*;
use crate::{
    Error, MarketMakerInfo, MarketMakingPairs, RewardInfo,
    MARKET_MAKER_REWARDS_DISTRIBUTION_FREQUENCY,
};
use codec::Decode;
use common::{
    balance, Balance, Fixed, OnPswapBurned, PswapRemintInfo, RewardReason, VestedRewardsPallet,
    ETH, PSWAP, XOR, XSTUSD,
};
use frame_support::assert_noop;
use frame_support::pallet_prelude::DispatchError;
<<<<<<< HEAD
use frame_support::traits::{GetStorageVersion, OnInitialize, OnRuntimeUpgrade, StorageVersion};
=======
use frame_support::traits::{OnInitialize, PalletVersion};
use sp_std::collections::btree_map::BTreeMap;
>>>>>>> 979f6535
use std::convert::TryFrom;
use traits::currency::MultiCurrency;

type PalletInfoOf<T> = <T as frame_system::Config>::PalletInfo;

fn deposit_rewards_to_reserves(amount: Balance) {
    Currencies::deposit(PSWAP, &GetBondingCurveRewardsAccountId::get(), amount).unwrap();
    Currencies::deposit(PSWAP, &GetMarketMakerRewardsAccountId::get(), amount).unwrap();
}

fn prepare_mm_pairs() {
    MarketMakingPairs::<Runtime>::insert(&XOR, &ETH, ());
    MarketMakingPairs::<Runtime>::insert(&XSTUSD, &XOR, ());
}

#[test]
fn should_add_market_maker_infos_single_user() {
    let mut ext = ExtBuilder::default().build();
    ext.execute_with(|| {
        prepare_mm_pairs();

        assert_eq!(
            VestedRewards::market_makers_registry(&alice()),
            MarketMakerInfo {
                count: 0,
                volume: balance!(0)
            }
        );

        // first add
        VestedRewards::update_market_maker_records(
            &alice(),
            &XOR,
            balance!(123),
            1,
            &XOR,
            &ETH,
            None,
        )
        .unwrap();
        let expected_1 = MarketMakerInfo {
            count: 1,
            volume: balance!(123),
        };
        assert_eq!(VestedRewards::market_makers_registry(&alice()), expected_1);

        // second add
        VestedRewards::update_market_maker_records(
            &alice(),
            &XOR,
            balance!(123),
            1,
            &XOR,
            &ETH,
            None,
        )
        .unwrap();
        let expected_2 = MarketMakerInfo {
            count: 2,
            volume: balance!(246),
        };
        assert_eq!(
            VestedRewards::market_makers_registry(&alice()),
            expected_2.clone()
        );

        // add with less than 1 xor
        VestedRewards::update_market_maker_records(
            &alice(),
            &XOR,
            balance!(0.9),
            1,
            &XOR,
            &ETH,
            None,
        )
        .unwrap();
        assert_eq!(VestedRewards::market_makers_registry(&alice()), expected_2);

        // add with multiplier
        VestedRewards::update_market_maker_records(
            &alice(),
            &XOR,
            balance!(123),
            2,
            &XOR,
            &ETH,
            None,
        )
        .unwrap();
        let expected_3 = MarketMakerInfo {
            count: 4,
            volume: balance!(492),
        };
        assert_eq!(VestedRewards::market_makers_registry(&alice()), expected_3);
    });
}

#[test]
fn should_add_market_maker_infos_for_xstusd_dex_single_user() {
    let mut ext = ExtBuilder::default().build();
    ext.execute_with(|| {
        prepare_mm_pairs();

        assert_eq!(
            VestedRewards::market_makers_registry(&alice()),
            MarketMakerInfo {
                count: 0,
                volume: balance!(0)
            }
        );

        // first add
        VestedRewards::update_market_maker_records(
            &alice(),
            &XSTUSD,
            balance!(123),
            1,
            &XOR,
            &ETH,
            None,
        )
        .unwrap();
        let expected_1 = MarketMakerInfo {
            count: 1,
            volume: balance!(246),
        };
        assert_eq!(VestedRewards::market_makers_registry(&alice()), expected_1);

        // second add
        VestedRewards::update_market_maker_records(
            &alice(),
            &XSTUSD,
            balance!(123),
            1,
            &XOR,
            &ETH,
            None,
        )
        .unwrap();
        let expected_2 = MarketMakerInfo {
            count: 2,
            volume: balance!(492),
        };
        assert_eq!(
            VestedRewards::market_makers_registry(&alice()),
            expected_2.clone()
        );

        // add with less than 1 xor
        VestedRewards::update_market_maker_records(
            &alice(),
            &XSTUSD,
            balance!(0.45),
            1,
            &XOR,
            &ETH,
            None,
        )
        .unwrap();
        assert_eq!(VestedRewards::market_makers_registry(&alice()), expected_2);

        // add with multiplier
        VestedRewards::update_market_maker_records(
            &alice(),
            &XSTUSD,
            balance!(123),
            2,
            &XOR,
            &ETH,
            None,
        )
        .unwrap();
        let expected_3 = MarketMakerInfo {
            count: 4,
            volume: balance!(984),
        };
        assert_eq!(VestedRewards::market_makers_registry(&alice()), expected_3);
    });
}

#[test]
fn should_add_market_maker_infos_multiple_users() {
    let mut ext = ExtBuilder::default().build();
    ext.execute_with(|| {
        prepare_mm_pairs();

        VestedRewards::update_market_maker_records(
            &alice(),
            &XOR,
            balance!(111),
            1,
            &XOR,
            &ETH,
            None,
        )
        .unwrap();
        VestedRewards::update_market_maker_records(
            &bob(),
            &XOR,
            balance!(111),
            2,
            &XOR,
            &ETH,
            None,
        )
        .unwrap();
        VestedRewards::update_market_maker_records(
            &eve(),
            &XOR,
            balance!(111),
            3,
            &XOR,
            &ETH,
            None,
        )
        .unwrap();
        assert_eq!(
            VestedRewards::market_makers_registry(&alice()),
            MarketMakerInfo {
                count: 1,
                volume: balance!(111)
            }
        );
        assert_eq!(
            VestedRewards::market_makers_registry(&bob()),
            MarketMakerInfo {
                count: 2,
                volume: balance!(222)
            }
        );
        assert_eq!(
            VestedRewards::market_makers_registry(&eve()),
            MarketMakerInfo {
                count: 3,
                volume: balance!(333)
            }
        );
    });
}

#[test]
fn should_add_market_maker_infos_for_xstusd_dex_multiple_users() {
    let mut ext = ExtBuilder::default().build();
    ext.execute_with(|| {
        prepare_mm_pairs();

        VestedRewards::update_market_maker_records(
            &alice(),
            &XSTUSD,
            balance!(111),
            1,
            &XOR,
            &ETH,
            None,
        )
        .unwrap();
        VestedRewards::update_market_maker_records(
            &bob(),
            &XSTUSD,
            balance!(111),
            2,
            &XOR,
            &ETH,
            None,
        )
        .unwrap();
        VestedRewards::update_market_maker_records(
            &eve(),
            &XSTUSD,
            balance!(111),
            3,
            &XOR,
            &ETH,
            None,
        )
        .unwrap();
        assert_eq!(
            VestedRewards::market_makers_registry(&alice()),
            MarketMakerInfo {
                count: 1,
                volume: balance!(222)
            }
        );
        assert_eq!(
            VestedRewards::market_makers_registry(&bob()),
            MarketMakerInfo {
                count: 2,
                volume: balance!(444)
            }
        );
        assert_eq!(
            VestedRewards::market_makers_registry(&eve()),
            MarketMakerInfo {
                count: 3,
                volume: balance!(666)
            }
        );
    });
}

#[test]
fn should_update_market_maker_with_allowed_pair_only() {
    let mut ext = ExtBuilder::default().build();
    ext.execute_with(|| {
        prepare_mm_pairs();

        assert_eq!(
            VestedRewards::market_makers_registry(&alice()),
            MarketMakerInfo {
                count: 0,
                volume: balance!(0)
            }
        );

        // ok
        VestedRewards::update_market_maker_records(
            &alice(),
            &XOR,
            balance!(123),
            1,
            &XOR,
            &ETH,
            None,
        )
        .unwrap();
        let expected = MarketMakerInfo {
            count: 1,
            volume: balance!(123),
        };
        assert_eq!(
            VestedRewards::market_makers_registry(&alice()),
            expected.clone()
        );

        // with intermediate
        VestedRewards::update_market_maker_records(
            &alice(),
            &XOR,
            balance!(123),
            1,
            &XSTUSD,
            &ETH,
            Some(&XOR),
        )
        .unwrap();
        let expected = MarketMakerInfo {
            count: 2,
            volume: balance!(246),
        };
        assert_eq!(
            VestedRewards::market_makers_registry(&alice()),
            expected.clone()
        );

        // not allowed
        VestedRewards::update_market_maker_records(
            &alice(),
            &XOR,
            balance!(123),
            1,
            &ETH,
            &XOR,
            None,
        )
        .unwrap();
        assert_eq!(VestedRewards::market_makers_registry(&alice()), expected);
    });
}

#[test]
fn should_update_market_making_pairs_correctly() {
    let mut ext = ExtBuilder::default().build();
    ext.execute_with(|| {
        prepare_mm_pairs();

        let origin = Origin::none();

        assert_noop!(
            VestedRewards::set_asset_pair(origin.clone(), ETH, XOR, true),
            DispatchError::BadOrigin
        );

        let origin = Origin::root();

        VestedRewards::set_asset_pair(origin.clone(), ETH, XOR, true).unwrap();

        assert!(MarketMakingPairs::<Runtime>::contains_key(&ETH, &XOR));

        // we already have this pair, so it should return an error
        assert_noop!(
            VestedRewards::set_asset_pair(origin.clone(), XOR, ETH, true),
            Error::<Runtime>::MarketMakingPairAlreadyAllowed
        );

        let origin = Origin::none();

        assert_noop!(
            VestedRewards::set_asset_pair(origin.clone(), ETH, XOR, false),
            DispatchError::BadOrigin
        );

        let origin = Origin::root();

        VestedRewards::set_asset_pair(origin.clone(), ETH, XOR, false).unwrap();

        // we don't have this pair anymore, so it should return an error
        assert_noop!(
            VestedRewards::set_asset_pair(origin, ETH, XOR, false),
            Error::<Runtime>::MarketMakingPairAlreadyDisallowed
        );
    });
}

#[test]
fn trying_to_add_market_maker_entry_no_side_effect() {
    let mut ext = ExtBuilder::default().build();
    ext.execute_with(|| {
        prepare_mm_pairs();

        let root_a = frame_support::storage_root(frame_support::StateVersion::V1);
        VestedRewards::update_market_maker_records(
            &alice(),
            &XOR,
            balance!(1),
            1,
            &XOR,
            &ETH,
            None,
        )
        .unwrap();
        let root_b = frame_support::storage_root(frame_support::StateVersion::V1);
        assert_ne!(root_a, root_b);
        // adding record should not add default value explicitly for non-eligible volume
        VestedRewards::update_market_maker_records(
            &alice(),
            &XOR,
            balance!(0.99),
            1,
            &XOR,
            &ETH,
            None,
        )
        .unwrap();
        let root_c = frame_support::storage_root(frame_support::StateVersion::V1);
        assert_eq!(root_b, root_c);
    });
}

#[test]
fn can_claim_crowdloan_reward() {
    let mut ext = ExtBuilder::default().build();
    ext.execute_with(|| {
        use crate::{CrowdloanReward, CrowdloanRewards};

        let tech_account = GetCrowdloanRewardsAccountId::get();
        currencies::Pallet::<Runtime>::update_balance(
            Origin::root(),
            tech_account,
            PSWAP.into(),
            balance!(1000000) as <Runtime as tokens::Config>::Amount,
        )
        .unwrap();

        let mut raw_address = &[
            92, 92, 122, 119, 21, 211, 27, 86, 74, 193, 56, 61, 11, 124, 127, 100, 234, 233, 8,
            200, 238, 178, 238, 40, 215, 84, 140, 255, 219, 251, 115, 41,
        ][..];
        let account =
            <Runtime as frame_system::Config>::AccountId::decode(&mut raw_address).unwrap();
        let pswap_reward = Fixed::try_from(60000).unwrap();

        CrowdloanRewards::<Runtime>::insert(
            &account,
            CrowdloanReward {
                address: raw_address.into(),
                pswap_reward,
                ..Default::default()
            },
        );

        let number_of_days = 20;
        let current_block_number =
            (crate::BLOCKS_PER_DAY * number_of_days + crate::LEASE_START_BLOCK) as u64;

        frame_system::Pallet::<Runtime>::set_block_number(current_block_number);

        crate::Pallet::<Runtime>::claim_crowdloan_rewards(Some(account.clone()).into(), PSWAP)
            .unwrap();

        assert_eq!(
            3773584905660377358480,
            assets::Pallet::<Runtime>::total_balance(&PSWAP, &account).unwrap()
        );

        // second claim for the same period doesn't change the balance

        crate::Pallet::<Runtime>::claim_crowdloan_rewards(Some(account.clone()).into(), PSWAP)
            .unwrap();

        assert_eq!(
            3773584905660377358480,
            assets::Pallet::<Runtime>::total_balance(&PSWAP, &account).unwrap()
        );

        // claim after the end of the lease period

        let current_block_number =
            (crate::BLOCKS_PER_DAY * crate::LEASE_TOTAL_DAYS + crate::LEASE_START_BLOCK) as u64;

        frame_system::Pallet::<Runtime>::set_block_number(current_block_number);

        crate::Pallet::<Runtime>::claim_crowdloan_rewards(Some(account.clone()).into(), PSWAP)
            .unwrap();

        assert_eq!(
            59999999999999999999832,
            assets::Pallet::<Runtime>::total_balance(&PSWAP, &account).unwrap()
        );
    });
}

#[test]
fn crowdloan_reward_period_is_whole_days() {
    let mut ext = ExtBuilder::default().build();
    ext.execute_with(|| {
        use crate::{CrowdloanReward, CrowdloanRewards};

        let tech_account = GetCrowdloanRewardsAccountId::get();
        currencies::Pallet::<Runtime>::update_balance(
            Origin::root(),
            tech_account,
            PSWAP.into(),
            balance!(1000) as <Runtime as tokens::Config>::Amount,
        )
        .unwrap();

        let mut raw_address = &[
            92, 92, 122, 119, 21, 211, 27, 86, 74, 193, 56, 61, 11, 124, 127, 100, 234, 233, 8,
            200, 238, 178, 238, 40, 215, 84, 140, 255, 219, 251, 115, 41,
        ][..];
        let account =
            <Runtime as frame_system::Config>::AccountId::decode(&mut raw_address).unwrap();
        let pswap_reward = Fixed::try_from(100).unwrap();

        CrowdloanRewards::<Runtime>::insert(
            &account,
            CrowdloanReward {
                address: raw_address.into(),
                pswap_reward,
                ..Default::default()
            },
        );

        let number_of_days = 3;
        let half_day = crate::BLOCKS_PER_DAY / 2;
        let current_block_number =
            (crate::BLOCKS_PER_DAY * number_of_days + half_day + crate::LEASE_START_BLOCK) as u64;

        frame_system::Pallet::<Runtime>::set_block_number(current_block_number);

        crate::Pallet::<Runtime>::claim_crowdloan_rewards(Some(account.clone()).into(), PSWAP)
            .unwrap();

        assert_eq!(
            943396226415094338,
            assets::Pallet::<Runtime>::total_balance(&PSWAP, &account).unwrap()
        );

        let current_block_number = current_block_number + (half_day as u64);
        frame_system::Pallet::<Runtime>::set_block_number(current_block_number);
        crate::Pallet::<Runtime>::claim_crowdloan_rewards(Some(account.clone()).into(), PSWAP)
            .unwrap();

        assert_eq!(
            1257861635220125784,
            assets::Pallet::<Runtime>::total_balance(&PSWAP, &account).unwrap()
        );
    });
}

<<<<<<< HEAD
=======
#[test]
fn migration_v1_2_0_to_v1_2_1_crowdloan_rewards() {
    let mut ext = ExtBuilder::default().build();
    ext.execute_with(|| {
        migration::add_funds_to_crowdloan_rewards_account::<Runtime>();
        migration::add_crowdloan_rewards::<Runtime>();

        // this account is known as having issue with getting PSWAP reward
        let mut raw_address = &[
            244, 140, 36, 125, 28, 44, 188, 122, 200, 181, 210, 183, 7, 41, 241, 37, 50, 63, 215,
            126, 240, 94, 36, 196, 65, 157, 70, 8, 127, 46, 122, 14,
        ][..];

        let account =
            <Runtime as frame_system::Config>::AccountId::decode(&mut raw_address).unwrap();

        let current_block_number = (crate::BLOCKS_PER_DAY * 2 + crate::LEASE_START_BLOCK) as u64;

        frame_system::Pallet::<Runtime>::set_block_number(current_block_number);

        crate::Pallet::<Runtime>::claim_crowdloan_rewards(Some(account.clone()).into(), PSWAP)
            .unwrap();

        assert!(crate::CrowdloanClaimHistory::<Runtime>::get(&account, PSWAP) > 0);

        // the claim history is reset after the migration
        PalletVersion {
            major: 1,
            minor: 2,
            patch: 0,
        }
        .put_into_storage::<PalletInfoOf<Runtime>, crate::Pallet<Runtime>>();

        migration::migrate::<Runtime>();

        assert_eq!(
            0,
            crate::CrowdloanClaimHistory::<Runtime>::get(&account, PSWAP)
        );
    });
}

>>>>>>> 979f6535
#[test]
fn migration_v1_2_0_to_v1_2_1_crowdloan_rewards() {
    let mut ext = ExtBuilder::default().build();
    ext.execute_with(|| {
        // we call migration for 1.2.0 to prepare crowdloan rewards
        crate::migrations::add_funds_to_crowdloan_rewards_account::<Runtime>();
        crate::migrations::add_crowdloan_rewards::<Runtime>();

        // this account is known as having issue with getting PSWAP reward
        let mut raw_address = &[
            244, 140, 36, 125, 28, 44, 188, 122, 200, 181, 210, 183, 7, 41, 241, 37, 50, 63, 215,
            126, 240, 94, 36, 196, 65, 157, 70, 8, 127, 46, 122, 14,
        ][..];

        let account =
            <Runtime as frame_system::Config>::AccountId::decode(&mut raw_address).unwrap();

        let current_block_number = (crate::BLOCKS_PER_DAY * 2 + crate::LEASE_START_BLOCK) as u64;

        frame_system::Pallet::<Runtime>::set_block_number(current_block_number);

        crate::Pallet::<Runtime>::claim_crowdloan_rewards(Some(account.clone()).into(), PSWAP)
            .unwrap();

        assert!(crate::CrowdloanClaimHistory::<Runtime>::get(&account, PSWAP) > 0);

        // the claim history is reset after the migration
        StorageVersion::new(1).put::<crate::Pallet<Runtime>>();
        crate::migrations::ResetClaimingForCrowdloadErrors::<Runtime>::on_runtime_upgrade();

        assert_eq!(
            0,
            crate::CrowdloanClaimHistory::<Runtime>::get(&account, PSWAP)
        );
        assert_eq!(
            crate::Pallet::<Runtime>::on_chain_storage_version(),
            StorageVersion::new(2)
        );
    });
}

#[test]
fn claiming_single_user() {
    let mut ext = ExtBuilder::default().build();
    ext.execute_with(|| {
        deposit_rewards_to_reserves(balance!(1000));
        VestedRewards::add_tbc_reward(&alice(), balance!(100)).expect("Failed to add reward.");
        VestedRewards::on_pswap_burned(PswapRemintInfo {
            vesting: balance!(12),
            ..Default::default()
        });
        assert_eq!(
            VestedRewards::rewards(&alice()),
            RewardInfo {
                limit: balance!(12),
                total_available: balance!(100),
                rewards: [(RewardReason::BuyOnBondingCurve, balance!(100))]
                    .iter()
                    .cloned()
                    .collect(),
            }
        );
        assert_eq!(Assets::free_balance(&PSWAP, &alice()).unwrap(), balance!(0));
        VestedRewards::claim_rewards(Origin::signed(alice())).expect("Failed to claim");
        assert_eq!(
            VestedRewards::rewards(&alice()),
            RewardInfo {
                limit: balance!(0),
                total_available: balance!(88),
                rewards: [(RewardReason::BuyOnBondingCurve, balance!(88))]
                    .iter()
                    .cloned()
                    .collect(),
            }
        );
        assert_eq!(
            Assets::free_balance(&PSWAP, &alice()).unwrap(),
            balance!(12)
        );
    });
}

#[test]
fn claiming_single_user_multiple_rewards() {
    let mut ext = ExtBuilder::default().build();
    ext.execute_with(|| {
        deposit_rewards_to_reserves(balance!(1000));
        VestedRewards::add_tbc_reward(&alice(), balance!(100)).expect("Failed to add reward.");
        VestedRewards::add_market_maker_reward(&alice(), balance!(200))
            .expect("Failed to add reward.");
        VestedRewards::on_pswap_burned(PswapRemintInfo {
            vesting: balance!(170),
            ..Default::default()
        });
        assert_eq!(
            VestedRewards::rewards(&alice()),
            RewardInfo {
                limit: balance!(170),
                total_available: balance!(300),
                rewards: [
                    (RewardReason::BuyOnBondingCurve, balance!(100)),
                    (RewardReason::MarketMakerVolume, balance!(200))
                ]
                .iter()
                .cloned()
                .collect(),
            }
        );
        assert_eq!(Assets::free_balance(&PSWAP, &alice()).unwrap(), balance!(0));
        VestedRewards::claim_rewards(Origin::signed(alice())).expect("Failed to claim");
        assert_eq!(
            VestedRewards::rewards(&alice()),
            RewardInfo {
                limit: balance!(0),
                total_available: balance!(130),
                rewards: [(RewardReason::MarketMakerVolume, balance!(130))]
                    .iter()
                    .cloned()
                    .collect(),
            }
        );
        assert_eq!(
            Assets::free_balance(&PSWAP, &alice()).unwrap(),
            balance!(170)
        );
    });
}

#[test]
fn claiming_multiple_users() {
    let mut ext = ExtBuilder::default().build();
    ext.execute_with(|| {
        let total_rewards = balance!(1 + 2 + 30 + 40 + 500 + 600);
        deposit_rewards_to_reserves(total_rewards);
        VestedRewards::add_tbc_reward(&alice(), balance!(1)).expect("Failed to add reward.");
        VestedRewards::add_market_maker_reward(&alice(), balance!(2))
            .expect("Failed to add reward.");
        VestedRewards::add_tbc_reward(&bob(), balance!(30)).expect("Failed to add reward.");
        VestedRewards::add_market_maker_reward(&bob(), balance!(40))
            .expect("Failed to add reward.");
        VestedRewards::add_tbc_reward(&eve(), balance!(500)).expect("Failed to add reward.");
        VestedRewards::add_market_maker_reward(&eve(), balance!(600))
            .expect("Failed to add reward.");

        VestedRewards::on_pswap_burned(PswapRemintInfo {
            vesting: total_rewards,
            ..Default::default()
        });
        assert_eq!(
            VestedRewards::rewards(&alice()),
            RewardInfo {
                limit: balance!(3),
                total_available: balance!(3),
                rewards: [
                    (RewardReason::BuyOnBondingCurve, balance!(1)),
                    (RewardReason::MarketMakerVolume, balance!(2))
                ]
                .iter()
                .cloned()
                .collect(),
            }
        );
        assert_eq!(
            VestedRewards::rewards(&bob()),
            RewardInfo {
                limit: balance!(70),
                total_available: balance!(70),
                rewards: [
                    (RewardReason::BuyOnBondingCurve, balance!(30)),
                    (RewardReason::MarketMakerVolume, balance!(40))
                ]
                .iter()
                .cloned()
                .collect(),
            }
        );
        assert_eq!(
            VestedRewards::rewards(&eve()),
            RewardInfo {
                limit: balance!(1100),
                total_available: balance!(1100),
                rewards: [
                    (RewardReason::BuyOnBondingCurve, balance!(500)),
                    (RewardReason::MarketMakerVolume, balance!(600))
                ]
                .iter()
                .cloned()
                .collect(),
            }
        );
        assert_eq!(Assets::free_balance(&PSWAP, &alice()).unwrap(), balance!(0));
        assert_eq!(Assets::free_balance(&PSWAP, &bob()).unwrap(), balance!(0));
        assert_eq!(Assets::free_balance(&PSWAP, &eve()).unwrap(), balance!(0));
        VestedRewards::claim_rewards(Origin::signed(alice())).expect("Failed to claim");
        VestedRewards::claim_rewards(Origin::signed(bob())).expect("Failed to claim");
        VestedRewards::claim_rewards(Origin::signed(eve())).expect("Failed to claim");
        assert_eq!(
            VestedRewards::rewards(&alice()),
            RewardInfo {
                limit: balance!(0),
                total_available: balance!(0),
                rewards: Default::default(),
            }
        );
        assert_eq!(
            VestedRewards::rewards(&bob()),
            RewardInfo {
                limit: balance!(0),
                total_available: balance!(0),
                rewards: Default::default(),
            }
        );
        assert_eq!(
            VestedRewards::rewards(&eve()),
            RewardInfo {
                limit: balance!(0),
                total_available: balance!(0),
                rewards: Default::default(),
            }
        );
        assert_eq!(Assets::free_balance(&PSWAP, &alice()).unwrap(), balance!(3));
        assert_eq!(Assets::free_balance(&PSWAP, &bob()).unwrap(), balance!(70));
        assert_eq!(
            Assets::free_balance(&PSWAP, &eve()).unwrap(),
            balance!(1100)
        );
    });
}

#[test]
fn sequential_claims_until_reserves_are_depleted() {
    let mut ext = ExtBuilder::default().build();
    ext.execute_with(|| {
        deposit_rewards_to_reserves(balance!(60));
        // reward amount greater than reserves is added
        VestedRewards::add_tbc_reward(&alice(), balance!(61)).expect("Failed to add reward.");
        // portion of reward is vested
        VestedRewards::on_pswap_burned(PswapRemintInfo {
            vesting: balance!(10),
            ..Default::default()
        });
        assert_eq!(
            VestedRewards::rewards(&alice()),
            RewardInfo {
                limit: balance!(10),
                total_available: balance!(61),
                rewards: [(RewardReason::BuyOnBondingCurve, balance!(61))]
                    .iter()
                    .cloned()
                    .collect(),
            }
        );
        // no claim yet, another portion of reward is vested
        VestedRewards::on_pswap_burned(PswapRemintInfo {
            vesting: balance!(20),
            ..Default::default()
        });
        assert_eq!(
            VestedRewards::rewards(&alice()),
            RewardInfo {
                limit: balance!(30),
                total_available: balance!(61),
                rewards: [(RewardReason::BuyOnBondingCurve, balance!(61))]
                    .iter()
                    .cloned()
                    .collect(),
            }
        );
        // user claims existing reward
        assert_eq!(Assets::free_balance(&PSWAP, &alice()).unwrap(), balance!(0));
        VestedRewards::claim_rewards(Origin::signed(alice())).expect("Failed to claim");
        assert_eq!(
            VestedRewards::rewards(&alice()),
            RewardInfo {
                limit: balance!(0),
                total_available: balance!(31),
                rewards: [(RewardReason::BuyOnBondingCurve, balance!(31))]
                    .iter()
                    .cloned()
                    .collect(),
            }
        );
        assert_eq!(
            Assets::free_balance(&PSWAP, &alice()).unwrap(),
            balance!(30)
        );
        // remaining portion is vested
        VestedRewards::on_pswap_burned(PswapRemintInfo {
            vesting: balance!(30),
            ..Default::default()
        });
        assert_eq!(
            VestedRewards::rewards(&alice()),
            RewardInfo {
                limit: balance!(30),
                total_available: balance!(31),
                rewards: [(RewardReason::BuyOnBondingCurve, balance!(31))]
                    .iter()
                    .cloned()
                    .collect(),
            }
        );
        // remaining portion is vested
        VestedRewards::on_pswap_burned(PswapRemintInfo {
            vesting: balance!(40),
            ..Default::default()
        });
        assert_eq!(
            VestedRewards::rewards(&alice()),
            RewardInfo {
                limit: balance!(31),
                total_available: balance!(31),
                rewards: [(RewardReason::BuyOnBondingCurve, balance!(31))]
                    .iter()
                    .cloned()
                    .collect(),
            }
        );
        // trying to claim remaining amount, amount is limited because reserves are depleted
        VestedRewards::claim_rewards(Origin::signed(alice())).expect("Failed to claim");
        assert_eq!(
            VestedRewards::rewards(&alice()),
            RewardInfo {
                limit: balance!(1),
                total_available: balance!(1),
                rewards: [(RewardReason::BuyOnBondingCurve, balance!(1))]
                    .iter()
                    .cloned()
                    .collect(),
            }
        );
        assert_eq!(
            Assets::free_balance(&PSWAP, &alice()).unwrap(),
            balance!(60)
        );
        assert_noop!(
            VestedRewards::claim_rewards(Origin::signed(alice())),
            Error::<Runtime>::RewardsSupplyShortage
        );
        assert_eq!(
            VestedRewards::rewards(&alice()),
            RewardInfo {
                limit: balance!(1),
                total_available: balance!(1),
                rewards: [(RewardReason::BuyOnBondingCurve, balance!(1))]
                    .iter()
                    .cloned()
                    .collect(),
            }
        );
        assert_eq!(
            Assets::free_balance(&PSWAP, &alice()).unwrap(),
            balance!(60)
        );
    });
}

#[test]
fn some_rewards_reserves_are_depleted() {
    let mut ext = ExtBuilder::default().build();
    ext.execute_with(|| {
        // deposit pswap only to tbc rewards account
        Currencies::deposit(PSWAP, &GetMarketMakerRewardsAccountId::get(), balance!(100)).unwrap();
        // reward amount greater than reserves is added
        VestedRewards::add_tbc_reward(&alice(), balance!(10)).expect("Failed to add reward.");
        VestedRewards::add_market_maker_reward(&alice(), balance!(20))
            .expect("Failed to add reward.");
        // full amount is vested
        VestedRewards::on_pswap_burned(PswapRemintInfo {
            vesting: balance!(30),
            ..Default::default()
        });
        assert_eq!(
            VestedRewards::rewards(&alice()),
            RewardInfo {
                limit: balance!(30),
                total_available: balance!(30),
                rewards: [
                    (RewardReason::BuyOnBondingCurve, balance!(10)),
                    (RewardReason::MarketMakerVolume, balance!(20))
                ]
                .iter()
                .cloned()
                .collect(),
            }
        );
        VestedRewards::claim_rewards(Origin::signed(alice())).unwrap();
        assert_eq!(
            VestedRewards::rewards(&alice()),
            RewardInfo {
                limit: balance!(10),
                total_available: balance!(10),
                rewards: [(RewardReason::BuyOnBondingCurve, balance!(10))]
                    .iter()
                    .cloned()
                    .collect(),
            }
        );
        assert_noop!(
            VestedRewards::claim_rewards(Origin::signed(alice())),
            Error::<Runtime>::RewardsSupplyShortage
        );
    });
}

#[test]
fn all_rewards_reserves_are_depleted() {
    let mut ext = ExtBuilder::default().build();
    ext.execute_with(|| {
        // no funds are added to reserves
        VestedRewards::add_tbc_reward(&alice(), balance!(10)).expect("Failed to add reward.");
        VestedRewards::add_market_maker_reward(&alice(), balance!(20))
            .expect("Failed to add reward.");
        // full amount is vested
        VestedRewards::on_pswap_burned(PswapRemintInfo {
            vesting: balance!(40),
            ..Default::default()
        });
        assert_noop!(
            VestedRewards::claim_rewards(Origin::signed(alice())),
            Error::<Runtime>::RewardsSupplyShortage
        );
        assert_eq!(
            VestedRewards::rewards(&alice()),
            RewardInfo {
                limit: balance!(30),
                total_available: balance!(30),
                rewards: [
                    (RewardReason::BuyOnBondingCurve, balance!(10)),
                    (RewardReason::MarketMakerVolume, balance!(20))
                ]
                .iter()
                .cloned()
                .collect(),
            }
        );
    });
}

#[test]
fn claiming_without_rewards() {
    let mut ext = ExtBuilder::default().build();
    ext.execute_with(|| {
        // deposit pswap for one user
        Currencies::deposit(
            PSWAP,
            &GetBondingCurveRewardsAccountId::get(),
            balance!(100),
        )
        .unwrap();
        VestedRewards::add_tbc_reward(&alice(), balance!(10)).expect("Failed to add reward.");
        VestedRewards::on_pswap_burned(PswapRemintInfo {
            vesting: balance!(30),
            ..Default::default()
        });
        assert_eq!(
            VestedRewards::rewards(&bob()),
            RewardInfo {
                limit: balance!(0),
                total_available: balance!(0),
                rewards: Default::default(),
            }
        );
        assert_noop!(
            VestedRewards::claim_rewards(Origin::signed(bob())),
            Error::<Runtime>::NothingToClaim
        );
        VestedRewards::add_tbc_reward(&bob(), balance!(10)).expect("Failed to add reward.");
        assert_noop!(
            VestedRewards::claim_rewards(Origin::signed(bob())),
            Error::<Runtime>::ClaimLimitExceeded
        );
        VestedRewards::on_pswap_burned(PswapRemintInfo {
            vesting: balance!(30),
            ..Default::default()
        });
        assert_eq!(Assets::free_balance(&PSWAP, &bob()).unwrap(), balance!(0));
        VestedRewards::claim_rewards(Origin::signed(bob())).expect("Failed to claim reward.");
        assert_eq!(Assets::free_balance(&PSWAP, &bob()).unwrap(), balance!(10));
    });
}

#[test]
fn empty_reward_entries_are_removed() {
    let mut ext = ExtBuilder::default().build();
    ext.execute_with(|| {
        // deposit pswap for one user
        Currencies::deposit(
            PSWAP,
            &GetBondingCurveRewardsAccountId::get(),
            balance!(100),
        )
        .unwrap();
        Currencies::deposit(PSWAP, &GetMarketMakerRewardsAccountId::get(), balance!(100)).unwrap();
        VestedRewards::add_tbc_reward(&alice(), balance!(10)).expect("Failed to add reward.");
        VestedRewards::add_market_maker_reward(&alice(), balance!(15))
            .expect("Failed to add reward.");
        VestedRewards::on_pswap_burned(PswapRemintInfo {
            vesting: balance!(20),
            ..Default::default()
        });
        assert_eq!(
            VestedRewards::rewards(&alice()),
            RewardInfo {
                limit: balance!(20),
                total_available: balance!(25),
                rewards: [
                    (RewardReason::BuyOnBondingCurve, balance!(10)),
                    (RewardReason::MarketMakerVolume, balance!(15))
                ]
                .iter()
                .cloned()
                .collect(),
            }
        );
        VestedRewards::claim_rewards(Origin::signed(alice())).unwrap();
        // zeroed entry is removed
        assert_eq!(
            VestedRewards::rewards(&alice()),
            RewardInfo {
                limit: balance!(0),
                total_available: balance!(5),
                rewards: [(RewardReason::MarketMakerVolume, balance!(5))]
                    .iter()
                    .cloned()
                    .collect(),
            }
        );
    });
}

#[test]
fn accounts_with_no_rewards_are_removed() {
    let mut ext = ExtBuilder::default().build();
    ext.execute_with(|| {
        // deposit pswap for one user
        Currencies::deposit(
            PSWAP,
            &GetBondingCurveRewardsAccountId::get(),
            balance!(100),
        )
        .unwrap();
        VestedRewards::add_tbc_reward(&alice(), balance!(10)).expect("Failed to add reward.");
        VestedRewards::on_pswap_burned(PswapRemintInfo {
            vesting: balance!(10),
            ..Default::default()
        });
        assert_eq!(
            VestedRewards::rewards(&alice()),
            RewardInfo {
                limit: balance!(10),
                total_available: balance!(10),
                rewards: [(RewardReason::BuyOnBondingCurve, balance!(10))]
                    .iter()
                    .cloned()
                    .collect(),
            }
        );
        let accounts: Vec<_> = crate::Rewards::<Runtime>::iter().collect();
        assert_eq!(accounts.len(), 1);

        VestedRewards::claim_rewards(Origin::signed(alice())).unwrap();
        // account has zeroed values, default is returned on query:
        assert_eq!(
            VestedRewards::rewards(&alice()),
            RewardInfo {
                limit: balance!(0),
                total_available: balance!(0),
                rewards: Default::default(),
            }
        );

        let accounts: Vec<_> = crate::Rewards::<Runtime>::iter().collect();
        assert!(accounts.is_empty());
    });
}

#[test]
fn distributing_with_all_eligible_accounts() {
    let mut ext = ExtBuilder::default().build();
    ext.execute_with(|| {
        prepare_mm_pairs();

        Currencies::deposit(
            PSWAP,
            &GetMarketMakerRewardsAccountId::get(),
            balance!(400000000),
        )
        .unwrap();
        VestedRewards::update_market_maker_records(
            &alice(),
            &XOR,
            balance!(10),
            500,
            &XOR,
            &ETH,
            None,
        )
        .unwrap();
        VestedRewards::update_market_maker_records(
            &bob(),
            &XOR,
            balance!(20),
            1000,
            &XOR,
            &ETH,
            None,
        )
        .unwrap();
        VestedRewards::update_market_maker_records(
            &eve(),
            &XOR,
            balance!(30),
            2000,
            &XOR,
            &ETH,
            None,
        )
        .unwrap();

        for block_n in 1..MARKET_MAKER_REWARDS_DISTRIBUTION_FREQUENCY {
            VestedRewards::on_initialize(block_n.into());
        }
        assert_eq!(
            VestedRewards::rewards(&alice()),
            RewardInfo {
                limit: balance!(0),
                total_available: balance!(0),
                rewards: Default::default(),
            }
        );
        assert_eq!(
            VestedRewards::rewards(&bob()),
            RewardInfo {
                limit: balance!(0),
                total_available: balance!(0),
                rewards: Default::default(),
            }
        );
        assert_eq!(
            VestedRewards::rewards(&eve()),
            RewardInfo {
                limit: balance!(0),
                total_available: balance!(0),
                rewards: Default::default(),
            }
        );
        assert_eq!(
            VestedRewards::market_makers_registry(&alice()),
            MarketMakerInfo {
                count: 500,
                volume: balance!(5000),
            }
        );
        assert_eq!(
            VestedRewards::market_makers_registry(&bob()),
            MarketMakerInfo {
                count: 1000,
                volume: balance!(20000),
            }
        );
        assert_eq!(
            VestedRewards::market_makers_registry(&eve()),
            MarketMakerInfo {
                count: 2000,
                volume: balance!(60000),
            }
        );
        // invoking distribution routine
        VestedRewards::on_initialize(MARKET_MAKER_REWARDS_DISTRIBUTION_FREQUENCY.into());
        let reward_alice = balance!(1176470.588235294117647058);
        let reward_bob = balance!(4705882.352941176470588235);
        let reward_eve = balance!(14117647.058823529411764705);
        assert_eq!(
            VestedRewards::rewards(&alice()),
            RewardInfo {
                limit: balance!(0),
                total_available: reward_alice,
                rewards: [(RewardReason::MarketMakerVolume, reward_alice)]
                    .iter()
                    .cloned()
                    .collect(),
            }
        );
        assert_eq!(
            VestedRewards::rewards(&bob()),
            RewardInfo {
                limit: balance!(0),
                total_available: reward_bob,
                rewards: [(RewardReason::MarketMakerVolume, reward_bob)]
                    .iter()
                    .cloned()
                    .collect(),
            }
        );
        assert_eq!(
            VestedRewards::rewards(&eve()),
            RewardInfo {
                limit: balance!(0),
                total_available: reward_eve,
                rewards: [(RewardReason::MarketMakerVolume, reward_eve)]
                    .iter()
                    .cloned()
                    .collect(),
            }
        );
        // close to 20M but with precision mismatch
        assert_eq!(
            reward_alice + reward_bob + reward_eve,
            balance!(19999999.999999999999999998)
        );
        // values are reset after distribution
        assert_eq!(
            VestedRewards::market_makers_registry(&alice()),
            MarketMakerInfo {
                count: 0,
                volume: balance!(0),
            }
        );
        assert_eq!(
            VestedRewards::market_makers_registry(&bob()),
            MarketMakerInfo {
                count: 0,
                volume: balance!(0),
            }
        );
        assert_eq!(
            VestedRewards::market_makers_registry(&eve()),
            MarketMakerInfo {
                count: 0,
                volume: balance!(0),
            }
        );
    });
}

#[test]
fn distributing_with_partially_eligible_accounts() {
    let mut ext = ExtBuilder::default().build();
    ext.execute_with(|| {
        prepare_mm_pairs();

        let initial_reserve = balance!(400000000);
        Currencies::deposit(
            PSWAP,
            &GetMarketMakerRewardsAccountId::get(),
            initial_reserve,
        )
        .unwrap();
        VestedRewards::update_market_maker_records(
            &alice(),
            &XOR,
            balance!(10),
            499,
            &XOR,
            &ETH,
            None,
        )
        .unwrap();
        VestedRewards::update_market_maker_records(
            &bob(),
            &XOR,
            balance!(0.9),
            1000,
            &XOR,
            &ETH,
            None,
        )
        .unwrap();
        VestedRewards::update_market_maker_records(
            &eve(),
            &XOR,
            balance!(30),
            2000,
            &XOR,
            &ETH,
            None,
        )
        .unwrap();

        for block_n in 1..MARKET_MAKER_REWARDS_DISTRIBUTION_FREQUENCY {
            VestedRewards::on_initialize(block_n.into());
        }
        assert_eq!(
            VestedRewards::market_makers_registry(&alice()),
            MarketMakerInfo {
                count: 499,
                volume: balance!(4990),
            }
        );
        assert_eq!(
            VestedRewards::market_makers_registry(&bob()),
            MarketMakerInfo {
                count: 0,
                volume: balance!(0),
            }
        );
        assert_eq!(
            VestedRewards::market_makers_registry(&eve()),
            MarketMakerInfo {
                count: 2000,
                volume: balance!(60000),
            }
        );
        // invoking distribution routine
        VestedRewards::on_initialize(MARKET_MAKER_REWARDS_DISTRIBUTION_FREQUENCY.into());
        let reward_alice = balance!(0);
        let reward_bob = balance!(0);
        let reward_eve = balance!(20000000);
        assert_eq!(
            VestedRewards::rewards(&alice()),
            RewardInfo {
                limit: balance!(0),
                total_available: reward_alice,
                rewards: Default::default(),
            }
        );
        assert_eq!(
            VestedRewards::rewards(&bob()),
            RewardInfo {
                limit: balance!(0),
                total_available: reward_bob,
                rewards: Default::default(),
            }
        );
        assert_eq!(
            VestedRewards::rewards(&eve()),
            RewardInfo {
                limit: balance!(0),
                total_available: reward_eve,
                rewards: [(RewardReason::MarketMakerVolume, reward_eve)]
                    .iter()
                    .cloned()
                    .collect(),
            }
        );
        assert_eq!(reward_alice + reward_bob + reward_eve, balance!(20000000));
        // values are reset after distribution
        assert_eq!(
            VestedRewards::market_makers_registry(&alice()),
            MarketMakerInfo {
                count: 0,
                volume: balance!(0),
            }
        );
        assert_eq!(
            VestedRewards::market_makers_registry(&bob()),
            MarketMakerInfo {
                count: 0,
                volume: balance!(0),
            }
        );
        assert_eq!(
            VestedRewards::market_makers_registry(&eve()),
            MarketMakerInfo {
                count: 0,
                volume: balance!(0),
            }
        );

        assert_eq!(
            Currencies::free_balance(PSWAP, &GetMarketMakerRewardsAccountId::get()),
            initial_reserve
        );

        // check balance for market makers reserve
        VestedRewards::on_pswap_burned(PswapRemintInfo {
            vesting: reward_eve,
            ..Default::default()
        });
        VestedRewards::claim_rewards(Origin::signed(eve())).unwrap();
        assert_eq!(
            Currencies::free_balance(PSWAP, &GetMarketMakerRewardsAccountId::get()),
            initial_reserve - reward_eve
        );
    });
}

#[test]
fn distributing_with_no_eligible_accounts_is_postponed() {
    let mut ext = ExtBuilder::default().build();
    ext.execute_with(|| {
        prepare_mm_pairs();

        let initial_reserve = balance!(400000000);
        Currencies::deposit(
            PSWAP,
            &GetMarketMakerRewardsAccountId::get(),
            initial_reserve,
        )
        .unwrap();
        VestedRewards::update_market_maker_records(
            &alice(),
            &XOR,
            balance!(0.5),
            10,
            &XOR,
            &ETH,
            None,
        )
        .unwrap();
        VestedRewards::update_market_maker_records(
            &bob(),
            &XOR,
            balance!(0.7),
            20,
            &XOR,
            &ETH,
            None,
        )
        .unwrap();
        VestedRewards::update_market_maker_records(
            &eve(),
            &XOR,
            balance!(0.9),
            30,
            &XOR,
            &ETH,
            None,
        )
        .unwrap();
        for block_n in 1..MARKET_MAKER_REWARDS_DISTRIBUTION_FREQUENCY * 10 {
            VestedRewards::on_initialize(block_n.into());
        }

        assert_eq!(VestedRewards::rewards(&alice()), Default::default());
        assert_eq!(VestedRewards::rewards(&bob()), Default::default());
        assert_eq!(VestedRewards::rewards(&eve()), Default::default());

        assert_eq!(
            VestedRewards::market_makers_registry(&alice()),
            Default::default()
        );
        assert_eq!(
            VestedRewards::market_makers_registry(&bob()),
            Default::default()
        );
        assert_eq!(
            VestedRewards::market_makers_registry(&eve()),
            Default::default()
        );

        assert_eq!(
            Currencies::free_balance(PSWAP, &GetMarketMakerRewardsAccountId::get()),
            initial_reserve
        );
    });
}

#[test]
fn distributing_with_no_accounts_is_postponed() {
    let mut ext = ExtBuilder::default().build();
    ext.execute_with(|| {
        let initial_reserve = balance!(400000000);
        Currencies::deposit(
            PSWAP,
            &GetMarketMakerRewardsAccountId::get(),
            initial_reserve,
        )
        .unwrap();
        for block_n in 1..MARKET_MAKER_REWARDS_DISTRIBUTION_FREQUENCY * 10 {
            VestedRewards::on_initialize(block_n.into());
        }

        assert_noop!(
            VestedRewards::claim_rewards(Origin::signed(alice())),
            Error::<Runtime>::NothingToClaim
        );
        assert_noop!(
            VestedRewards::claim_rewards(Origin::signed(bob())),
            Error::<Runtime>::NothingToClaim
        );
        assert_noop!(
            VestedRewards::claim_rewards(Origin::signed(eve())),
            Error::<Runtime>::NothingToClaim
        );

        assert_eq!(
            Currencies::free_balance(PSWAP, &GetMarketMakerRewardsAccountId::get()),
            initial_reserve
        );
    });
}<|MERGE_RESOLUTION|>--- conflicted
+++ resolved
@@ -40,12 +40,7 @@
 };
 use frame_support::assert_noop;
 use frame_support::pallet_prelude::DispatchError;
-<<<<<<< HEAD
 use frame_support::traits::{GetStorageVersion, OnInitialize, OnRuntimeUpgrade, StorageVersion};
-=======
-use frame_support::traits::{OnInitialize, PalletVersion};
-use sp_std::collections::btree_map::BTreeMap;
->>>>>>> 979f6535
 use std::convert::TryFrom;
 use traits::currency::MultiCurrency;
 
@@ -627,51 +622,6 @@
     });
 }
 
-<<<<<<< HEAD
-=======
-#[test]
-fn migration_v1_2_0_to_v1_2_1_crowdloan_rewards() {
-    let mut ext = ExtBuilder::default().build();
-    ext.execute_with(|| {
-        migration::add_funds_to_crowdloan_rewards_account::<Runtime>();
-        migration::add_crowdloan_rewards::<Runtime>();
-
-        // this account is known as having issue with getting PSWAP reward
-        let mut raw_address = &[
-            244, 140, 36, 125, 28, 44, 188, 122, 200, 181, 210, 183, 7, 41, 241, 37, 50, 63, 215,
-            126, 240, 94, 36, 196, 65, 157, 70, 8, 127, 46, 122, 14,
-        ][..];
-
-        let account =
-            <Runtime as frame_system::Config>::AccountId::decode(&mut raw_address).unwrap();
-
-        let current_block_number = (crate::BLOCKS_PER_DAY * 2 + crate::LEASE_START_BLOCK) as u64;
-
-        frame_system::Pallet::<Runtime>::set_block_number(current_block_number);
-
-        crate::Pallet::<Runtime>::claim_crowdloan_rewards(Some(account.clone()).into(), PSWAP)
-            .unwrap();
-
-        assert!(crate::CrowdloanClaimHistory::<Runtime>::get(&account, PSWAP) > 0);
-
-        // the claim history is reset after the migration
-        PalletVersion {
-            major: 1,
-            minor: 2,
-            patch: 0,
-        }
-        .put_into_storage::<PalletInfoOf<Runtime>, crate::Pallet<Runtime>>();
-
-        migration::migrate::<Runtime>();
-
-        assert_eq!(
-            0,
-            crate::CrowdloanClaimHistory::<Runtime>::get(&account, PSWAP)
-        );
-    });
-}
-
->>>>>>> 979f6535
 #[test]
 fn migration_v1_2_0_to_v1_2_1_crowdloan_rewards() {
     let mut ext = ExtBuilder::default().build();

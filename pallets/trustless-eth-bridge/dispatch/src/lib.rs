--- conflicted
+++ resolved
@@ -14,13 +14,8 @@
 use codec::{Decode, Encode};
 use snowbridge_ethereum::EthNetworkId;
 
-<<<<<<< HEAD
-#[derive(Copy, Clone, PartialEq, Eq, Encode, Decode, RuntimeDebug)]
+#[derive(Copy, Clone, PartialEq, Eq, Encode, Decode, RuntimeDebug, scale_info::TypeInfo)]
 pub struct RawOrigin(pub EthNetworkId, pub H160);
-=======
-#[derive(Copy, Clone, PartialEq, Eq, Encode, Decode, RuntimeDebug, scale_info::TypeInfo)]
-pub struct RawOrigin(pub H160);
->>>>>>> db5dbe93
 
 impl From<(EthNetworkId, H160)> for RawOrigin {
     fn from(origin: (EthNetworkId, H160)) -> RawOrigin {

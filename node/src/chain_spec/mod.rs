// Tips:
// * not(feature = "private-net") means "main net", however, given that "main net" is the default option and Cargo doesn't provide any way to disable "main net" if any "private net" is specified, we have to rely on such constructions.

#![allow(unused_imports, unused_macros, dead_code)]

use framenode_runtime::GenesisConfig;

use common::DAI;

use common::prelude::{Balance, DEXInfo, FixedWrapper};
use common::{
    balance, fixed, hash, DEXId, Fixed, TechPurpose, DEFAULT_BALANCE_PRECISION, PSWAP, USDT, VAL,
    XOR,
};
use frame_support::sp_runtime::Percent;
use framenode_runtime::bonding_curve_pool::{DistributionAccountData, DistributionAccounts};
use framenode_runtime::eth_bridge::{AssetConfig, NetworkConfig};
use framenode_runtime::opaque::SessionKeys;
use framenode_runtime::{
    eth_bridge, AccountId, AssetId, AssetName, AssetSymbol, AssetsConfig, BabeConfig,
    BalancesConfig, BridgeMultisigConfig, CouncilConfig, DEXAPIConfig, DEXManagerConfig,
    DemocracyConfig, EthBridgeConfig, FarmingConfig, GetBaseAssetId, GetParliamentTechAccountId,
    GetPswapAssetId, GetValAssetId, GetXorAssetId, GrandpaConfig, ImOnlineId, IrohaMigrationConfig,
    LiquiditySourceType, MulticollateralBondingCurvePoolConfig, PermissionsConfig,
    PswapDistributionConfig, RewardsConfig, Runtime, SessionConfig, StakerStatus, StakingConfig,
    SystemConfig, TechAccountId, TechnicalConfig, TokensConfig, TradingPairConfig, WASM_BINARY,
};
use hex_literal::hex;
use permissions::Scope;
use sc_finality_grandpa::AuthorityId as GrandpaId;
use sc_network::config::MultiaddrWithPeerId;
use sc_service::{ChainType, Properties};
use sp_consensus_aura::sr25519::AuthorityId as AuraId;
use sp_consensus_babe::AuthorityId as BabeId;
use sp_core::{Public, H160};
use sp_runtime::sp_std::iter::once;
use sp_runtime::traits::Zero;
use sp_runtime::Perbill;
use std::str::FromStr;

#[cfg(feature = "private-net")]
use framenode_runtime::{FaucetConfig, SudoConfig};
use framenode_runtime::{Signature, TechnicalCommitteeConfig};
use sp_core::{sr25519, Pair};
use sp_runtime::traits::{IdentifyAccount, Verify};

/// Specialized `ChainSpec`. This is a specialization of the general Substrate ChainSpec type.
pub type ChainSpec = sc_service::GenericChainSpec<GenesisConfig>;
type Technical = technical::Module<Runtime>;
type AccountPublic = <Signature as Verify>::Signer;

// The macro is used in rewards_*.in.
// It's required instead of vec! because vec! places all data on the stack and it causes overflow.
macro_rules! vec_push {
    ($($x:expr),+ $(,)?) => (
        {
            let mut vec = Vec::new();
            $(
                vec.push($x);
            )+
            vec
        }
    );
}

macro_rules! our_include {
    ($x:expr) => {{
        #[cfg(feature = "include-real-files")]
        let output = include!($x);

        #[cfg(not(feature = "include-real-files"))]
        let output = Default::default();

        output
    }};
}

macro_rules! our_include_bytes {
    ($x:expr) => {{
        #[cfg(feature = "include-real-files")]
        static OUTPUT: &'static [u8] = include_bytes!($x);

        #[cfg(not(feature = "include-real-files"))]
        static OUTPUT: &'static [u8] = &[];

        OUTPUT
    }};
}

/// Helper function to generate a crypto pair from seed
fn get_from_seed<TPublic: Public>(seed: &str) -> <TPublic::Pair as Pair>::Public {
    TPublic::Pair::from_string(&format!("//{}", seed), None)
        .expect("static values are valid; qed")
        .public()
}

/// Helper function to generate an account ID from seed
fn get_account_id_from_seed<TPublic: Public>(seed: &str) -> AccountId
where
    AccountPublic: From<<TPublic::Pair as Pair>::Public>,
{
    AccountPublic::from(get_from_seed::<TPublic>(seed)).into_account()
}

/// Generate an Babe authority key.
pub fn authority_keys_from_seed(
    seed: &str,
) -> (AccountId, AccountId, AuraId, BabeId, GrandpaId, ImOnlineId) {
    (
        get_account_id_from_seed::<sr25519::Public>(&format!("{}//stash", seed)),
        get_account_id_from_seed::<sr25519::Public>(seed),
        get_from_seed::<AuraId>(seed),
        get_from_seed::<BabeId>(seed),
        get_from_seed::<GrandpaId>(seed),
        get_from_seed::<ImOnlineId>(seed),
    )
}

pub fn authority_keys_from_public_keys(
    stash_address: [u8; 32],
    controller_address: [u8; 32],
    sr25519_key: [u8; 32],
    ed25519_key: [u8; 32],
) -> (AccountId, AccountId, AuraId, BabeId, GrandpaId, ImOnlineId) {
    (
        stash_address.into(),
        controller_address.into(),
        AuraId::from_slice(&sr25519_key),
        BabeId::from_slice(&sr25519_key),
        GrandpaId::from_slice(&ed25519_key),
        ImOnlineId::from_slice(&sr25519_key),
    )
}

fn session_keys(grandpa: GrandpaId, babe: BabeId, im_online: ImOnlineId) -> SessionKeys {
    SessionKeys {
        babe,
        grandpa,
        im_online,
    }
}

struct EthBridgeParams {
    xor_master_contract_address: H160,
    xor_contract_address: H160,
    val_master_contract_address: H160,
    val_contract_address: H160,
    bridge_contract_address: H160,
}

fn calculate_reserves(accounts: &Vec<(H160, Balance)>) -> Balance {
    accounts.iter().fold(0, |sum, (_, balance)| sum + balance)
}

// dev uses code
// #[cfg(all(feature = "dev-net", not(feature = "coded-nets")))]
// pub fn dev_net() -> Result<ChainSpec, String> {
//     ChainSpec::from_json_bytes(&our_include_bytes!("./bytes/chain_spec_dev.json")[..])
// }

pub fn staging_net() -> Result<ChainSpec, String> {
    ChainSpec::from_json_bytes(&our_include_bytes!("./bytes/chain_spec_staging.json")[..])
}

pub fn test_net() -> Result<ChainSpec, String> {
    ChainSpec::from_json_bytes(&our_include_bytes!("./bytes/chain_spec_test.json")[..])
}

// Main net is not ready yet.
// It still uses staging nodes.
// #[cfg(all(not(feature = "private-net"), not(feature = "coded-nets")))]
// pub fn main_net() -> Result<ChainSpec, String> {
//     ChainSpec::from_json_bytes(&our_include_bytes!("./bytes/chain_spec_main.json")[..])
// }

#[cfg(feature = "private-net")]
pub fn dev_net_coded() -> ChainSpec {
    let mut properties = Properties::new();
    properties.insert("tokenSymbol".into(), "XOR".into());
    properties.insert("tokenDecimals".into(), 18.into());
    ChainSpec::from_genesis(
        "SORA-dev Testnet",
        "sora-substrate-dev",
        ChainType::Live,
        move || {
            testnet_genesis(
                hex!("92c4ff71ae7492a1e6fef5d80546ea16307c560ac1063ffaa5e0e084df1e2b7e").into(),
                vec![
                    authority_keys_from_public_keys(
                        hex!("349b061381fe1e47b5dd18061f7c7f76801b41dc9c6afe0b2c4c65e0171c8b35"),
                        hex!("9c3c8836f6def559a11751c18541b9a2c81bcf9bd6ac28d978b1adfacc354456"),
                        hex!("9c3c8836f6def559a11751c18541b9a2c81bcf9bd6ac28d978b1adfacc354456"),
                        hex!("0ced48eb19e0e2809a769c35a64264c3dd39f3aa0ff132aa7caaa6730ad31f57"),
                    ),
                    authority_keys_from_public_keys(
                        hex!("5e7df6d78fb252ecfe5e2c516a145671b9c64ee7b733a3c128af27d76e2fe74c"),
                        hex!("02bbb81a8132f9eb78ac1f2a9606055e58540f220fa1075bb3ba3d30add09e3f"),
                        hex!("02bbb81a8132f9eb78ac1f2a9606055e58540f220fa1075bb3ba3d30add09e3f"),
                        hex!("c75a2ed4012a61cf05ec6eecc4b83faedcf6a781111cc61f8e9a23ad2810bb5e"),
                    ),
                    authority_keys_from_public_keys(
                        hex!("baa98b9fde4fc1c983998798536a63ab70b3c365ce3870dd84a230cb19093004"),
                        hex!("0ea8eafc441aa319aeaa23a74ed588f0ccd17eb3b41d12a1d8283b5f79c7b15d"),
                        hex!("0ea8eafc441aa319aeaa23a74ed588f0ccd17eb3b41d12a1d8283b5f79c7b15d"),
                        hex!("4be870c72a1ac412a5c239d701b5dd62a9e030899943faad55b48eb2c7c9dc2a"),
                    ),
                    authority_keys_from_public_keys(
                        hex!("4eb0f6225cef84a0285a54916625846e50d86526bdece448894af0ac87792956"),
                        hex!("18b2c456464825673c63aa7866ee479b52d1a7a4bab7999408bd3568d5a02b64"),
                        hex!("18b2c456464825673c63aa7866ee479b52d1a7a4bab7999408bd3568d5a02b64"),
                        hex!("8061f3a75ef96a0d840d84cec5d42bcad43f882efdcf93b30a60c7bac6c894c1"),
                    ),
                    authority_keys_from_public_keys(
                        hex!("22a886a8f0a0ddd031518a2bc567585b0046d02d7aacbdb058857b42da40444b"),
                        hex!("3a41a438f76d6a68b17fbd34e8a8195e5e2f74419db3bf7d914627803409ce35"),
                        hex!("3a41a438f76d6a68b17fbd34e8a8195e5e2f74419db3bf7d914627803409ce35"),
                        hex!("86320cd87cbe2881cdf3515d3a72d833099d61b4c38266437366e3b143f8835b"),
                    ),
                    authority_keys_from_public_keys(
                        hex!("20a0225a3cafe2d5e9813025e3f1a2d9a3e50f44528ecc3bed01c13466e33316"),
                        hex!("c25eb643fd3a981a223046f32d1977644a17bb856a228d755868c1bb89d95b3d"),
                        hex!("c25eb643fd3a981a223046f32d1977644a17bb856a228d755868c1bb89d95b3d"),
                        hex!("15c652e559703197d10997d04df0081918314b77b8475d74002adaca0f3b634d"),
                    ),
                ],
                vec![
                    hex!("349b061381fe1e47b5dd18061f7c7f76801b41dc9c6afe0b2c4c65e0171c8b35").into(),
                    hex!("9c3c8836f6def559a11751c18541b9a2c81bcf9bd6ac28d978b1adfacc354456").into(),
                    hex!("5e7df6d78fb252ecfe5e2c516a145671b9c64ee7b733a3c128af27d76e2fe74c").into(),
                    hex!("02bbb81a8132f9eb78ac1f2a9606055e58540f220fa1075bb3ba3d30add09e3f").into(),
                    hex!("baa98b9fde4fc1c983998798536a63ab70b3c365ce3870dd84a230cb19093004").into(),
                    hex!("0ea8eafc441aa319aeaa23a74ed588f0ccd17eb3b41d12a1d8283b5f79c7b15d").into(),
                    hex!("4eb0f6225cef84a0285a54916625846e50d86526bdece448894af0ac87792956").into(),
                    hex!("18b2c456464825673c63aa7866ee479b52d1a7a4bab7999408bd3568d5a02b64").into(),
                    hex!("22a886a8f0a0ddd031518a2bc567585b0046d02d7aacbdb058857b42da40444b").into(),
                    hex!("3a41a438f76d6a68b17fbd34e8a8195e5e2f74419db3bf7d914627803409ce35").into(),
                    hex!("20a0225a3cafe2d5e9813025e3f1a2d9a3e50f44528ecc3bed01c13466e33316").into(),
                    hex!("c25eb643fd3a981a223046f32d1977644a17bb856a228d755868c1bb89d95b3d").into(),
                ],
                vec![
                    hex!("da96bc5065020df6d5ccc9659ae3007ddc04a6fd7f52cabe76e87b6219026b65").into(),
                    hex!("f57efdde92d350999cb41d1f2b21255d9ba7ae70cf03538ddee42a38f48a5436").into(),
                    hex!("aa79aa80b94b1cfba69c4a7d60eeb7b469e6411d1f686cc61de8adc8b1b76a69").into(),
                    hex!("60dc5adadc262770cbe904e3f65a26a89d46b70447640cd7968b49ddf5a459bc").into(),
                    hex!("70d61e980602e09ac8b5fb50658ebd345774e73b8248d3b61862ba1a9a035082").into(),
                    hex!("05918034f4a7f7c5d99cd0382aa6574ec2aba148aa3d769e50e0ac7663e36d58").into(),
                ],
                EthBridgeParams {
                    xor_master_contract_address: hex!("12c6a709925783f49fcca0b398d13b0d597e6e1c")
                        .into(),
                    xor_contract_address: hex!("02ffdae478412dbde6bbd5cda8ff05c0960e0c45").into(),
                    val_master_contract_address: hex!("47e229aa491763038f6a505b4f85d8eb463f0962")
                        .into(),
                    val_contract_address: hex!("68339de68c9af6577c54867728dbb2db9d7368bf").into(),
                    bridge_contract_address: hex!("24390c8f6cbd5d152c30226f809f4e3f153b88d4")
                        .into(),
                },
            )
        },
        vec![],
        None,
        Some("sora-substrate-1"),
        Some(properties),
        None,
    )
}

/// # Parameters
/// * `test` - indicates if the chain spec is to be used in test environment
#[cfg(feature = "private-net")]
pub fn staging_net_coded(test: bool) -> ChainSpec {
    let mut properties = Properties::new();
    properties.insert("tokenSymbol".into(), "XOR".into());
    properties.insert("tokenDecimals".into(), 18.into());
    let (name, id, boot_nodes) = if test {
        (
            "SORA-test",
            "sora-substrate-test",
            vec![
                MultiaddrWithPeerId::from_str("/dns/s1.tst.sora2.soramitsu.co.jp/tcp/30333/p2p/12D3KooWSG3eJ9LXNyhzUzkzqjhT3Jv35vak9zLTHTsoTiqU4mxW").unwrap(),
                MultiaddrWithPeerId::from_str("/dns/s1.tst.sora2.soramitsu.co.jp/tcp/30334/p2p/12D3KooWCfkMa5ATWfa8Edn3Lx71tfZwTU8X532Qx8jbtBnyvXyD").unwrap(),
                MultiaddrWithPeerId::from_str("/dns/s2.tst.sora2.soramitsu.co.jp/tcp/31333/p2p/12D3KooWCKC4hDHz8AxnacYg7CmeDPJL8MuJxGYHUBFZ4BjZYcCy").unwrap(),
                MultiaddrWithPeerId::from_str("/dns/s2.tst.sora2.soramitsu.co.jp/tcp/31334/p2p/12D3KooWRo4T2RxgLs1ej61g788kbYR3obU4fHu4GEfeQNEPGD2Y").unwrap(),
            ]
        )
    } else {
        (
            "SORA-staging Testnet",
            "sora-substrate-staging",
            vec![
                MultiaddrWithPeerId::from_str("/dns/s1.stg1.sora2.soramitsu.co.jp/tcp/30333/p2p/12D3KooWQf9AXopgwHsfKCweXtuePnWKieythwNa7AFwNfyemcjX").unwrap(),
                MultiaddrWithPeerId::from_str("/dns/s1.stg1.sora2.soramitsu.co.jp/tcp/30334/p2p/12D3KooWGXhnvgvUwbU831p19sy2gEdPbusN1B8P8ShuKi4JfLDH").unwrap(),
                MultiaddrWithPeerId::from_str("/dns/s2.stg1.sora2.soramitsu.co.jp/tcp/31333/p2p/12D3KooWBwZmMTKQ37dEKAR3oxcuH9YFpzUdGRTbQcKgXLEmyhob").unwrap(),
                MultiaddrWithPeerId::from_str("/dns/s2.stg1.sora2.soramitsu.co.jp/tcp/31334/p2p/12D3KooWExRdWV2CAF8oEyMYiXc9NABu8mmYLdXLtTNjjt1WjqAC").unwrap(),
            ]
        )
    };
    ChainSpec::from_genesis(
        name,
        id,
        ChainType::Live,
        move || {
            let eth_bridge_params = if test {
                EthBridgeParams {
                    xor_master_contract_address: hex!("3520adc7b99e55c77efd0e0d379d07d08a7488cc")
                        .into(),
                    xor_contract_address: hex!("83ba842e5e26a4eda2466891221187aabbc33692").into(),
                    val_master_contract_address: hex!("a55236ad2162a47a52316f86d688fbd71b520945")
                        .into(),
                    val_contract_address: hex!("7fcb82ab5a4762f0f18287ece64d4ec74b6071c0").into(),
                    bridge_contract_address: hex!("c3d1366ad8ffd17acc484d66aa403b490b9ef134")
                        .into(),
                }
            } else {
                EthBridgeParams {
                    xor_master_contract_address: hex!("cceb41100aa2a9a6f144d7c1f876070b810bf7ae")
                        .into(),
                    xor_contract_address: hex!("dc1c024535118f6de6d999c23fc31e33bc2cafc9").into(),
                    val_master_contract_address: hex!("d7f81ed173cb3af28f983670164df30851fba678")
                        .into(),
                    val_contract_address: hex!("725c6b8cd3621eba4e0ccc40d532e7025b925a65").into(),
                    bridge_contract_address: hex!("077c2ec37d28709ce01ae740209bfbe185bd1eaa")
                        .into(),
                }
            };
            testnet_genesis(
                hex!("2c5f3fd607721d5dd9fdf26d69cdcb9294df96a8ff956b1323d69282502aaa2e").into(),
                vec![
                    authority_keys_from_public_keys(
                        hex!("dce47ff231d43281e03dd21e5890db128176d9ee20e65da331d8ae0b64863779"),
                        hex!("5683cf2ddb87bfed4f4f10ceefd44a61c0eda4fe7c63bd046cb5b3673c41c66b"),
                        hex!("5683cf2ddb87bfed4f4f10ceefd44a61c0eda4fe7c63bd046cb5b3673c41c66b"),
                        hex!("51d7f9c7f9da7a72a78f50470e56e39b7923339988506060d94f6c2e9c516be8"),
                    ),
                    authority_keys_from_public_keys(
                        hex!("2a57402736d2b5ada9ee900e506a84436556470de7abd382031e1d90b182bd48"),
                        hex!("9a014ecc9f8d87b0315a21d2e3be84409c2fbbd9b5236910660aaa6d5e1ac05e"),
                        hex!("9a014ecc9f8d87b0315a21d2e3be84409c2fbbd9b5236910660aaa6d5e1ac05e"),
                        hex!("f0c30bbb51dd66d2111e534cd47ac553a3a342d60c4d4f44b5566c9ad26e3346"),
                    ),
                    authority_keys_from_public_keys(
                        hex!("e493667f399170b28f3b2db4b9f28dbbabbc5da5fc21114e076768fc3c539002"),
                        hex!("8c9a6f997970057925bbc022bee892c7da318f29bbdc9d4645b6c159534d3a67"),
                        hex!("8c9a6f997970057925bbc022bee892c7da318f29bbdc9d4645b6c159534d3a67"),
                        hex!("b2e80730dd52182b324b6dfe1f0731f0f449ee2b7e257fb575f56c72a9f5af6d"),
                    ),
                    authority_keys_from_public_keys(
                        hex!("00e8f3ad6566b446834f5361d0ed98aca3ab0c59848372f87546897345f9456f"),
                        hex!("1e7ef2261dee2d6fc8ac829e943d547bddacf4371a22555e63d4dbaf1c2e827a"),
                        hex!("1e7ef2261dee2d6fc8ac829e943d547bddacf4371a22555e63d4dbaf1c2e827a"),
                        hex!("04bd6c3c7a8f116a7a4d5578f5c1cc6e61e72d75bd7eac3333e5a300e5c17d9b"),
                    ),
                    authority_keys_from_public_keys(
                        hex!("621067638b1d90bfd52450c0569b5318b283bc4eccfaaf0175adada721a86e17"),
                        hex!("f2ea7d239d82dbc64013f88ffc7837c28fcaeaf2787bc07d0b9bd89d9d672f21"),
                        hex!("f2ea7d239d82dbc64013f88ffc7837c28fcaeaf2787bc07d0b9bd89d9d672f21"),
                        hex!("c047e7799daa62017ad18264f704225a140417fe6b726e7cbb97a4c397b78b91"),
                    ),
                    authority_keys_from_public_keys(
                        hex!("664601bab694be726d919e310c3744fd5432ed125e20b46f7ebdcfe01848c72d"),
                        hex!("98a28d465f3bf349f19c27394a4f4b08fe18e5e75088733c86adb728c1797179"),
                        hex!("98a28d465f3bf349f19c27394a4f4b08fe18e5e75088733c86adb728c1797179"),
                        hex!("d4d791cf11cecc39805499e534ab8c07366f444f0efd6d73731f2e3555cbc2d9"),
                    ),
                ],
                vec![
                    hex!("dce47ff231d43281e03dd21e5890db128176d9ee20e65da331d8ae0b64863779").into(),
                    hex!("5683cf2ddb87bfed4f4f10ceefd44a61c0eda4fe7c63bd046cb5b3673c41c66b").into(),
                    hex!("2a57402736d2b5ada9ee900e506a84436556470de7abd382031e1d90b182bd48").into(),
                    hex!("9a014ecc9f8d87b0315a21d2e3be84409c2fbbd9b5236910660aaa6d5e1ac05e").into(),
                    hex!("e493667f399170b28f3b2db4b9f28dbbabbc5da5fc21114e076768fc3c539002").into(),
                    hex!("8c9a6f997970057925bbc022bee892c7da318f29bbdc9d4645b6c159534d3a67").into(),
                    hex!("00e8f3ad6566b446834f5361d0ed98aca3ab0c59848372f87546897345f9456f").into(),
                    hex!("1e7ef2261dee2d6fc8ac829e943d547bddacf4371a22555e63d4dbaf1c2e827a").into(),
                    hex!("621067638b1d90bfd52450c0569b5318b283bc4eccfaaf0175adada721a86e17").into(),
                    hex!("f2ea7d239d82dbc64013f88ffc7837c28fcaeaf2787bc07d0b9bd89d9d672f21").into(),
                    hex!("664601bab694be726d919e310c3744fd5432ed125e20b46f7ebdcfe01848c72d").into(),
                    hex!("98a28d465f3bf349f19c27394a4f4b08fe18e5e75088733c86adb728c1797179").into(),
                ],
                vec![
                    hex!("9cbca76054814f05364abf691f9166b1be176d9b399d94dc2d88b6c4bc2b0589").into(),
                    hex!("3b2e166bca8913d9b88d7a8acdfc54c3fe92c15e347deda6a13c191c6e0cc19c").into(),
                    hex!("07f5670d08b8f3bd493ff829482a489d94494fd50dd506957e44e9fdc2e98684").into(),
                    hex!("211bb96e9f746183c05a1d583bccf513f9d8f679d6f36ecbd06609615a55b1cc").into(),
                ],
                eth_bridge_params,
            )
        },
        boot_nodes,
        None,
        Some("sora-substrate-1"),
        Some(properties),
        None,
    )
}

fn bonding_curve_distribution_accounts(
) -> DistributionAccounts<DistributionAccountData<<Runtime as technical::Config>::TechAccountId>> {
    use common::fixed_wrapper;
    use common::prelude::fixnum::ops::One;
    let val_holders_coefficient = fixed_wrapper!(0.5);
    let val_holders_xor_alloc_coeff = fixed_wrapper!(0.9) * val_holders_coefficient.clone();
    let val_holders_buy_back_coefficient =
        val_holders_coefficient.clone() * (fixed_wrapper!(1) - fixed_wrapper!(0.9));
    let projects_coefficient = fixed_wrapper!(1) - val_holders_coefficient;
    let projects_sora_citizens_coeff = projects_coefficient.clone() * fixed_wrapper!(0.01);
    let projects_stores_and_shops_coeff = projects_coefficient.clone() * fixed_wrapper!(0.04);
    let projects_parliament_and_development_coeff =
        projects_coefficient.clone() * fixed_wrapper!(0.05);
    let projects_other_coeff = projects_coefficient.clone() * fixed_wrapper!(0.9);

    debug_assert_eq!(
        Fixed::ONE,
        FixedWrapper::get(
            val_holders_xor_alloc_coeff.clone()
                + projects_sora_citizens_coeff.clone()
                + projects_stores_and_shops_coeff.clone()
                + projects_parliament_and_development_coeff.clone()
                + projects_other_coeff.clone()
                + val_holders_buy_back_coefficient.clone()
        )
        .unwrap()
    );

    let xor_allocation = DistributionAccountData::new(
        TechAccountId::Pure(
            DEXId::Polkaswap.into(),
            TechPurpose::Identifier(b"xor_allocation".to_vec()),
        ),
        val_holders_xor_alloc_coeff.get().unwrap(),
    );
    let sora_citizens = DistributionAccountData::new(
        TechAccountId::Pure(
            DEXId::Polkaswap.into(),
            TechPurpose::Identifier(b"sora_citizens".to_vec()),
        ),
        projects_sora_citizens_coeff.get().unwrap(),
    );
    let stores_and_shops = DistributionAccountData::new(
        TechAccountId::Pure(
            DEXId::Polkaswap.into(),
            TechPurpose::Identifier(b"stores_and_shops".to_vec()),
        ),
        projects_stores_and_shops_coeff.get().unwrap(),
    );
    let parliament_and_development = DistributionAccountData::new(
        GetParliamentTechAccountId::get(),
        projects_parliament_and_development_coeff.get().unwrap(),
    );
    let projects = DistributionAccountData::new(
        TechAccountId::Pure(
            DEXId::Polkaswap.into(),
            TechPurpose::Identifier(b"projects".to_vec()),
        ),
        projects_other_coeff.get().unwrap(),
    );
    let val_holders = DistributionAccountData::new(
        TechAccountId::Pure(
            DEXId::Polkaswap.into(),
            TechPurpose::Identifier(b"val_holders".to_vec()),
        ),
        val_holders_buy_back_coefficient.get().unwrap(),
    );
    DistributionAccounts::<_> {
        xor_allocation,
        sora_citizens,
        stores_and_shops,
        parliament_and_development,
        projects,
        val_holders,
    }
}

#[cfg(feature = "private-net")]
pub fn local_testnet_config() -> ChainSpec {
    let mut properties = Properties::new();
    properties.insert("tokenSymbol".into(), "XOR".into());
    properties.insert("tokenDecimals".into(), 18.into());
    ChainSpec::from_genesis(
        "SORA-local Testnet",
        "sora-substrate-local",
        ChainType::Local,
        move || {
            testnet_genesis(
                get_account_id_from_seed::<sr25519::Public>("Alice"),
                vec![
                    authority_keys_from_seed("Alice"),
                    authority_keys_from_seed("Bob"),
                    authority_keys_from_seed("Charlie"),
                    authority_keys_from_seed("Dave"),
                    /*
                    authority_keys_from_seed("Eve"),
                    authority_keys_from_seed("Ferdie"),
                    */
                ],
                vec![
                    get_account_id_from_seed::<sr25519::Public>("Bob"),
                    get_account_id_from_seed::<sr25519::Public>("Charlie"),
                    get_account_id_from_seed::<sr25519::Public>("Dave"),
                    get_account_id_from_seed::<sr25519::Public>("Eve"),
                    get_account_id_from_seed::<sr25519::Public>("Ferdie"),
                    get_account_id_from_seed::<sr25519::Public>("Alice//stash"),
                    get_account_id_from_seed::<sr25519::Public>("Bob//stash"),
                    get_account_id_from_seed::<sr25519::Public>("Charlie//stash"),
                    get_account_id_from_seed::<sr25519::Public>("Dave//stash"),
                    get_account_id_from_seed::<sr25519::Public>("Eve//stash"),
                    get_account_id_from_seed::<sr25519::Public>("Ferdie//stash"),
                ],
                vec![
                    hex!("da96bc5065020df6d5ccc9659ae3007ddc04a6fd7f52cabe76e87b6219026b65").into(),
                    hex!("f57efdde92d350999cb41d1f2b21255d9ba7ae70cf03538ddee42a38f48a5436").into(),
                    hex!("aa79aa80b94b1cfba69c4a7d60eeb7b469e6411d1f686cc61de8adc8b1b76a69").into(),
                    hex!("60dc5adadc262770cbe904e3f65a26a89d46b70447640cd7968b49ddf5a459bc").into(),
                    hex!("70d61e980602e09ac8b5fb50658ebd345774e73b8248d3b61862ba1a9a035082").into(),
                    hex!("05918034f4a7f7c5d99cd0382aa6574ec2aba148aa3d769e50e0ac7663e36d58").into(),
                ],
                EthBridgeParams {
                    xor_master_contract_address: hex!("12c6a709925783f49fcca0b398d13b0d597e6e1c")
                        .into(),
                    xor_contract_address: hex!("02ffdae478412dbde6bbd5cda8ff05c0960e0c45").into(),
                    val_master_contract_address: hex!("47e229aa491763038f6a505b4f85d8eb463f0962")
                        .into(),
                    val_contract_address: hex!("68339de68c9af6577c54867728dbb2db9d7368bf").into(),
                    bridge_contract_address: hex!("64fb0ca483b356832cd97958e6b23df783fb7ced")
                        .into(),
                },
            )
        },
        vec![],
        None,
        None,
        Some(properties),
        None,
    )
}

// Some variables are only changed if faucet is enabled
#[cfg(feature = "private-net")]
fn testnet_genesis(
    root_key: AccountId,
    initial_authorities: Vec<(AccountId, AccountId, AuraId, BabeId, GrandpaId, ImOnlineId)>,
    endowed_accounts: Vec<AccountId>,
    initial_bridge_peers: Vec<AccountId>,
    eth_bridge_params: EthBridgeParams,
) -> GenesisConfig {
    // Initial balances
    let initial_staking = balance!(5000);
    let initial_eth_bridge_xor_amount = balance!(350000);
    let initial_eth_bridge_val_amount = balance!(33900000);
    let initial_pswap_tbc_rewards = balance!(25000000);

    // Initial accounts
    let xor_fee_tech_account_id = TechAccountId::Generic(
        xor_fee::TECH_ACCOUNT_PREFIX.to_vec(),
        xor_fee::TECH_ACCOUNT_MAIN.to_vec(),
    );
    let xor_fee_account_id: AccountId =
        technical::Module::<Runtime>::tech_account_id_to_account_id(&xor_fee_tech_account_id)
            .expect("Failed to decode account Id");

    let eth_bridge_tech_account_id = TechAccountId::Generic(
        eth_bridge::TECH_ACCOUNT_PREFIX.to_vec(),
        eth_bridge::TECH_ACCOUNT_MAIN.to_vec(),
    );
    let eth_bridge_account_id =
        technical::Module::<Runtime>::tech_account_id_to_account_id(&eth_bridge_tech_account_id)
            .unwrap();
    let eth_bridge_authority_tech_account_id = TechAccountId::Generic(
        eth_bridge::TECH_ACCOUNT_PREFIX.to_vec(),
        eth_bridge::TECH_ACCOUNT_AUTHORITY.to_vec(),
    );
    let eth_bridge_authority_account_id =
        technical::Module::<Runtime>::tech_account_id_to_account_id(
            &eth_bridge_authority_tech_account_id,
        )
        .unwrap();

    let mbc_reserves_tech_account_id = framenode_runtime::GetMbcReservesTechAccountId::get();
    let mbc_reserves_account_id = framenode_runtime::GetMbcReservesAccountId::get();

    let pswap_distribution_tech_account_id =
        framenode_runtime::GetPswapDistributionTechAccountId::get();
    let pswap_distribution_account_id = framenode_runtime::GetPswapDistributionAccountId::get();

    let mbc_pool_rewards_tech_account_id = framenode_runtime::GetMbcPoolRewardsTechAccountId::get();
    let mbc_pool_rewards_account_id = framenode_runtime::GetMbcPoolRewardsAccountId::get();

    let liquidity_proxy_tech_account_id = framenode_runtime::GetLiquidityProxyTechAccountId::get();
    let liquidity_proxy_account_id = framenode_runtime::GetLiquidityProxyAccountId::get();

    let iroha_migration_tech_account_id = TechAccountId::Generic(
        iroha_migration::TECH_ACCOUNT_PREFIX.to_vec(),
        iroha_migration::TECH_ACCOUNT_MAIN.to_vec(),
    );
    let iroha_migration_account_id = technical::Module::<Runtime>::tech_account_id_to_account_id(
        &iroha_migration_tech_account_id,
    )
    .unwrap();

    let rewards_tech_account_id = TechAccountId::Generic(
        rewards::TECH_ACCOUNT_PREFIX.to_vec(),
        rewards::TECH_ACCOUNT_MAIN.to_vec(),
    );
    let rewards_account_id =
        technical::Module::<Runtime>::tech_account_id_to_account_id(&rewards_tech_account_id)
            .unwrap();

    let assets_and_permissions_tech_account_id =
        TechAccountId::Generic(b"SYSTEM_ACCOUNT".to_vec(), b"ASSETS_PERMISSIONS".to_vec());
    let assets_and_permissions_account_id =
        technical::Module::<Runtime>::tech_account_id_to_account_id(
            &assets_and_permissions_tech_account_id,
        )
        .unwrap();

    let dex_root_tech_account_id =
        TechAccountId::Generic(b"SYSTEM_ACCOUNT".to_vec(), b"DEX_ROOT".to_vec());
    let dex_root_account_id =
        technical::Module::<Runtime>::tech_account_id_to_account_id(&dex_root_tech_account_id)
            .unwrap();

    let mut tech_accounts = vec![
        (xor_fee_account_id.clone(), xor_fee_tech_account_id),
        (
            eth_bridge_account_id.clone(),
            eth_bridge_tech_account_id.clone(),
        ),
        (
            eth_bridge_authority_account_id.clone(),
            eth_bridge_authority_tech_account_id.clone(),
        ),
        (
            pswap_distribution_account_id.clone(),
            pswap_distribution_tech_account_id.clone(),
        ),
        (
            liquidity_proxy_account_id.clone(),
            liquidity_proxy_tech_account_id.clone(),
        ),
        (
            mbc_reserves_account_id.clone(),
            mbc_reserves_tech_account_id.clone(),
        ),
        (
            mbc_pool_rewards_account_id.clone(),
            mbc_pool_rewards_tech_account_id.clone(),
        ),
        (
            iroha_migration_account_id.clone(),
            iroha_migration_tech_account_id.clone(),
        ),
        (rewards_account_id.clone(), rewards_tech_account_id.clone()),
        (
            assets_and_permissions_account_id.clone(),
            assets_and_permissions_tech_account_id.clone(),
        ),
    ];
    let accounts = bonding_curve_distribution_accounts();
    tech_accounts.push((
        Technical::tech_account_id_to_account_id(&accounts.val_holders.account_id).unwrap(),
        accounts.val_holders.account_id.clone(),
    ));
    for tech_account in &accounts.xor_distribution_accounts_as_array() {
        tech_accounts.push((
            Technical::tech_account_id_to_account_id(&tech_account).unwrap(),
            (*tech_account).to_owned(),
        ));
    }
    let mut balances = vec![
        (eth_bridge_account_id.clone(), initial_eth_bridge_xor_amount),
        (assets_and_permissions_account_id.clone(), 0),
        (xor_fee_account_id.clone(), 0),
        (dex_root.clone(), 0),
        (iroha_migration_account_id.clone(), 0),
        (pswap_distribution_account_id.clone(), 0),
        (mbc_reserves_account_id.clone(), 0),
    ]
    .into_iter()
    .chain(
        initial_authorities
            .iter()
            .cloned()
            .map(|(k1, ..)| (k1, initial_staking)),
    )
    .chain(
        initial_authorities
            .iter()
            .cloned()
            .map(|(_, k2, ..)| (k2, initial_staking)),
    )
    .collect::<Vec<_>>();

    #[cfg(not(feature = "include-real-files"))]
    let rewards_config = RewardsConfig {
        reserves_account_id: rewards_tech_account_id,
        val_owners: vec![
            (
                hex!("21Bc9f4a3d9Dc86f142F802668dB7D908cF0A636").into(),
                balance!(111),
            ),
            (
                hex!("D67fea281B2C5dC3271509c1b628E0867a9815D7").into(),
                balance!(444),
            ),
        ],
        pswap_farm_owners: vec![
            (
                hex!("4fE143cDD48791cB364823A41e018AEC5cBb9AbB").into(),
                balance!(222),
            ),
            (
                hex!("D67fea281B2C5dC3271509c1b628E0867a9815D7").into(),
                balance!(555),
            ),
        ],
        pswap_waifu_owners: vec![(
            hex!("886021F300dC809269CFC758A2364a2baF63af0c").into(),
            balance!(333),
        )],
    };

    #[cfg(feature = "include-real-files")]
    let rewards_config = RewardsConfig {
        reserves_account_id: rewards_tech_account_id,
        val_owners: include!("bytes/rewards_val_owners.in"),
        pswap_farm_owners: include!("bytes/rewards_pswap_farm_owners.in"),
        pswap_waifu_owners: include!("bytes/rewards_pswap_waifu_owners.in"),
    };

    let rewards_val_reserves = calculate_reserves(&rewards_config.val_owners);
    let rewards_pswap_reserves = calculate_reserves(&rewards_config.pswap_farm_owners)
        + calculate_reserves(&rewards_config.pswap_waifu_owners);
    let mut tokens_endowed_accounts = vec![
        (
            rewards_account_id.clone(),
            GetValAssetId::get(),
            rewards_val_reserves,
        ),
        (
            rewards_account_id,
            GetPswapAssetId::get(),
            rewards_pswap_reserves,
        ),
        (
            eth_bridge_account_id.clone(),
            VAL,
            initial_eth_bridge_val_amount,
        ),
        (
            mbc_pool_rewards_account_id.clone(),
            PSWAP,
            initial_pswap_tbc_rewards,
        ),
    ];
    let faucet_config = {
        let initial_faucet_balance = balance!(6000000000);
        let faucet_tech_account_id = TechAccountId::Generic(
            faucet::TECH_ACCOUNT_PREFIX.to_vec(),
            faucet::TECH_ACCOUNT_MAIN.to_vec(),
        );
        let faucet_account_id: AccountId =
            technical::Module::<Runtime>::tech_account_id_to_account_id(&faucet_tech_account_id)
                .expect("Failed to decode account id");
        tech_accounts.push((faucet_account_id.clone(), faucet_tech_account_id.clone()));
        balances.push((faucet_account_id.clone(), initial_faucet_balance));
        tokens_endowed_accounts.push((faucet_account_id.clone(), VAL, initial_faucet_balance));
        tokens_endowed_accounts.push((faucet_account_id, PSWAP, initial_faucet_balance));
        FaucetConfig {
            reserves_account_id: faucet_tech_account_id,
        }
    };

    let iroha_migration_config = IrohaMigrationConfig {
        iroha_accounts: our_include!("bytes/iroha_migration_accounts.in"),
        account_id: iroha_migration_account_id.clone(),
    };
    let initial_collateral_assets = vec![DAI.into(), VAL.into(), PSWAP.into()];
    GenesisConfig {
        frame_system: Some(SystemConfig {
            code: WASM_BINARY.unwrap().to_vec(),
            changes_trie_config: Default::default(),
        }),
        pallet_sudo: Some(SudoConfig {
            key: root_key.clone(),
        }),
        technical: Some(TechnicalConfig {
            account_ids_to_tech_account_ids: tech_accounts,
        }),
        pallet_babe: Some(BabeConfig {
            authorities: vec![],
        }),
        pallet_grandpa: Some(GrandpaConfig {
            authorities: vec![],
        }),
        pallet_session: Some(SessionConfig {
            keys: initial_authorities
                .iter()
                .map(|(account, _, _, babe_id, grandpa_id, im_online_id)| {
                    (
                        account.clone(),
                        account.clone(),
                        session_keys(grandpa_id.clone(), babe_id.clone(), im_online_id.clone()),
                    )
                })
                .collect::<Vec<_>>(),
        }),
        pallet_staking: Some(StakingConfig {
            validator_count: 69,
            minimum_validator_count: 1,
            stakers: initial_authorities
                .iter()
                .map(|(stash_account, account, _, _, _, _)| {
                    (
                        stash_account.clone(),
                        account.clone(),
                        initial_staking,
                        StakerStatus::Validator,
                    )
                })
                .collect(),
            invulnerables: initial_authorities
                .iter()
                .map(|(stash_account, _, _, _, _, _)| stash_account.clone())
                .collect(),
            slash_reward_fraction: Perbill::from_percent(10),
            ..Default::default()
        }),
        assets: Some(AssetsConfig {
            endowed_assets: vec![
                (
                    GetXorAssetId::get(),
                    assets_and_permissions_account_id.clone(),
                    AssetSymbol(b"XOR".to_vec()),
                    AssetName(b"SORA".to_vec()),
                    18,
                    Balance::zero(),
                    true,
                ),
                // (
                //     UsdId::get(),
                //     assets_and_permissions_account_id.clone(),
                //     AssetSymbol(b"USDT".to_vec()),
                //     AssetName(b"Tether USD".to_vec()),
                //     18,
                //     Balance::zero(),
                //     true,
                // ),
                (
                    GetValAssetId::get(),
                    assets_and_permissions_account_id.clone(),
                    AssetSymbol(b"VAL".to_vec()),
                    AssetName(b"SORA Validator Token".to_vec()),
                    18,
                    Balance::zero(),
                    true,
                ),
                (
                    GetPswapAssetId::get(),
                    assets_and_permissions_account_id.clone(),
                    AssetSymbol(b"PSWAP".to_vec()),
                    AssetName(b"Polkaswap".to_vec()),
                    18,
                    Balance::zero(),
                    true,
                ),
                (
                    DAI.into(),
                    eth_bridge_account_id.clone(),
                    AssetSymbol(b"DAI".to_vec()),
                    AssetName(b"Dai Stablecoin".to_vec()),
                    18,
                    Balance::zero(),
                    true,
                ),
            ],
        }),
        permissions: Some(PermissionsConfig {
            initial_permission_owners: vec![
                (
                    permissions::MANAGE_DEX,
                    Scope::Limited(hash(&0u32)),
                    vec![assets_and_permissions_account_id.clone()],
                ),
                (
                    permissions::MINT,
                    Scope::Unlimited,
                    vec![assets_and_permissions_account_id.clone()],
                ),
                (
                    permissions::BURN,
                    Scope::Unlimited,
                    vec![assets_and_permissions_account_id.clone()],
                ),
            ],
            initial_permissions: vec![
                (
                    dex_root_account_id.clone(),
                    Scope::Limited(hash(&0u32)),
                    vec![permissions::MANAGE_DEX],
                ),
                (
                    dex_root_account_id.clone(),
                    Scope::Unlimited,
                    vec![permissions::CREATE_FARM],
                ),
                (
                    xor_fee_account_id,
                    Scope::Unlimited,
                    vec![permissions::MINT, permissions::BURN],
                ),
                (
                    iroha_migration_account_id,
                    Scope::Limited(hash(&VAL)),
                    vec![permissions::MINT],
                ),
                (
                    assets_and_permissions_account_id,
                    Scope::Unlimited,
                    vec![
                        permissions::MINT,
                        permissions::BURN,
                        permissions::LOCK_TO_FARM,
                        permissions::UNLOCK_FROM_FARM,
                        permissions::CLAIM_FROM_FARM,
                    ],
                ),
                (
                    pswap_distribution_account_id,
                    Scope::Unlimited,
                    vec![permissions::MINT, permissions::BURN],
                ),
                (
                    mbc_reserves_account_id,
                    Scope::Unlimited,
                    vec![permissions::MINT, permissions::BURN],
                ),
            ],
        }),
        pallet_balances: Some(BalancesConfig { balances }),
        dex_manager: Some(DEXManagerConfig {
            dex_list: vec![(
                0,
                DEXInfo {
                    base_asset_id: GetBaseAssetId::get(),
                    is_public: true,
                },
            )],
        }),
        faucet: Some(faucet_config),
        tokens: Some(TokensConfig {
            endowed_accounts: tokens_endowed_accounts,
        }),
        trading_pair: Some(TradingPairConfig {
            trading_pairs: initial_collateral_assets
                .iter()
                .cloned()
                .map(|target_asset_id| {
                    (
                        DEXId::Polkaswap.into(),
                        common::TradingPair {
                            base_asset_id: XOR.into(),
                            target_asset_id,
                        },
                    )
                })
                .collect(),
        }),
        dex_api: Some(DEXAPIConfig {
            source_types: [
                LiquiditySourceType::XYKPool,
                LiquiditySourceType::MulticollateralBondingCurvePool,
            ]
            .into(),
        }),
        eth_bridge: Some(EthBridgeConfig {
            authority_account: eth_bridge_authority_account_id.clone(),
            networks: vec![NetworkConfig {
                initial_peers: initial_bridge_peers.iter().cloned().collect(),
                bridge_account_id: eth_bridge_account_id.clone(),
                assets: vec![
                    AssetConfig::Sidechain {
                        id: XOR.into(),
                        sidechain_id: eth_bridge_params.xor_contract_address,
                        owned: true,
                        precision: DEFAULT_BALANCE_PRECISION,
                    },
                    AssetConfig::Sidechain {
                        id: VAL.into(),
                        sidechain_id: eth_bridge_params.val_contract_address,
                        owned: true,
                        precision: DEFAULT_BALANCE_PRECISION,
                    },
                    AssetConfig::Sidechain {
                        id: DAI.into(),
                        sidechain_id: hex!("5592ec0cfb4dbc12d3ab100b257153436a1f0fea").into(),
                        owned: false,
                        precision: DEFAULT_BALANCE_PRECISION,
                    },
                ],
                bridge_contract_address: eth_bridge_params.bridge_contract_address,
                reserves: vec![
                    (XOR.into(), balance!(350000)),
                    (VAL.into(), balance!(33900000)),
                ],
            }],
            xor_master_contract_address: eth_bridge_params.xor_master_contract_address,
            val_master_contract_address: eth_bridge_params.val_master_contract_address,
        }),
        bridge_multisig: Some(BridgeMultisigConfig {
            accounts: once((
                eth_bridge_account_id.clone(),
                bridge_multisig::MultisigAccount::new(
                    initial_bridge_peers,
                    Percent::from_parts(67),
                ),
            ))
            .collect(),
        }),
        multicollateral_bonding_curve_pool: Some(MulticollateralBondingCurvePoolConfig {
            distribution_accounts: accounts,
            reserves_account_id: mbc_reserves_tech_account_id,
            reference_asset_id: DAI.into(),
            incentives_account_id: mbc_pool_rewards_account_id,
            initial_collateral_assets,
        }),
        farming: Some(FarmingConfig {
            initial_farm: (dex_root_account_id, XOR, PSWAP),
        }),
        pswap_distribution: Some(PswapDistributionConfig {
            subscribed_accounts: Vec::new(),
            burn_info: (fixed!(0.1), fixed!(0.000357), fixed!(0.65)),
        }),
        iroha_migration: Some(iroha_migration_config),
        rewards: Some(rewards_config),
        pallet_collective_Instance1: Some(CouncilConfig::default()),
        pallet_collective_Instance2: Some(TechnicalCommitteeConfig {
            members: endowed_accounts
                .iter()
                .take((endowed_accounts.len() + 1) / 2)
                .cloned()
                .collect(),
            phantom: Default::default(),
        }),
        pallet_democracy: Some(DemocracyConfig::default()),
        pallet_im_online: Default::default(),
    }
}

/// # Parameters
#[cfg(not(feature = "private-net"))]
pub fn main_net_coded() -> ChainSpec {
    let mut properties = Properties::new();
    properties.insert("tokenSymbol".into(), "XOR".into());
    properties.insert("tokenDecimals".into(), 18.into());
    let name = "SORA";
    let id = "sora-substrate-main-net";
    //SORA main-net node address. We should have 22 node. As much as possible from Community and other from Soramitsu.
    // Currently filled with staging values
    let boot_nodes =  vec![
              MultiaddrWithPeerId::from_str("/dns/s1.stg1.sora2.soramitsu.co.jp/tcp/30333/p2p/12D3KooWQf9AXopgwHsfKCweXtuePnWKieythwNa7AFwNfyemcjX").unwrap(),
              MultiaddrWithPeerId::from_str("/dns/s1.stg1.sora2.soramitsu.co.jp/tcp/30334/p2p/12D3KooWGXhnvgvUwbU831p19sy2gEdPbusN1B8P8ShuKi4JfLDH").unwrap()
            ];
    ChainSpec::from_genesis(
        name,
        id,
        ChainType::Live,
        move || {
            let eth_bridge_params = EthBridgeParams {
                xor_master_contract_address: hex!("c08edf13be9b9cc584c5da8004ce7e6be63c1316")
                    .into(),
                xor_contract_address: hex!("40fd72257597aa14c7231a7b1aaa29fce868f677").into(),
                val_master_contract_address: hex!("d1eeb2f30016fffd746233ee12c486e7ca8efef1")
                    .into(),
                val_contract_address: hex!("e88f8313e61a97cec1871ee37fbbe2a8bf3ed1e4").into(),
                // Bridge contract address taken from test-net
                bridge_contract_address: hex!("64fb0ca483b356832cd97958e6b23df783fb7ced").into(),
            };

            //SORA main-net node address. We should have 22 node. As much as possible from Community and other from Soramitsu.
            // Currently filled with staging example values
            mainnet_genesis(
                vec![
                    authority_keys_from_public_keys(
                        hex!("dce47ff231d43281e03dd21e5890db128176d9ee20e65da331d8ae0b64863779"),
                        hex!("5683cf2ddb87bfed4f4f10ceefd44a61c0eda4fe7c63bd046cb5b3673c41c66b"),
                        hex!("5683cf2ddb87bfed4f4f10ceefd44a61c0eda4fe7c63bd046cb5b3673c41c66b"),
                        hex!("51d7f9c7f9da7a72a78f50470e56e39b7923339988506060d94f6c2e9c516be8"),
                    ),
                    authority_keys_from_public_keys(
                        hex!("2a57402736d2b5ada9ee900e506a84436556470de7abd382031e1d90b182bd48"),
                        hex!("9a014ecc9f8d87b0315a21d2e3be84409c2fbbd9b5236910660aaa6d5e1ac05e"),
                        hex!("9a014ecc9f8d87b0315a21d2e3be84409c2fbbd9b5236910660aaa6d5e1ac05e"),
                        hex!("f0c30bbb51dd66d2111e534cd47ac553a3a342d60c4d4f44b5566c9ad26e3346"),
                    ),
                ],
                vec![
                    hex!("dce47ff231d43281e03dd21e5890db128176d9ee20e65da331d8ae0b64863779").into(),
                    hex!("5683cf2ddb87bfed4f4f10ceefd44a61c0eda4fe7c63bd046cb5b3673c41c66b").into(),
                    hex!("2a57402736d2b5ada9ee900e506a84436556470de7abd382031e1d90b182bd48").into(),
                    hex!("9a014ecc9f8d87b0315a21d2e3be84409c2fbbd9b5236910660aaa6d5e1ac05e").into(),
                ],
                vec![
                    hex!("9cbca76054814f05364abf691f9166b1be176d9b399d94dc2d88b6c4bc2b0589").into(),
                    hex!("3b2e166bca8913d9b88d7a8acdfc54c3fe92c15e347deda6a13c191c6e0cc19c").into(),
                ],
                eth_bridge_params,
            )
        },
        boot_nodes,
        None,
        Some("sora-substrate-1"),
        Some(properties),
        None,
    )
}

#[cfg(not(feature = "private-net"))]
fn mainnet_genesis(
    initial_authorities: Vec<(AccountId, AccountId, AuraId, BabeId, GrandpaId, ImOnlineId)>,
    _endowed_accounts: Vec<AccountId>,
    initial_bridge_peers: Vec<AccountId>,
    eth_bridge_params: EthBridgeParams,
) -> GenesisConfig {
    // Minimum stake for an active validator
    let initial_staking = balance!(5000);
    // XOR amount which already exists on Ethereum
    let initial_eth_bridge_xor_amount = balance!(350000);
    // VAL amount which already exists on SORA_1 and Ethereum. Partially can be migrated directly from SORA_1. Not yet decided finally.
    let initial_eth_bridge_val_amount = balance!(33900000);
    // Initial token bonding curve PSWAP rewards
    let initial_pswap_tbc_rewards = balance!(25000000);

    // Initial accounts
    let xor_fee_tech_account_id = TechAccountId::Generic(
        xor_fee::TECH_ACCOUNT_PREFIX.to_vec(),
        xor_fee::TECH_ACCOUNT_MAIN.to_vec(),
    );
    let xor_fee_account_id: AccountId =
        technical::Module::<Runtime>::tech_account_id_to_account_id(&xor_fee_tech_account_id)
            .expect("Failed to decode account Id");

    // Bridge peers multisignature account
    let eth_bridge_tech_account_id = TechAccountId::Generic(
        eth_bridge::TECH_ACCOUNT_PREFIX.to_vec(),
        eth_bridge::TECH_ACCOUNT_MAIN.to_vec(),
    );
    // Wrapping of bridge peers multisignature account
    let eth_bridge_account_id =
        technical::Module::<Runtime>::tech_account_id_to_account_id(&eth_bridge_tech_account_id)
            .unwrap();
    // Bridge authority account expected to be managed by voting
    let eth_bridge_authority_tech_account_id = TechAccountId::Generic(
        eth_bridge::TECH_ACCOUNT_PREFIX.to_vec(),
        eth_bridge::TECH_ACCOUNT_AUTHORITY.to_vec(),
    );
    // Wrapper for Bridge authority account expected to be managed by voting
    let eth_bridge_authority_account_id =
        technical::Module::<Runtime>::tech_account_id_to_account_id(
            &eth_bridge_authority_tech_account_id,
        )
        .unwrap();

    let mbc_reserves_tech_account_id = framenode_runtime::GetMbcReservesTechAccountId::get();
    let mbc_reserves_account_id = framenode_runtime::GetMbcReservesAccountId::get();

    let pswap_distribution_tech_account_id =
        framenode_runtime::GetPswapDistributionTechAccountId::get();
    let pswap_distribution_account_id = framenode_runtime::GetPswapDistributionAccountId::get();

    let mbc_pool_rewards_tech_account_id = framenode_runtime::GetMbcPoolRewardsTechAccountId::get();
    let mbc_pool_rewards_account_id = framenode_runtime::GetMbcPoolRewardsAccountId::get();

    let liquidity_proxy_tech_account_id = framenode_runtime::GetLiquidityProxyTechAccountId::get();
    let liquidity_proxy_account_id = framenode_runtime::GetLiquidityProxyAccountId::get();

    let iroha_migration_tech_account_id = TechAccountId::Generic(
        iroha_migration::TECH_ACCOUNT_PREFIX.to_vec(),
        iroha_migration::TECH_ACCOUNT_MAIN.to_vec(),
    );
    let iroha_migration_account_id = technical::Module::<Runtime>::tech_account_id_to_account_id(
        &iroha_migration_tech_account_id,
    )
    .unwrap();

    let rewards_tech_account_id = TechAccountId::Generic(
        rewards::TECH_ACCOUNT_PREFIX.to_vec(),
        rewards::TECH_ACCOUNT_MAIN.to_vec(),
    );
    let rewards_account_id =
        technical::Module::<Runtime>::tech_account_id_to_account_id(&rewards_tech_account_id)
            .unwrap();

    let assets_and_permissions_tech_account_id =
        TechAccountId::Generic(b"SYSTEM_ACCOUNT".to_vec(), b"ASSETS_PERMISSIONS".to_vec());
    let assets_and_permissions_account_id =
        technical::Module::<Runtime>::tech_account_id_to_account_id(
            &assets_and_permissions_tech_account_id,
        )
        .unwrap();

    let dex_root_tech_account_id =
        TechAccountId::Generic(b"SYSTEM_ACCOUNT".to_vec(), b"DEX_ROOT".to_vec());
    let dex_root_account_id =
        technical::Module::<Runtime>::tech_account_id_to_account_id(&dex_root_tech_account_id)
            .unwrap();

    let mut tech_accounts = vec![
        (xor_fee_account_id.clone(), xor_fee_tech_account_id),
        (
            eth_bridge_account_id.clone(),
            eth_bridge_tech_account_id.clone(),
        ),
        (
            eth_bridge_authority_account_id.clone(),
            eth_bridge_authority_tech_account_id.clone(),
        ),
        (
            pswap_distribution_account_id.clone(),
            pswap_distribution_tech_account_id.clone(),
        ),
        (
            liquidity_proxy_account_id.clone(),
            liquidity_proxy_tech_account_id.clone(),
        ),
        (
            mbc_reserves_account_id.clone(),
            mbc_reserves_tech_account_id.clone(),
        ),
        (
            mbc_pool_rewards_account_id.clone(),
            mbc_pool_rewards_tech_account_id.clone(),
        ),
        (
            iroha_migration_account_id.clone(),
            iroha_migration_tech_account_id.clone(),
        ),
        (rewards_account_id.clone(), rewards_tech_account_id.clone()),
    ];
    let accounts = bonding_curve_distribution_accounts();
    tech_accounts.push((
        Technical::tech_account_id_to_account_id(&accounts.val_holders.account_id).unwrap(),
        accounts.val_holders.account_id.clone(),
    ));
    for tech_account in &accounts.xor_distribution_accounts_as_array() {
        tech_accounts.push((
            Technical::tech_account_id_to_account_id(&tech_account).unwrap(),
            (*tech_account).to_owned(),
        ));
    }
    let rewards_config = RewardsConfig {
        reserves_account_id: rewards_tech_account_id,
        val_owners: our_include!("bytes/rewards_val_owners.in"),
        pswap_farm_owners: our_include!("bytes/rewards_pswap_farm_owners.in"),
        pswap_waifu_owners: our_include!("bytes/rewards_pswap_waifu_owners.in"),
    };
    let initial_collateral_assets = vec![];

    GenesisConfig {
        frame_system: Some(SystemConfig {
            code: WASM_BINARY.unwrap().to_vec(),
            changes_trie_config: Default::default(),
        }),
        technical: Some(TechnicalConfig {
            account_ids_to_tech_account_ids: tech_accounts,
        }),
        pallet_babe: Some(BabeConfig {
            authorities: vec![],
        }),
        pallet_grandpa: Some(GrandpaConfig {
            authorities: vec![],
        }),
        pallet_session: Some(SessionConfig {
            keys: initial_authorities
                .iter()
                .map(|(account, _, _, babe_id, grandpa_id, im_online_id)| {
                    (
                        account.clone(),
                        account.clone(),
                        session_keys(grandpa_id.clone(), babe_id.clone(), im_online_id.clone()),
                    )
                })
                .collect::<Vec<_>>(),
        }),
        pallet_staking: Some(StakingConfig {
            validator_count: 69,
            minimum_validator_count: 1,
            stakers: initial_authorities
                .iter()
                .map(|(stash_account, account, _, _, _, _)| {
                    (
                        stash_account.clone(),
                        account.clone(),
                        initial_staking,
                        StakerStatus::Validator,
                    )
                })
                .collect(),
            invulnerables: initial_authorities
                .iter()
                .map(|(stash_account, _, _, _, _, _)| stash_account.clone())
                .collect(),
            slash_reward_fraction: Perbill::from_percent(10),
            ..Default::default()
        }),
        assets: Some(AssetsConfig {
            endowed_assets: vec![
                (
                    GetXorAssetId::get(),
                    assets_and_permissions_account_id.clone(),
                    AssetSymbol(b"XOR".to_vec()),
                    AssetName(b"SORA".to_vec()),
                    18,
                    Balance::zero(),
                    true,
                ),
                (
                    GetValAssetId::get(),
                    assets_and_permissions_account_id.clone(),
                    AssetSymbol(b"VAL".to_vec()),
                    AssetName(b"SORA Validator Token".to_vec()),
                    18,
                    Balance::zero(),
                    true,
                ),
                (
                    GetPswapAssetId::get(),
                    assets_and_permissions_account_id.clone(),
                    AssetSymbol(b"PSWAP".to_vec()),
                    AssetName(b"Polkaswap".to_vec()),
                    18,
                    Balance::zero(),
                    true,
                ),
            ],
        }),
        permissions: Some(PermissionsConfig {
            initial_permission_owners: vec![
                (
                    permissions::MANAGE_DEX,
                    Scope::Limited(hash(&0u32)),
                    vec![assets_and_permissions_account_id.clone()],
                ),
                (
                    permissions::MINT,
                    Scope::Unlimited,
                    vec![assets_and_permissions_account_id.clone()],
                ),
                (
                    permissions::BURN,
                    Scope::Unlimited,
                    vec![assets_and_permissions_account_id.clone()],
                ),
            ],
            initial_permissions: vec![
                (
                    dex_root_account_id.clone(),
                    Scope::Limited(hash(&0u32)),
                    vec![permissions::MANAGE_DEX],
                ),
                (
                    dex_root_account_id.clone(),
                    Scope::Unlimited,
                    vec![permissions::CREATE_FARM],
                ),
                (
                    xor_fee_account_id,
                    Scope::Unlimited,
                    vec![permissions::MINT, permissions::BURN],
                ),
                (
                    iroha_migration_account_id.clone(),
                    Scope::Limited(hash(&VAL)),
                    vec![permissions::MINT],
                ),
                (
                    assets_and_permissions_account_id,
                    Scope::Unlimited,
                    vec![
                        permissions::MINT,
                        permissions::BURN,
                        permissions::LOCK_TO_FARM,
                        permissions::UNLOCK_FROM_FARM,
                        permissions::CLAIM_FROM_FARM,
                    ],
                ),
                (
                    pswap_distribution_account_id,
                    Scope::Unlimited,
                    vec![permissions::MINT, permissions::BURN],
                ),
                (
                    mbc_reserves_account_id,
                    Scope::Unlimited,
                    vec![permissions::MINT, permissions::BURN],
                ),
            ],
        }),
        pallet_balances: Some(BalancesConfig {
            balances: vec![(eth_bridge_account_id.clone(), initial_eth_bridge_xor_amount)]
                .into_iter()
                .chain(
                    initial_authorities
                        .iter()
                        .cloned()
                        .map(|(k1, ..)| (k1, initial_staking)),
                )
                .chain(
                    initial_authorities
                        .iter()
                        .cloned()
                        .map(|(_, k2, ..)| (k2, initial_staking)),
                )
                .collect(),
        }),
        dex_manager: Some(DEXManagerConfig {
            dex_list: vec![(
                0,
                DEXInfo {
                    base_asset_id: GetBaseAssetId::get(),
                    is_public: true,
                },
            )],
        }),
        tokens: Some(TokensConfig {
            endowed_accounts: vec![
                (
                    rewards_account_id.clone(),
                    GetValAssetId::get(),
                    calculate_reserves(&rewards_config.val_owners),
                ),
                (
                    rewards_account_id,
                    GetPswapAssetId::get(),
                    calculate_reserves(&rewards_config.pswap_farm_owners)
                        + calculate_reserves(&rewards_config.pswap_waifu_owners),
                ),
                (
                    eth_bridge_account_id.clone(),
                    VAL,
                    initial_eth_bridge_val_amount,
                ),
                (
                    mbc_pool_rewards_account_id.clone(),
                    PSWAP,
                    initial_pswap_tbc_rewards,
                ),
            ],
        }),
        trading_pair: Some(TradingPairConfig {
            trading_pairs: initial_collateral_assets
                .iter()
                .cloned()
                .map(|target_asset_id| {
                    (
                        DEXId::Polkaswap.into(),
                        common::TradingPair {
                            base_asset_id: XOR.into(),
                            target_asset_id,
                        },
                    )
                })
                .collect(),
        }),
        dex_api: Some(DEXAPIConfig {
            source_types: [
                LiquiditySourceType::XYKPool,
                LiquiditySourceType::MulticollateralBondingCurvePool,
            ]
            .into(),
        }),
        eth_bridge: Some(EthBridgeConfig {
            authority_account: eth_bridge_authority_account_id.clone(),
            networks: vec![NetworkConfig {
                initial_peers: initial_bridge_peers.iter().cloned().collect(),
                bridge_account_id: eth_bridge_account_id.clone(),
                assets: vec![
                    AssetConfig::Sidechain {
                        id: XOR.into(),
                        sidechain_id: eth_bridge_params.xor_contract_address,
                        owned: true,
                        precision: DEFAULT_BALANCE_PRECISION,
                    },
                    AssetConfig::Sidechain {
                        id: VAL.into(),
                        sidechain_id: eth_bridge_params.val_contract_address,
                        owned: true,
                        precision: DEFAULT_BALANCE_PRECISION,
                    },
                ],
                bridge_contract_address: eth_bridge_params.bridge_contract_address,
                reserves: vec![
                    (XOR.into(), balance!(350000)),
                    (VAL.into(), balance!(33900000)),
                ],
            }],
            xor_master_contract_address: eth_bridge_params.xor_master_contract_address,
            val_master_contract_address: eth_bridge_params.val_master_contract_address,
        }),
        bridge_multisig: Some(BridgeMultisigConfig {
            accounts: once((
                eth_bridge_account_id.clone(),
                bridge_multisig::MultisigAccount::new(
                    initial_bridge_peers,
                    Percent::from_parts(67),
                ),
            ))
            .collect(),
        }),
        multicollateral_bonding_curve_pool: Some(MulticollateralBondingCurvePoolConfig {
            distribution_accounts: accounts,
            reserves_account_id: mbc_reserves_tech_account_id,
            reference_asset_id: USDT.into(), // TODO: should be DAI
            incentives_account_id: mbc_pool_rewards_account_id,
<<<<<<< HEAD
            initial_collateral_assets: [
                VAL.into(),
                PSWAP.into(),
                USDT.into(), /*ETH.into(), DAI.into()*/
            ]
            .into(),
=======
            initial_collateral_assets,
>>>>>>> 01d29bb1
        }),
        farming: Some(FarmingConfig {
            initial_farm: (dex_root_account_id, XOR, PSWAP),
        }),
        pswap_distribution: Some(PswapDistributionConfig {
            subscribed_accounts: Vec::new(),
            burn_info: (fixed!(0.1), fixed!(0.000357), fixed!(0.65)),
        }),
        iroha_migration: Some(IrohaMigrationConfig {
            iroha_accounts: our_include!("bytes/iroha_migration_accounts.in"),
            account_id: iroha_migration_account_id,
        }),
        rewards: Some(rewards_config),
        pallet_collective_Instance1: Some(CouncilConfig::default()),
        pallet_collective_Instance2: Default::default(),
        pallet_democracy: Some(DemocracyConfig::default()),
        pallet_im_online: Default::default(),
    }
}

#[cfg(test)]
mod tests {
    use hex_literal::hex;

    use common::balance;

    #[test]
    fn calculate_reserves() {
        let accounts = vec![
            (
                hex!("3520adc7b99e55c77efd0e0d379d07d08a7488cc").into(),
                balance!(100),
            ),
            (
                hex!("3520adc7b99e55c77efd0e0d379d07d08a7488cc").into(),
                balance!(23.4000000),
            ),
            (
                hex!("3520adc7b99e55c77efd0e0d379d07d08a7488cc").into(),
                balance!(0.05678),
            ),
        ];
        assert_eq!(super::calculate_reserves(&accounts), balance!(123.45678));
    }
}<|MERGE_RESOLUTION|>--- conflicted
+++ resolved
@@ -1054,7 +1054,7 @@
     properties.insert("tokenDecimals".into(), 18.into());
     let name = "SORA";
     let id = "sora-substrate-main-net";
-    //SORA main-net node address. We should have 22 node. As much as possible from Community and other from Soramitsu.
+    // SORA main-net node address. We should have 22 node. As much as possible from Community and other from Soramitsu.
     // Currently filled with staging values
     let boot_nodes =  vec![
               MultiaddrWithPeerId::from_str("/dns/s1.stg1.sora2.soramitsu.co.jp/tcp/30333/p2p/12D3KooWQf9AXopgwHsfKCweXtuePnWKieythwNa7AFwNfyemcjX").unwrap(),
@@ -1253,7 +1253,7 @@
         pswap_farm_owners: our_include!("bytes/rewards_pswap_farm_owners.in"),
         pswap_waifu_owners: our_include!("bytes/rewards_pswap_waifu_owners.in"),
     };
-    let initial_collateral_assets = vec![];
+    let initial_collateral_assets = vec![]; // TODO: set mainnet collaterals - VAL, PSWAP, DAI, ETH ?
 
     GenesisConfig {
         frame_system: Some(SystemConfig {
@@ -1486,6 +1486,7 @@
                         owned: true,
                         precision: DEFAULT_BALANCE_PRECISION,
                     },
+                    // TODO: add mainnet DAI
                 ],
                 bridge_contract_address: eth_bridge_params.bridge_contract_address,
                 reserves: vec![
@@ -1509,18 +1510,9 @@
         multicollateral_bonding_curve_pool: Some(MulticollateralBondingCurvePoolConfig {
             distribution_accounts: accounts,
             reserves_account_id: mbc_reserves_tech_account_id,
-            reference_asset_id: USDT.into(), // TODO: should be DAI
+            reference_asset_id: Default::default(), // TODO: set mainnet DAI
             incentives_account_id: mbc_pool_rewards_account_id,
-<<<<<<< HEAD
-            initial_collateral_assets: [
-                VAL.into(),
-                PSWAP.into(),
-                USDT.into(), /*ETH.into(), DAI.into()*/
-            ]
-            .into(),
-=======
             initial_collateral_assets,
->>>>>>> 01d29bb1
         }),
         farming: Some(FarmingConfig {
             initial_farm: (dex_root_account_id, XOR, PSWAP),

--- conflicted
+++ resolved
@@ -32,8 +32,6 @@
 // * not(feature = "private-net") means "main net", however, given that "main net" is the default option and Cargo doesn't provide any way to disable "main net" if any "private net" is specified, we have to rely on such constructions.
 
 #![allow(unused_imports, unused_macros, dead_code)]
-
-use framenode_runtime::{BeefyConfig, GenesisConfig};
 
 use common::prelude::{Balance, DEXInfo, FixedWrapper};
 use common::{
@@ -48,24 +46,15 @@
 use framenode_runtime::opaque::SessionKeys;
 use framenode_runtime::{
     assets, eth_bridge, frame_system, AccountId, AssetId, AssetName, AssetSymbol, AssetsConfig,
-<<<<<<< HEAD
-    BabeConfig, BalancesConfig, BeefyId, BridgeMultisigConfig, CouncilConfig, DEXAPIConfig,
-    DEXManagerConfig, DemocracyConfig, EthAppConfig, EthBridgeConfig, EthereumDifficultyConfig,
-    EthereumHeader, EthereumLightClientConfig, GetBaseAssetId, GetParliamentAccountId,
-    GetPswapAssetId, GetValAssetId, GetXorAssetId, GrandpaConfig, ImOnlineId, IrohaMigrationConfig,
-    LiquiditySourceType, MulticollateralBondingCurvePoolConfig, PermissionsConfig,
-    PswapDistributionConfig, RewardsConfig, Runtime, SS58Prefix, SessionConfig, StakerStatus,
-    StakingConfig, SystemConfig, TechAccountId, TechnicalConfig, TokensConfig, TradingPairConfig,
-    XSTPoolConfig, WASM_BINARY,
-=======
-    BabeConfig, BalancesConfig, BridgeMultisigConfig, CouncilConfig, DEXAPIConfig,
-    DEXManagerConfig, DemocracyConfig, EthBridgeConfig, GenesisConfig, GetBaseAssetId,
-    GetParliamentAccountId, GetPswapAssetId, GetValAssetId, GetXorAssetId, GrandpaConfig,
-    ImOnlineId, IrohaMigrationConfig, LiquiditySourceType, MulticollateralBondingCurvePoolConfig,
+    BabeConfig, BalancesConfig, BasicInboundChannelConfig, BasicOutboundChannelConfig, BeefyConfig,
+    BeefyId, BridgeMultisigConfig, CouncilConfig, DEXAPIConfig, DEXManagerConfig, DemocracyConfig,
+    EthAppConfig, EthBridgeConfig, EthereumHeader, EthereumLightClientConfig, GenesisConfig,
+    GetBaseAssetId, GetParliamentAccountId, GetPswapAssetId, GetValAssetId, GetXorAssetId,
+    GrandpaConfig, ImOnlineId, IncentivizedInboundChannelConfig, IncentivizedOutboundChannelConfig,
+    IrohaMigrationConfig, LiquiditySourceType, MulticollateralBondingCurvePoolConfig,
     PermissionsConfig, PswapDistributionConfig, RewardsConfig, Runtime, SS58Prefix, SessionConfig,
     Signature, StakerStatus, StakingConfig, SystemConfig, TechAccountId, TechnicalCommitteeConfig,
     TechnicalConfig, TokensConfig, TradingPairConfig, XSTPoolConfig, WASM_BINARY,
->>>>>>> ff314775
 };
 use hex_literal::hex;
 use permissions::Scope;
@@ -84,10 +73,6 @@
 use framenode_runtime::assets::{AssetRecord, AssetRecordArg};
 #[cfg(feature = "private-net")]
 use framenode_runtime::{FaucetConfig, SudoConfig};
-<<<<<<< HEAD
-use framenode_runtime::{Signature, TechnicalCommitteeConfig};
-=======
->>>>>>> ff314775
 use sp_core::{sr25519, Pair};
 use sp_runtime::traits::{IdentifyAccount, Verify};
 use std::borrow::Cow;
@@ -664,10 +649,6 @@
     treasury_account: AccountId,
 ) -> GenesisConfig {
     use common::XSTUSD;
-    use framenode_runtime::{
-        BasicInboundChannelConfig, BasicOutboundChannelConfig, IncentivizedInboundChannelConfig,
-        IncentivizedOutboundChannelConfig,
-    };
 
     // Initial balances
     let initial_staking = balance!(100);
@@ -1349,11 +1330,7 @@
     let mut properties = Properties::new();
     properties.insert("ss58Format".into(), SS58Prefix::get().into());
     properties.insert("tokenSymbol".into(), "XOR".into());
-<<<<<<< HEAD
-    properties.insert("tokenDecimals".into(), 18i32.into());
-=======
     properties.insert("tokenDecimals".into(), DEFAULT_BALANCE_PRECISION.into());
->>>>>>> ff314775
     let name = "SORA";
     let id = "sora-substrate-main-net";
     // SORA main-net node address. We should have 2 nodes.

--- conflicted
+++ resolved
@@ -54,10 +54,7 @@
                 self.token_address,
                 self.precision,
                 self.symbol.clone(),
-<<<<<<< HEAD
                 self.name.clone(),
-=======
->>>>>>> ea475966
                 self.network_id,
             )
         })?;
@@ -639,11 +636,7 @@
 impl<T: Config> OutgoingAddAsset<T> {
     pub fn to_eth_abi(&self, tx_hash: H256) -> Result<OutgoingAddAssetEncoded, Error<T>> {
         let hash = H256(tx_hash.0);
-<<<<<<< HEAD
-        let (symbol, name, precision, _) = assets::Pallet::<T>::get_asset_info(&self.asset_id);
-=======
-        let (symbol, precision, _) = Assets::<T>::get_asset_info(&self.asset_id);
->>>>>>> ea475966
+        let (symbol, name, precision, _) = Assets::<T>::get_asset_info(&self.asset_id);
         let symbol: String = String::from_utf8_lossy(&symbol.0).into();
         let name: String = String::from_utf8_lossy(&name.0).into();
         let asset_id_code = <AssetIdOf<T> as Into<H256>>::into(self.asset_id);
@@ -846,26 +839,16 @@
 
     /// Calls `validate` again and registers the sidechain asset.
     pub fn finalize(&self) -> Result<(), DispatchError> {
-<<<<<<< HEAD
         let (symbol, name) = self.validate()?;
-        crate::Pallet::<T>::register_sidechain_asset(
-            self.token_address,
-            self.decimals,
-            symbol,
-            name,
-            self.network_id,
-        )?;
-=======
-        let symbol = self.validate()?;
         common::with_transaction(|| {
             crate::Pallet::<T>::register_sidechain_asset(
                 self.token_address,
                 self.decimals,
                 symbol,
+                name,
                 self.network_id,
             )
         })?;
->>>>>>> ea475966
         Ok(())
     }
 

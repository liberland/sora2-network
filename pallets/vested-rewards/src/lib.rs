// This file is part of the SORA network and Polkaswap app.

// Copyright (c) 2020, 2021, Polka Biome Ltd. All rights reserved.
// SPDX-License-Identifier: BSD-4-Clause

// Redistribution and use in source and binary forms, with or without modification,
// are permitted provided that the following conditions are met:

// Redistributions of source code must retain the above copyright notice, this list
// of conditions and the following disclaimer.
// Redistributions in binary form must reproduce the above copyright notice, this
// list of conditions and the following disclaimer in the documentation and/or other
// materials provided with the distribution.
//
// All advertising materials mentioning features or use of this software must display
// the following acknowledgement: This product includes software developed by Polka Biome
// Ltd., SORA, and Polkaswap.
//
// Neither the name of the Polka Biome Ltd. nor the names of its contributors may be used
// to endorse or promote products derived from this software without specific prior written permission.

// THIS SOFTWARE IS PROVIDED BY Polka Biome Ltd. AS IS AND ANY EXPRESS OR IMPLIED WARRANTIES,
// INCLUDING, BUT NOT LIMITED TO, THE IMPLIED WARRANTIES OF MERCHANTABILITY AND FITNESS FOR
// A PARTICULAR PURPOSE ARE DISCLAIMED. IN NO EVENT SHALL Polka Biome Ltd. BE LIABLE FOR ANY
// DIRECT, INDIRECT, INCIDENTAL, SPECIAL, EXEMPLARY, OR CONSEQUENTIAL DAMAGES (INCLUDING,
// BUT NOT LIMITED TO, PROCUREMENT OF SUBSTITUTE GOODS OR SERVICES; LOSS OF USE, DATA, OR PROFITS;
// OR BUSINESS INTERRUPTION) HOWEVER CAUSED AND ON ANY THEORY OF LIABILITY, WHETHER IN CONTRACT,
// STRICT LIABILITY, OR TORT (INCLUDING NEGLIGENCE OR OTHERWISE) ARISING IN ANY WAY OUT OF THE
// USE OF THIS SOFTWARE, EVEN IF ADVISED OF THE POSSIBILITY OF SUCH DAMAGE.

#![cfg_attr(not(feature = "std"), no_std)]

#[allow(unused_imports)]
#[macro_use]
extern crate alloc;

use codec::{Decode, Encode};
use common::prelude::{Balance, FixedWrapper};
use common::{
    balance, Fixed, OnPswapBurned, PswapRemintInfo, RewardReason, VestedRewardsPallet, PSWAP, VAL,
    XSTUSD,
};
use frame_support::dispatch::{DispatchError, DispatchResult};
use frame_support::traits::{Get, IsType};
use frame_support::weights::Weight;
use frame_support::{fail, transactional};
use serde::{Deserialize, Serialize};
use sp_runtime::traits::{UniqueSaturatedInto, Zero};
use sp_std::collections::btree_map::BTreeMap;
use sp_std::convert::TryInto;
use sp_std::str;
use sp_std::vec::Vec;

pub mod weights;

mod benchmarking;

#[cfg(test)]
mod mock;

#[cfg(test)]
mod tests;

pub const TECH_ACCOUNT_PREFIX: &[u8] = b"vested-rewards";
pub const TECH_ACCOUNT_MARKET_MAKERS: &[u8] = b"market-makers";
pub const TECH_ACCOUNT_CROWDLOAN: &[u8] = b"crowdloan";
pub const TECH_ACCOUNT_FARMING: &[u8] = b"farming";
pub const MARKET_MAKER_ELIGIBILITY_TX_COUNT: u32 = 500;
pub const SINGLE_MARKET_MAKER_DISTRIBUTION_AMOUNT: Balance = balance!(20000000);
pub const FARMING_REWARDS: Balance = balance!(3500000000);
pub const VAL_CROWDLOAN_REWARDS: Balance = balance!(676393);
pub const PSWAP_CROWDLOAN_REWARDS: Balance = balance!(9363480);
pub const XSTUSD_CROWDLOAN_REWARDS: Balance = balance!(77050);
pub const MARKET_MAKER_REWARDS_DISTRIBUTION_FREQUENCY: u32 = 432000;
pub const BLOCKS_PER_DAY: u128 = 14400;
#[cfg(not(feature = "private-net"))]
pub const LEASE_START_BLOCK: u128 = 4_397_212;
#[cfg(feature = "private-net")]
pub const LEASE_START_BLOCK: u128 = 0;
pub const LEASE_TOTAL_DAYS: u128 = 318;

type Assets<T> = assets::Pallet<T>;
type AccountIdOf<T> = <T as frame_system::Config>::AccountId;

/// Denotes PSWAP rewards amounts of particular types available for user.
#[derive(
    Encode, Decode, Eq, PartialEq, Clone, PartialOrd, Ord, Debug, Default, scale_info::TypeInfo,
)]
pub struct RewardInfo {
    /// Reward amount vested, denotes portion of `total_avialable` which can be claimed.
    /// Reset to 0 after claim until more is vested over time.
    limit: Balance,
    /// Sum of reward amounts in `rewards`.
    total_available: Balance,
    /// Mapping between reward type represented by `RewardReason` and owned amount by user.
    pub rewards: BTreeMap<RewardReason, Balance>,
}

<<<<<<< HEAD
/// Denotes information about users who make transactions counted for market makers strategic rewards
/// programme. To participate in rewards distribution account needs to get 500+ tx's over 1 XOR in volume each.
#[derive(
    Encode, Decode, Eq, PartialEq, Clone, PartialOrd, Ord, Debug, Default, scale_info::TypeInfo,
)]
=======
/// Denotes information about users who make transactions counted for market makers strategic
/// rewards programme. To participate in rewards distribution account needs to get 500+ tx's over 1
/// XOR in volume each.
#[derive(Encode, Decode, Eq, PartialEq, Clone, PartialOrd, Ord, Debug, Default)]
>>>>>>> 2beac78d
pub struct MarketMakerInfo {
    /// Number of eligible transactions - namely those with individual volume over 1 XOR.
    count: u32,
    /// Cumulative volume of eligible transactions.
    volume: Balance,
}

/// A vested reward for crowdloan.
#[derive(Encode, Decode, Deserialize, Serialize, Clone, Debug, Default, PartialEq)]
pub struct CrowdloanReward {
    /// The user id
    #[serde(with = "serde_bytes", rename = "ID")]
    pub id: Vec<u8>,
    /// The user address
    #[serde(with = "hex", rename = "Address")]
    pub address: Vec<u8>,
    /// Kusama contribution
    #[serde(rename = "Contribution")]
    pub contribution: Fixed,
    /// Reward in XOR
    #[serde(rename = "XOR Reward")]
    pub xor_reward: Fixed,
    /// Reward in VAL
    #[serde(rename = "Val Reward")]
    pub val_reward: Fixed,
    /// Reward in PSWAP
    #[serde(rename = "PSWAP Reward")]
    pub pswap_reward: Fixed,
    /// Reward in XSTUSD
    #[serde(rename = "XSTUSD Reward")]
    pub xstusd_reward: Fixed,
    /// Reward in percents of the total contribution
    #[serde(rename = "Percent")]
    pub percent: Fixed,
}

pub trait WeightInfo {
    fn claim_incentives() -> Weight;
    fn on_initialize(_n: u32) -> Weight;
    fn set_asset_pair() -> Weight;
    fn claim_crowdloan_rewards() -> Weight;
}

impl<T: Config> Pallet<T> {
    pub fn add_pending_reward(
        account_id: &T::AccountId,
        reason: RewardReason,
        amount: Balance,
    ) -> DispatchResult {
        if !Rewards::<T>::contains_key(account_id) {
            frame_system::Pallet::<T>::inc_consumers(account_id)
                .map_err(|_| Error::<T>::IncRefError)?;
        }
        Rewards::<T>::mutate(account_id, |info| {
            info.total_available = info.total_available.saturating_add(amount);
            info.rewards
                .entry(reason)
                .and_modify(|e| *e = e.saturating_add(amount))
                .or_insert(amount);
        });
        TotalRewards::<T>::mutate(|balance| *balance = balance.saturating_add(amount));
        Ok(())
    }

    /// General claim function, which updates user reward status.
    pub fn claim_rewards_inner(account_id: &T::AccountId) -> DispatchResult {
        let mut remove_after_mutate = false;
        let result = Rewards::<T>::mutate(account_id, |info| {
            if info.total_available.is_zero() {
                fail!(Error::<T>::NothingToClaim);
            } else if info.limit.is_zero() {
                fail!(Error::<T>::ClaimLimitExceeded);
            } else {
                let mut total_actual_claimed: Balance = 0;
                for (&reward_reason, amount) in info.rewards.iter_mut() {
                    let claimable = (*amount).min(info.limit);
                    let actual_claimed = Self::claim_reward_by_reason(
                        account_id,
                        reward_reason,
                        &PSWAP.into(),
                        claimable,
                    )
                    .unwrap_or(balance!(0));
                    info.limit = info.limit.saturating_sub(actual_claimed);
                    total_actual_claimed = total_actual_claimed.saturating_add(actual_claimed);
                    if claimable > actual_claimed {
                        Self::deposit_event(Event::<T>::ActualDoesntMatchAvailable(reward_reason));
                    }
                    *amount = amount.saturating_sub(actual_claimed);
                }
                // clear zeroed entries
                // NOTE: .retain() is an unstable feature yet
                info.rewards = info
                    .rewards
                    .clone()
                    .into_iter()
                    .filter(|&(_, reward)| reward > balance!(0))
                    .collect();
                if total_actual_claimed.is_zero() {
                    fail!(Error::<T>::RewardsSupplyShortage);
                }
                info.total_available = info.total_available.saturating_sub(total_actual_claimed);
                TotalRewards::<T>::mutate(|total| {
                    *total = total.saturating_sub(total_actual_claimed)
                });
                remove_after_mutate = info.total_available == 0;
                Ok(())
            }
        });
        if result.is_ok() && remove_after_mutate {
            Rewards::<T>::remove(account_id);
            frame_system::Pallet::<T>::dec_consumers(account_id);
        }
        result
    }

    /// Claim rewards from account with reserves dedicated for particular reward type.
    pub fn claim_reward_by_reason(
        account_id: &T::AccountId,
        reason: RewardReason,
        asset_id: &T::AssetId,
        amount: Balance,
    ) -> Result<Balance, DispatchError> {
        let source_account = match reason {
            RewardReason::BuyOnBondingCurve => T::GetBondingCurveRewardsAccountId::get(),
            RewardReason::LiquidityProvisionFarming => T::GetFarmingRewardsAccountId::get(),
            RewardReason::MarketMakerVolume => T::GetMarketMakerRewardsAccountId::get(),
            RewardReason::Crowdloan => T::GetCrowdloanRewardsAccountId::get(),
            _ => fail!(Error::<T>::UnhandledRewardType),
        };
        let available_rewards = Assets::<T>::free_balance(asset_id, &source_account)?;
        if available_rewards.is_zero() {
            fail!(Error::<T>::RewardsSupplyShortage);
        }
        let amount = amount.min(available_rewards);
        Assets::<T>::transfer_from(asset_id, &source_account, account_id, amount)?;
        Ok(amount)
    }

    pub fn distribute_limits(vested_amount: Balance) {
        let total_rewards = TotalRewards::<T>::get();

        // if there's no accounts to vest, then amount is not utilized nor stored
        if !total_rewards.is_zero() {
            Rewards::<T>::translate(|_key: T::AccountId, mut info: RewardInfo| {
                let share_of_the_vested_amount = FixedWrapper::from(info.total_available)
                    * FixedWrapper::from(vested_amount)
                    / FixedWrapper::from(total_rewards);

                let new_limit = (share_of_the_vested_amount + FixedWrapper::from(info.limit))
                    .try_into_balance()
                    .unwrap_or(info.limit);

                // don't vest more than available
                info.limit = new_limit.min(info.total_available);
                Some(info)
            })
        };
    }

    /// Returns number of accounts who received rewards.
    pub fn market_maker_rewards_distribution_routine() -> u32 {
        // collect list of accounts with volume info
        let mut eligible_accounts = Vec::new();
        let mut total_eligible_volume = balance!(0);
        for (account, info) in MarketMakersRegistry::<T>::drain() {
            if info.count >= MARKET_MAKER_ELIGIBILITY_TX_COUNT {
                eligible_accounts.push((account, info.volume));
                total_eligible_volume = total_eligible_volume.saturating_add(info.volume);
            }
        }
        let eligible_accounts_count = eligible_accounts.len();
        if total_eligible_volume > 0 {
            for (account, volume) in eligible_accounts {
                let reward = (FixedWrapper::from(volume)
                    * FixedWrapper::from(SINGLE_MARKET_MAKER_DISTRIBUTION_AMOUNT)
                    / FixedWrapper::from(total_eligible_volume))
                .try_into_balance()
                .unwrap_or(0);
                if reward > 0 {
                    let res =
                        Self::add_pending_reward(&account, RewardReason::MarketMakerVolume, reward);
                    if res.is_err() {
                        Self::deposit_event(Event::<T>::FailedToSaveCalculatedReward(account))
                    }
                } else {
                    Self::deposit_event(Event::<T>::AddingZeroMarketMakerReward(account));
                }
            }
        } else {
            Self::deposit_event(Event::<T>::NoEligibleMarketMakers);
        }
        eligible_accounts_count.try_into().unwrap_or(u32::MAX)
    }

    pub fn crowdloan_reward_for_asset(
        address: &T::AccountId,
        asset_id: &T::AssetId,
        current_block_number: u128,
    ) -> Result<Balance, DispatchError> {
        let rewards =
            CrowdloanRewards::<T>::try_get(address).map_err(|_| Error::<T>::NothingToClaim)?;
        let last_claim_block: u128 =
            CrowdloanClaimHistory::<T>::get(address, asset_id).unique_saturated_into();
        let claim_period = if last_claim_block.is_zero() {
            current_block_number.saturating_sub(LEASE_START_BLOCK)
        } else {
            current_block_number.saturating_sub(last_claim_block)
        };
        let claim_days = claim_period / BLOCKS_PER_DAY;
        let reward = if asset_id == &VAL.into() {
            rewards.val_reward
        } else if asset_id == &PSWAP.into() {
            rewards.pswap_reward
        } else if asset_id == &XSTUSD.into() {
            rewards.xstusd_reward
        } else {
            return Err(Error::<T>::NoRewardsForAsset.into());
        };
        let reward = reward / LEASE_TOTAL_DAYS.into();

        Ok((reward * claim_days).into_balance())
    }
}

impl<T: Config> OnPswapBurned for Pallet<T> {
    /// NOTE: currently is not invoked.
    /// Invoked when pswap is burned after being exchanged from collected liquidity provider fees.
    fn on_pswap_burned(distribution: PswapRemintInfo) {
        Pallet::<T>::distribute_limits(distribution.vesting)
    }
}

impl<T: Config> VestedRewardsPallet<T::AccountId, T::AssetId> for Pallet<T> {
    /// Check if volume is eligible to be counted for market maker rewards and add it to registry.
    /// `count` is used as a multiplier if multiple times same volume is transferred inside
    /// transaction.
    fn update_market_maker_records(
        account_id: &T::AccountId,
        xor_volume: Balance,
        count: u32,
        from_asset_id: &T::AssetId,
        to_asset_id: &T::AssetId,
        intermediate_asset_id: Option<&T::AssetId>,
    ) -> DispatchResult {
        let allowed = if let Some(intermediate) = intermediate_asset_id {
            MarketMakingPairs::<T>::contains_key(from_asset_id, intermediate)
                && MarketMakingPairs::<T>::contains_key(intermediate, to_asset_id)
        } else {
            MarketMakingPairs::<T>::contains_key(from_asset_id, to_asset_id)
        };

        if allowed && xor_volume >= balance!(1) {
            MarketMakersRegistry::<T>::mutate(account_id, |info| {
                info.count = info.count.saturating_add(count);
                info.volume = info
                    .volume
                    .saturating_add(xor_volume.saturating_mul(count as Balance));
            });
        }
        Ok(())
    }

    fn add_tbc_reward(account_id: &T::AccountId, pswap_amount: Balance) -> DispatchResult {
        Pallet::<T>::add_pending_reward(account_id, RewardReason::BuyOnBondingCurve, pswap_amount)
    }

    fn add_farming_reward(account_id: &T::AccountId, pswap_amount: Balance) -> DispatchResult {
        Pallet::<T>::add_pending_reward(
            account_id,
            RewardReason::LiquidityProvisionFarming,
            pswap_amount,
        )
    }

    fn add_market_maker_reward(account_id: &T::AccountId, pswap_amount: Balance) -> DispatchResult {
        Pallet::<T>::add_pending_reward(account_id, RewardReason::MarketMakerVolume, pswap_amount)
    }
}

pub use pallet::*;

#[frame_support::pallet]
pub mod pallet {
    use super::*;
    use frame_support::dispatch::DispatchResultWithPostInfo;
    use frame_support::pallet_prelude::*;
    use frame_support::traits::StorageVersion;
    use frame_system::pallet_prelude::*;
    use sp_runtime::traits::UniqueSaturatedFrom;
    use traits::MultiCurrency;

    #[pallet::config]
    pub trait Config:
        frame_system::Config
        + common::Config
        + assets::Config
        + multicollateral_bonding_curve_pool::Config
    {
        type Event: From<Event<Self>> + IsType<<Self as frame_system::Config>::Event>;
        /// Accounts holding PSWAP dedicated for rewards.
        type GetMarketMakerRewardsAccountId: Get<Self::AccountId>;
        type GetFarmingRewardsAccountId: Get<Self::AccountId>;
        type GetBondingCurveRewardsAccountId: Get<Self::AccountId>;
        type GetCrowdloanRewardsAccountId: Get<Self::AccountId>;
        /// Weight information for extrinsics in this pallet.
        type WeightInfo: WeightInfo;
    }

    /// The current storage version.
    const STORAGE_VERSION: StorageVersion = StorageVersion::new(1);

    #[pallet::pallet]
    #[pallet::generate_store(pub(super) trait Store)]
    #[pallet::storage_version(STORAGE_VERSION)]
    #[pallet::without_storage_info]
    pub struct Pallet<T>(PhantomData<T>);

    #[pallet::hooks]
    impl<T: Config> Hooks<BlockNumberFor<T>> for Pallet<T> {
        fn on_initialize(block_number: T::BlockNumber) -> Weight {
            if (block_number % MARKET_MAKER_REWARDS_DISTRIBUTION_FREQUENCY.into()).is_zero() {
                let elems = Pallet::<T>::market_maker_rewards_distribution_routine();
                <T as Config>::WeightInfo::on_initialize(elems)
            } else {
                <T as Config>::WeightInfo::on_initialize(0)
            }
        }
    }

    #[pallet::call]
    impl<T: Config> Pallet<T> {
        /// Claim all available PSWAP rewards by account signing this transaction.
        #[pallet::weight(<T as Config>::WeightInfo::claim_incentives())]
        #[transactional]
        pub fn claim_rewards(origin: OriginFor<T>) -> DispatchResultWithPostInfo {
            let who = ensure_signed(origin)?;
            Self::claim_rewards_inner(&who)?;
            Ok(().into())
        }

<<<<<<< HEAD
=======
        #[pallet::weight(<T as Config>::WeightInfo::claim_crowdloan_rewards())]
        #[transactional]
        pub fn claim_crowdloan_rewards(
            origin: OriginFor<T>,
            asset_id: T::AssetId,
        ) -> DispatchResultWithPostInfo {
            let who = ensure_signed(origin)?;
            let current_block_number: u128 =
                <frame_system::Pallet<T>>::block_number().unique_saturated_into();
            let reward =
                Pallet::<T>::crowdloan_reward_for_asset(&who, &asset_id, current_block_number)?;

            Pallet::<T>::claim_reward_by_reason(&who, RewardReason::Crowdloan, &asset_id, reward)?;

            CrowdloanClaimHistory::<T>::mutate(who, asset_id, |value| {
                let offset = current_block_number % BLOCKS_PER_DAY;
                *value = T::BlockNumber::unique_saturated_from(
                    current_block_number.saturating_sub(offset),
                )
            });

            Ok(().into())
        }

        /// Inject market makers snapshot into storage.
        #[pallet::weight(0)]
        #[transactional]
        pub fn inject_market_makers(
            origin: OriginFor<T>,
            snapshot: Vec<(T::AccountId, u32, Balance)>,
        ) -> DispatchResultWithPostInfo {
            ensure_root(origin)?;
            let weight = crate::migration::inject_market_makers_first_month_rewards::<T>(snapshot)?;
            Ok(Some(weight).into())
        }

>>>>>>> 2beac78d
        /// Allow/disallow a market making pair.
        #[pallet::weight(<T as Config>::WeightInfo::set_asset_pair())]
        #[transactional]
        pub fn set_asset_pair(
            origin: OriginFor<T>,
            from_asset_id: T::AssetId,
            to_asset_id: T::AssetId,
            market_making_rewards_allowed: bool,
        ) -> DispatchResultWithPostInfo {
            ensure_root(origin)?;
            let error = if market_making_rewards_allowed {
                Error::<T>::MarketMakingPairAlreadyAllowed
            } else {
                Error::<T>::MarketMakingPairAlreadyDisallowed
            };

            ensure!(
                MarketMakingPairs::<T>::contains_key(&from_asset_id, &to_asset_id)
                    != market_making_rewards_allowed,
                error
            );

            if market_making_rewards_allowed {
                MarketMakingPairs::<T>::insert(from_asset_id, to_asset_id, ());
            } else {
                MarketMakingPairs::<T>::remove(from_asset_id, to_asset_id);
            }

            Ok(().into())
        }
    }

    #[pallet::error]
    pub enum Error<T> {
        /// Account has no pending rewards to claim.
        NothingToClaim,
        /// Account has pending rewards but it has not been vested yet.
        ClaimLimitExceeded,
        /// Attempt to claim rewards of type, which is not handled.
        UnhandledRewardType,
        /// Account holding dedicated reward reserves is empty. This likely means that some of
        /// reward programmes have finished.
        RewardsSupplyShortage,
        /// Increment account reference error.
        IncRefError,
        /// Attempt to subtract more via snapshot than assigned to user.
        CantSubtractSnapshot,
        /// Failed to perform reward calculation.
        CantCalculateReward,
        /// The market making pair already allowed.
        MarketMakingPairAlreadyAllowed,
        /// The market making pair is disallowed.
        MarketMakingPairAlreadyDisallowed,
        /// There are no rewards for the asset ID.
        NoRewardsForAsset,
    }

    #[pallet::event]
    #[pallet::generate_deposit(pub(super) fn deposit_event)]
    pub enum Event<T: Config> {
        /// Rewards vested, limits were raised. [vested amount]
        RewardsVested(Balance),
        /// Attempted to claim reward, but actual claimed amount is less than expected. [reason for reward]
        ActualDoesntMatchAvailable(RewardReason),
        /// Saving reward for account has failed in a distribution series. [account]
        FailedToSaveCalculatedReward(AccountIdOf<T>),
        /// Account was chosen as eligible for market maker rewards, however calculated reward turned into 0. [account]
        AddingZeroMarketMakerReward(AccountIdOf<T>),
        /// Couldn't find any account with enough transactions to count market maker rewards.
        NoEligibleMarketMakers,
    }

    /// Reserved for future use
    /// Mapping between users and their owned rewards of different kinds, which are vested.
    #[pallet::storage]
    #[pallet::getter(fn rewards)]
    pub type Rewards<T: Config> =
        StorageMap<_, Blake2_128Concat, T::AccountId, RewardInfo, ValueQuery>;

    /// Reserved for future use
    /// Total amount of PSWAP pending rewards.
    #[pallet::storage]
    #[pallet::getter(fn total_rewards)]
    pub type TotalRewards<T: Config> = StorageValue<_, Balance, ValueQuery>;

    /// Registry of market makers with large transaction volumes (>1 XOR per transaction).
    #[pallet::storage]
    #[pallet::getter(fn market_makers_registry)]
    pub type MarketMakersRegistry<T: Config> =
        StorageMap<_, Blake2_128Concat, T::AccountId, MarketMakerInfo, ValueQuery>;

    /// Market making pairs storage.
    #[pallet::storage]
    #[pallet::getter(fn market_making_pairs)]
    pub type MarketMakingPairs<T: Config> = StorageDoubleMap<
        _,
        Blake2_128Concat,
        T::AssetId,
        Blake2_128Concat,
        T::AssetId,
        (),
        ValueQuery,
    >;

    /// Crowdloan vested rewards storage.
    #[pallet::storage]
    #[pallet::getter(fn crowdloan_rewards)]
    pub type CrowdloanRewards<T: Config> =
        StorageMap<_, Blake2_128Concat, T::AccountId, CrowdloanReward, ValueQuery>;

    /// This storage keeps the last block number, when the user (the first) claimed a reward for
    /// asset (the second key). The block is rounded to days.
    #[pallet::storage]
    #[pallet::getter(fn crowdloan_claim_history)]
    pub type CrowdloanClaimHistory<T: Config> = StorageDoubleMap<
        _,
        Blake2_128Concat,
        T::AccountId,
        Blake2_128Concat,
        T::AssetId,
        T::BlockNumber,
        ValueQuery,
    >;

    #[pallet::genesis_config]
    pub struct GenesisConfig {
        pub test_crowdloan_rewards: Vec<CrowdloanReward>,
    }

    #[cfg(feature = "std")]
    impl Default for GenesisConfig {
        fn default() -> Self {
            Self {
                test_crowdloan_rewards: Default::default(),
            }
        }
    }

    #[pallet::genesis_build]
    impl<T: Config> GenesisBuild<T> for GenesisConfig {
        fn build(&self) {
            self.test_crowdloan_rewards.iter().for_each(|reward| {
                CrowdloanRewards::<T>::insert(
                    T::AccountId::decode(&mut &reward.address[..])
                        .expect("Can't decode contributor address."),
                    reward.clone(),
                )
            });

            if let Err(e) = T::Currency::deposit(
                VAL.into(),
                &T::GetCrowdloanRewardsAccountId::get(),
                VAL_CROWDLOAN_REWARDS,
            ) {
                debug::error!(target: "runtime", "Failed to add VAL crowdloan rewards: {:?}", e);
            }

            if let Err(e) = T::Currency::deposit(
                PSWAP.into(),
                &T::GetCrowdloanRewardsAccountId::get(),
                PSWAP_CROWDLOAN_REWARDS,
            ) {
                debug::error!(target: "runtime", "Failed to add PSWAP crowdloan rewards: {:?}", e);
            }

            if let Err(e) = T::Currency::deposit(
                XSTUSD.into(),
                &T::GetCrowdloanRewardsAccountId::get(),
                XSTUSD_CROWDLOAN_REWARDS,
            ) {
                debug::error!(target: "runtime", "Failed to add XSTUSD crowdloan rewards: {:?}", e);
            }
        }
    }
}<|MERGE_RESOLUTION|>--- conflicted
+++ resolved
@@ -43,7 +43,7 @@
 use frame_support::dispatch::{DispatchError, DispatchResult};
 use frame_support::traits::{Get, IsType};
 use frame_support::weights::Weight;
-use frame_support::{fail, transactional};
+use frame_support::{fail, log, transactional};
 use serde::{Deserialize, Serialize};
 use sp_runtime::traits::{UniqueSaturatedInto, Zero};
 use sp_std::collections::btree_map::BTreeMap;
@@ -96,18 +96,12 @@
     pub rewards: BTreeMap<RewardReason, Balance>,
 }
 
-<<<<<<< HEAD
-/// Denotes information about users who make transactions counted for market makers strategic rewards
-/// programme. To participate in rewards distribution account needs to get 500+ tx's over 1 XOR in volume each.
+/// Denotes information about users who make transactions counted for market makers strategic
+/// rewards programme. To participate in rewards distribution account needs to get 500+ tx's over 1
+/// XOR in volume each.
 #[derive(
     Encode, Decode, Eq, PartialEq, Clone, PartialOrd, Ord, Debug, Default, scale_info::TypeInfo,
 )]
-=======
-/// Denotes information about users who make transactions counted for market makers strategic
-/// rewards programme. To participate in rewards distribution account needs to get 500+ tx's over 1
-/// XOR in volume each.
-#[derive(Encode, Decode, Eq, PartialEq, Clone, PartialOrd, Ord, Debug, Default)]
->>>>>>> 2beac78d
 pub struct MarketMakerInfo {
     /// Number of eligible transactions - namely those with individual volume over 1 XOR.
     count: u32,
@@ -116,7 +110,9 @@
 }
 
 /// A vested reward for crowdloan.
-#[derive(Encode, Decode, Deserialize, Serialize, Clone, Debug, Default, PartialEq)]
+#[derive(
+    Encode, Decode, Deserialize, Serialize, Clone, Debug, Default, PartialEq, scale_info::TypeInfo,
+)]
 pub struct CrowdloanReward {
     /// The user id
     #[serde(with = "serde_bytes", rename = "ID")]
@@ -449,8 +445,6 @@
             Ok(().into())
         }
 
-<<<<<<< HEAD
-=======
         #[pallet::weight(<T as Config>::WeightInfo::claim_crowdloan_rewards())]
         #[transactional]
         pub fn claim_crowdloan_rewards(
@@ -475,19 +469,6 @@
             Ok(().into())
         }
 
-        /// Inject market makers snapshot into storage.
-        #[pallet::weight(0)]
-        #[transactional]
-        pub fn inject_market_makers(
-            origin: OriginFor<T>,
-            snapshot: Vec<(T::AccountId, u32, Balance)>,
-        ) -> DispatchResultWithPostInfo {
-            ensure_root(origin)?;
-            let weight = crate::migration::inject_market_makers_first_month_rewards::<T>(snapshot)?;
-            Ok(Some(weight).into())
-        }
-
->>>>>>> 2beac78d
         /// Allow/disallow a market making pair.
         #[pallet::weight(<T as Config>::WeightInfo::set_asset_pair())]
         #[transactional]
@@ -642,7 +623,7 @@
                 &T::GetCrowdloanRewardsAccountId::get(),
                 VAL_CROWDLOAN_REWARDS,
             ) {
-                debug::error!(target: "runtime", "Failed to add VAL crowdloan rewards: {:?}", e);
+                log::error!(target: "runtime", "Failed to add VAL crowdloan rewards: {:?}", e);
             }
 
             if let Err(e) = T::Currency::deposit(
@@ -650,7 +631,7 @@
                 &T::GetCrowdloanRewardsAccountId::get(),
                 PSWAP_CROWDLOAN_REWARDS,
             ) {
-                debug::error!(target: "runtime", "Failed to add PSWAP crowdloan rewards: {:?}", e);
+                log::error!(target: "runtime", "Failed to add PSWAP crowdloan rewards: {:?}", e);
             }
 
             if let Err(e) = T::Currency::deposit(
@@ -658,7 +639,7 @@
                 &T::GetCrowdloanRewardsAccountId::get(),
                 XSTUSD_CROWDLOAN_REWARDS,
             ) {
-                debug::error!(target: "runtime", "Failed to add XSTUSD crowdloan rewards: {:?}", e);
+                log::error!(target: "runtime", "Failed to add XSTUSD crowdloan rewards: {:?}", e);
             }
         }
     }

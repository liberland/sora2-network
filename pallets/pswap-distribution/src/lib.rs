--- conflicted
+++ resolved
@@ -1,11 +1,6 @@
 #![cfg_attr(not(feature = "std"), no_std)]
 
-<<<<<<< HEAD
-=======
-use core::convert::TryInto;
-
 use codec::{Decode, Encode};
->>>>>>> 05ed302c
 use common::{
     fixed, fixed_wrapper,
     fixnum::ops::{CheckedAdd, CheckedSub},

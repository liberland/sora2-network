// This file is part of the SORA network and Polkaswap app.

// Copyright (c) 2020, 2021, Polka Biome Ltd. All rights reserved.
// SPDX-License-Identifier: BSD-4-Clause

// Redistribution and use in source and binary forms, with or without modification,
// are permitted provided that the following conditions are met:

// Redistributions of source code must retain the above copyright notice, this list
// of conditions and the following disclaimer.
// Redistributions in binary form must reproduce the above copyright notice, this
// list of conditions and the following disclaimer in the documentation and/or other
// materials provided with the distribution.
//
// All advertising materials mentioning features or use of this software must display
// the following acknowledgement: This product includes software developed by Polka Biome
// Ltd., SORA, and Polkaswap.
//
// Neither the name of the Polka Biome Ltd. nor the names of its contributors may be used
// to endorse or promote products derived from this software without specific prior written permission.

// THIS SOFTWARE IS PROVIDED BY Polka Biome Ltd. AS IS AND ANY EXPRESS OR IMPLIED WARRANTIES,
// INCLUDING, BUT NOT LIMITED TO, THE IMPLIED WARRANTIES OF MERCHANTABILITY AND FITNESS FOR
// A PARTICULAR PURPOSE ARE DISCLAIMED. IN NO EVENT SHALL Polka Biome Ltd. BE LIABLE FOR ANY
// DIRECT, INDIRECT, INCIDENTAL, SPECIAL, EXEMPLARY, OR CONSEQUENTIAL DAMAGES (INCLUDING,
// BUT NOT LIMITED TO, PROCUREMENT OF SUBSTITUTE GOODS OR SERVICES; LOSS OF USE, DATA, OR PROFITS;
// OR BUSINESS INTERRUPTION) HOWEVER CAUSED AND ON ANY THEORY OF LIABILITY, WHETHER IN CONTRACT,
// STRICT LIABILITY, OR TORT (INCLUDING NEGLIGENCE OR OTHERWISE) ARISING IN ANY WAY OUT OF THE
// USE OF THIS SOFTWARE, EVEN IF ADVISED OF THE POSSIBILITY OF SUCH DAMAGE.

#[rustfmt::skip]
mod tests {
<<<<<<< HEAD
    use crate::{mock::*, Module, Error};
    use common::{
        self, balance, fixed,
        prelude::{Balance, SwapAmount, QuoteAmount,},
        AssetName, AssetSymbol, DEXId, LiquiditySource, TechPurpose, USDT, VAL, XOR, XSTUSD,
    };
=======
    use crate::{Error, Module, migration::get_permissioned_tech_account_id, mock::*};
    use common::{self, AssetName, AssetSymbol, DEXId, FromGenericPair, LiquiditySource, LiquiditySourceType, USDT, VAL, XOR, XSTUSD, balance, fixed, prelude::{Balance, SwapAmount, QuoteAmount,}};
>>>>>>> 16ef1667
    use frame_support::{assert_noop, assert_ok};
    use permissions::{BURN, MINT};
    use sp_arithmetic::traits::{Zero};
    use sp_runtime::DispatchError;

    type XSTPool = Module<Runtime>;

    /// Sets up the tech account so that mint permission is enabled
    fn xst_pool_init() -> Result<TechAccountId, DispatchError> {
        let xst_tech_account_id = TechAccountId::from_generic_pair(
            crate::TECH_ACCOUNT_PREFIX.to_vec(), crate::TECH_ACCOUNT_PERMISSIONED.to_vec()
        );
        Technical::register_tech_account_id(xst_tech_account_id.clone())?;
        XSTPool::set_tech_account_id(xst_tech_account_id.clone())?;

        Ok(xst_tech_account_id)
    }

    #[test]
    fn should_calculate_price() {
        let mut ext = ExtBuilder::default().build();
        ext.execute_with(|| {
            MockDEXApi::init().unwrap();
            let _ = xst_pool_init().unwrap();
            let alice = &alice();
            TradingPair::register(Origin::signed(alice.clone()), DEXId::Polkaswap.into(), XOR, XSTUSD).expect("Failed to register trading pair.");
            XSTPool::initialize_pool_unchecked(XSTUSD, false).expect("Failed to initialize pool.");

            // base case for buy
            assert_eq!(
                XSTPool::buy_price(&XOR, &XSTUSD, QuoteAmount::with_desired_output(balance!(100000)))
                    .expect("failed to calculate buy assets price"),
                fixed!(10128600) // (100000.0-100000.0*0.007)*102.0
            );
            assert_eq!(
                XSTPool::buy_price(&XOR, &XSTUSD, QuoteAmount::with_desired_input(balance!(1151397.348365215316854563)))
                    .expect("failed to calculate buy assets price"),
                fixed!(11367.783784187501894186) // (1151397.348365215316854563+1151397.348365215316854563*0.007)/102
            );

            // base case for sell
            assert_ok!(
                XSTPool::sell_price(&XOR, &XSTUSD, QuoteAmount::with_desired_output(balance!(100000)))
            );
            assert_ok!(
                XSTPool::sell_price(&XOR, &XSTUSD, QuoteAmount::with_desired_input(balance!(100000)))
            );

            // base case for sell with some reserves
            XSTPool::exchange(alice, alice, &DEXId::Polkaswap, &XSTUSD, &XOR, SwapAmount::with_desired_input(balance!(100000), 0)).expect("Failed to buy XOR.");
            assert_eq!(
                XSTPool::sell_price(&XOR, &XSTUSD, QuoteAmount::with_desired_output(balance!(50000)))
                    .expect("failed to calculate buy assets price"),
                fixed!(493.651639910747783504) // (50000+50000*0.007)/102
            );
            assert_eq!(
                XSTPool::sell_price(&XOR, &XSTUSD, QuoteAmount::with_desired_input(balance!(15287.903511880099065528)))
                    .expect("failed to calculate buy assets price"),
                fixed!(1548450.595104287713951069) // (15287.903511880099065528-15287.903511880099065528*0.007)*102
            );
        });
    }

    #[test]
    fn calculate_price_for_boundary_values() {
        let mut ext = ExtBuilder::default().build();
        ext.execute_with(|| {
            MockDEXApi::init().unwrap();
            let _ = xst_pool_init().unwrap();

            let alice = alice();
            TradingPair::register(Origin::signed(alice.clone()), DEXId::Polkaswap.into(), XOR, XSTUSD).expect("Failed to register trading pair.");
            XSTPool::initialize_pool_unchecked(XSTUSD, false).expect("Failed to initialize pool.");
            // add some reserves
            XSTPool::exchange(&alice, &alice, &DEXId::Polkaswap, &XSTUSD, &XOR, SwapAmount::with_desired_input(balance!(1), 0)).expect("Failed to buy XOR.");

            assert_noop!(
                XSTPool::sell_price(
                    &XOR,
                    &XSTUSD,
                    QuoteAmount::with_desired_input(Balance::max_value()),
                ),
                Error::<Runtime>::PriceCalculationFailed,
            );
            assert_noop!(
                XSTPool::sell_price(
                    &XOR,
                    &XSTUSD,
                    QuoteAmount::with_desired_output(Balance::max_value()),
                ),
                Error::<Runtime>::PriceCalculationFailed,
            );
            assert_eq!(
                XSTPool::sell_price(
                    &XOR,
                    &XSTUSD,
                    QuoteAmount::with_desired_input(Balance::zero()),
                ),
                Ok(fixed!(0)),
            );
            assert_eq!(
                XSTPool::sell_price(
                    &XOR,
                    &XSTUSD,
                    QuoteAmount::with_desired_output(Balance::zero()),
                ),
                Ok(fixed!(0)),
            );

            assert_noop!(
                XSTPool::buy_price(
                    &XOR,
                    &XSTUSD,
                    QuoteAmount::with_desired_input(Balance::max_value()),
                ),
                Error::<Runtime>::PriceCalculationFailed,
            );
            assert_noop!(
                XSTPool::buy_price(
                    &XOR,
                    &XSTUSD,
                    QuoteAmount::with_desired_output(Balance::max_value()),
                ),
                Error::<Runtime>::PriceCalculationFailed,
            );
            assert_eq!(
                XSTPool::buy_price(
                    &XOR,
                    &XSTUSD,
                    QuoteAmount::with_desired_input(Balance::zero()),
                ),
                Ok(fixed!(0)),
            );
            assert_eq!(
                XSTPool::buy_price(
                    &XOR,
                    &XSTUSD,
                    QuoteAmount::with_desired_output(Balance::zero()),
                ),
                Ok(fixed!(0)),
            );
        });
    }

    #[test]
    fn should_set_new_reference_token() {
        let mut ext = ExtBuilder::new(vec![
            (alice(), DAI, balance!(0), AssetSymbol(b"DAI".to_vec()), AssetName(b"DAI".to_vec()), 18),
            (alice(), USDT, balance!(0), AssetSymbol(b"USDT".to_vec()), AssetName(b"Tether USD".to_vec()), 18),
            (alice(), XOR, balance!(1), AssetSymbol(b"XOR".to_vec()), AssetName(b"SORA".to_vec()), 18),
            (alice(), VAL, balance!(0), AssetSymbol(b"VAL".to_vec()), AssetName(b"SORA Validator Token".to_vec()), 18),
<<<<<<< HEAD
            (alice(), XSTUSD, balance!(0), AssetSymbol(b"XSTUSD".to_vec()), AssetName(b"SORA Synthetic USD".to_vec()), 18),
=======
            (alice(), XSTUSD, balance!(0), AssetSymbol(b"XSTUSD".to_vec()), AssetName(b"XOR Synthetic USD".to_vec()), 18),
>>>>>>> 16ef1667
        ])
        .build();
        ext.execute_with(|| {
            MockDEXApi::init().unwrap();
            TradingPair::register(Origin::signed(alice()), DEXId::Polkaswap.into(), XOR, XSTUSD).expect("Failed to register trading pair.");
            XSTPool::initialize_pool_unchecked(XSTUSD, false).expect("Failed to initialize pool.");

            let price_a = XSTPool::quote(
                    &DEXId::Polkaswap.into(),
                    &XOR,
                    &XSTUSD,
                    QuoteAmount::with_desired_output(balance!(1)),
                )
                .unwrap();

            XSTPool::set_reference_asset(Origin::signed(alice()), DAI).expect("Failed to set new reference asset.");

            let price_b = XSTPool::quote(
                    &DEXId::Polkaswap.into(),
                    &XSTUSD,
                    &XOR,
                    QuoteAmount::with_desired_output(balance!(1)),
                )
                .unwrap();

            assert_ne!(price_a, price_b);
        });
    }

    #[test]
    fn similar_returns_should_be_identical() {
        let mut ext = ExtBuilder::new(vec![
            (alice(), DAI, balance!(0), AssetSymbol(b"DAI".to_vec()), AssetName(b"DAI".to_vec()), 18),
            (alice(), USDT, balance!(0), AssetSymbol(b"USDT".to_vec()), AssetName(b"Tether USD".to_vec()), 18),
            (alice(), XOR, balance!(0), AssetSymbol(b"XOR".to_vec()), AssetName(b"SORA".to_vec()), 18),
            (alice(), VAL, balance!(4000), AssetSymbol(b"VAL".to_vec()), AssetName(b"SORA Validator Token".to_vec()), 18),
<<<<<<< HEAD
            (alice(), XSTUSD, balance!(22600), AssetSymbol(b"XSTUSD".to_vec()), AssetName(b"SORA Synthetic USD".to_vec()), 18),
=======
            (alice(), XSTUSD, balance!(22600), AssetSymbol(b"XSTUSD".to_vec()), AssetName(b"XOR Synthetic USD".to_vec()), 18),
>>>>>>> 16ef1667
        ])
        .build();
        ext.execute_with(|| {
            MockDEXApi::init().unwrap();
            let _ = xst_pool_init().unwrap();
            TradingPair::register(Origin::signed(alice()), DEXId::Polkaswap.into(), XOR, XSTUSD).expect("Failed to register trading pair.");
            XSTPool::initialize_pool_unchecked(XSTUSD, false).expect("Failed to initialize pool.");

            // Buy with desired input
            let amount_a: Balance = balance!(2000);
            let quote_outcome_a = XSTPool::quote(
                &DEXId::Polkaswap.into(),
                &XSTUSD,
                &XOR,
                QuoteAmount::with_desired_input(amount_a.clone()),
            )
            .unwrap();

            let exchange_outcome_a = XSTPool::exchange(
                &alice(),
                &alice(),
                &DEXId::Polkaswap.into(),
                &XSTUSD,
                &XOR,
                SwapAmount::with_desired_input(amount_a.clone(), Balance::zero()),
            )
            .unwrap();

            let xstusd_balance_a = Assets::free_balance(&XSTUSD, &alice()).unwrap();
            let xor_balance_a = Assets::free_balance(&XOR, &alice()).unwrap();

            assert_eq!(quote_outcome_a.amount, exchange_outcome_a.amount);
            assert_eq!(exchange_outcome_a.amount, xor_balance_a);
            assert_eq!(xstusd_balance_a, balance!(20600));

            // Buy with desired output
            let amount_b: Balance = balance!(200);
            let quote_outcome_b = XSTPool::quote(
                &DEXId::Polkaswap.into(),
                &XSTUSD,
                &XOR,
                QuoteAmount::with_desired_output(amount_b.clone()),
            )
            .unwrap();

            let exchange_outcome_b = XSTPool::exchange(
                &alice(),
                &alice(),
                &DEXId::Polkaswap.into(),
                &XSTUSD,
                &XOR,
                SwapAmount::with_desired_output(amount_b.clone(), Balance::max_value()),
            )
            .unwrap();

            let xstusd_balance_b = Assets::free_balance(&XSTUSD, &alice()).unwrap();
            let xor_balance_b = Assets::free_balance(&XOR, &alice()).unwrap();

            assert_eq!(quote_outcome_b.amount, exchange_outcome_b.amount);
            assert_eq!(xor_balance_a + amount_b.clone(), xor_balance_b);
            assert_eq!(xstusd_balance_b, balance!(200.00000000000000007));

            // Sell with desired input
            let amount_c: Balance = balance!(205);
            let quote_outcome_c = XSTPool::quote(
                &DEXId::Polkaswap.into(),
                &XOR,
                &XSTUSD,
                QuoteAmount::with_desired_input(amount_c.clone()),
            )
            .unwrap();

            let exchange_outcome_c = XSTPool::exchange(
                &alice(),
                &alice(),
                &DEXId::Polkaswap.into(),
                &XOR,
                &XSTUSD,
                SwapAmount::with_desired_input(amount_c.clone(), Balance::zero()),
            )
            .unwrap();

            let xstusd_balance_c = Assets::free_balance(&XSTUSD, &alice()).unwrap();
            let xor_balance_c = Assets::free_balance(&XOR, &alice()).unwrap();

            assert_eq!(quote_outcome_c.amount, exchange_outcome_c.amount);
            assert_eq!(xstusd_balance_b + exchange_outcome_c.amount, xstusd_balance_c);
            assert_eq!(xor_balance_b - amount_c.clone(), xor_balance_c.clone());

            // Sell with desired output
            let amount_d: Balance = balance!(100);
            let quote_outcome_d = XSTPool::quote(
                &DEXId::Polkaswap.into(),
                &XSTUSD,
                &XOR,
                QuoteAmount::with_desired_output(amount_d.clone()),
            )
            .unwrap();
            let exchange_outcome_d = XSTPool::exchange(
                &alice(),
                &alice(),
                &DEXId::Polkaswap.into(),
                &XSTUSD,
                &XOR,
                SwapAmount::with_desired_output(amount_d.clone(), Balance::max_value()),
            )
            .unwrap();
            let xstusd_balance_d = Assets::free_balance(&XSTUSD, &alice()).unwrap();
            let xor_balance_d = Assets::free_balance(&XOR, &alice()).unwrap();
            assert_eq!(quote_outcome_d.amount, exchange_outcome_d.amount);
            assert_eq!(xstusd_balance_c - quote_outcome_d.amount, xstusd_balance_d);
            assert_eq!(xor_balance_c + amount_d.clone(), xor_balance_d);
        });
    }

    #[test]
    fn fees_for_equivalent_trades_should_match() {
        let mut ext = ExtBuilder::new(vec![
            (alice(), DAI, balance!(0), AssetSymbol(b"DAI".to_vec()), AssetName(b"DAI".to_vec()), 18),
            (alice(), USDT, balance!(0), AssetSymbol(b"USDT".to_vec()), AssetName(b"Tether USD".to_vec()), 18),
            (alice(), XOR, balance!(0), AssetSymbol(b"XOR".to_vec()), AssetName(b"SORA".to_vec()), 18),
            (alice(), VAL, balance!(2000), AssetSymbol(b"VAL".to_vec()), AssetName(b"SORA Validator Token".to_vec()), 18),
<<<<<<< HEAD
            (alice(), XSTUSD, balance!(2000), AssetSymbol(b"XSTUSD".to_vec()), AssetName(b"SORA Synthetic USD".to_vec()), 18),
=======
            (alice(), XSTUSD, balance!(2000), AssetSymbol(b"XSTUSD".to_vec()), AssetName(b"XOR Synthetic USD".to_vec()), 18),
>>>>>>> 16ef1667
        ])
        .build();
        ext.execute_with(|| {
            MockDEXApi::init().unwrap();
            let _ = xst_pool_init().unwrap();
            TradingPair::register(Origin::signed(alice()),DEXId::Polkaswap.into(), XOR, XSTUSD).expect("Failed to register trading pair.");
            XSTPool::initialize_pool_unchecked(XSTUSD, false).expect("Failed to initialize pool.");

            XSTPool::exchange(
                &alice(),
                &alice(),
                &DEXId::Polkaswap.into(),
                &XSTUSD,
                &XOR,
                SwapAmount::with_desired_input(balance!(1000), Balance::zero()),
            )
            .unwrap();

            // Buy
            let price_a = XSTPool::quote(
                &DEXId::Polkaswap.into(),
                &XSTUSD,
                &XOR,
                QuoteAmount::with_desired_input(balance!(100)),
            )
            .unwrap();
            let price_b = XSTPool::quote(
                &DEXId::Polkaswap.into(),
                &XSTUSD,
                &XOR,
                QuoteAmount::with_desired_output(price_a.amount.clone()),
            )
            .unwrap();
            assert_eq!(price_a.fee, price_b.fee);
            assert_eq!(price_a.fee, balance!(0.006911122958750468));

            // Sell
            let price_c = XSTPool::quote(
                &DEXId::Polkaswap.into(),
                &XOR,
                &XSTUSD,
                QuoteAmount::with_desired_output(balance!(100)),
            )
            .unwrap();
            let price_d = XSTPool::quote(
                &DEXId::Polkaswap.into(),
                &XOR,
                &XSTUSD,
                QuoteAmount::with_desired_input(price_c.amount.clone()),
            )
            .unwrap();
            assert_eq!(price_c.fee, price_d.fee);
            assert_eq!(price_c.fee, balance!(0.006959841851712456));
        });
    }

    #[test]
    fn migration_none_to_v1_0_0() {
        let mut ext = ExtBuilder::minimal().build();
        ext.execute_with(|| {
            // technical account existance fix
            System::inc_providers(&crate::migration::get_assets_owner_account::<Runtime>());
            let (_, account_id) = get_permissioned_tech_account_id::<Runtime>();

<<<<<<< HEAD
            Assets::ensure_asset_exists(&XSTUSD.into()).unwrap_err();
            // version is initially None for tests
            crate::migration::migrate::<Runtime>();
            Assets::ensure_asset_exists(&XSTUSD.into()).unwrap();
=======
            System::inc_consumers(&account_id).unwrap_err();
            Assets::ensure_asset_exists(&XSTUSD.into()).unwrap_err();
            
            // version is initially None for tests
            crate::migration::migrate::<Runtime>();
            assert_ok!(Assets::ensure_asset_exists(&XSTUSD.into()));
            assert_ok!(System::inc_consumers(&account_id));
            assert_ok!(Permissions::check_permission(account_id.clone(), MINT));
            assert_ok!(Permissions::check_permission(account_id, BURN));

            assert!(DEXApi::get_supported_types().contains(&LiquiditySourceType::XSTPool));
>>>>>>> 16ef1667
        });
    }

    #[test]
    fn price_without_impact() {
        let mut ext = ExtBuilder::new(vec![
            (alice(), DAI, balance!(0), AssetSymbol(b"DAI".to_vec()), AssetName(b"DAI".to_vec()), 18),
            (alice(), USDT, balance!(0), AssetSymbol(b"USDT".to_vec()), AssetName(b"Tether USD".to_vec()), 18),
            (alice(), XOR, balance!(0), AssetSymbol(b"XOR".to_vec()), AssetName(b"SORA".to_vec()), 18),
            (alice(), VAL, balance!(0), AssetSymbol(b"VAL".to_vec()), AssetName(b"SORA Validator Token".to_vec()), 18),
<<<<<<< HEAD
            (alice(), XSTUSD, 0, AssetSymbol(b"XSTUSD".to_vec()), AssetName(b"SORA Synthetic USD".to_vec()), 18),
=======
            (alice(), XSTUSD, 0, AssetSymbol(b"XSTUSD".to_vec()), AssetName(b"XOR Synthetic USD".to_vec()), 18),
>>>>>>> 16ef1667
        ])
        .build();
        ext.execute_with(|| {
            MockDEXApi::init().unwrap();
            let _ = xst_pool_init().unwrap();
            TradingPair::register(Origin::signed(alice()),DEXId::Polkaswap.into(), XOR, XSTUSD).expect("Failed to register trading pair.");
            XSTPool::initialize_pool_unchecked(XSTUSD, false).expect("Failed to initialize pool.");

            // Buy with desired input
            let amount_a: Balance = balance!(200);
            let quote_outcome_a = XSTPool::quote(
                &DEXId::Polkaswap.into(),
                &XSTUSD,
                &XOR,
                QuoteAmount::with_desired_input(amount_a.clone()),
            )
            .unwrap();
            let quote_without_impact_a = XSTPool::quote_without_impact(
                &DEXId::Polkaswap.into(),
                &XSTUSD,
                &XOR,
                QuoteAmount::with_desired_input(amount_a.clone()),
            )
            .unwrap();
            assert_eq!(quote_outcome_a.amount, quote_without_impact_a.amount);

            // Buy with desired output
            let amount_b: Balance = balance!(200);
            let quote_outcome_b = XSTPool::quote(
                &DEXId::Polkaswap.into(),
                &XSTUSD,
                &XOR,
                QuoteAmount::with_desired_output(amount_b.clone()),
            )
            .unwrap();
            let quote_without_impact_b = XSTPool::quote_without_impact(
                &DEXId::Polkaswap.into(),
                &XSTUSD,
                &XOR,
                QuoteAmount::with_desired_output(amount_b.clone()),
            )
            .unwrap();
            assert_eq!(quote_outcome_b.amount, quote_without_impact_b.amount);

            // Sell with desired input
            let amount_c: Balance = balance!(1);
            let quote_outcome_c = XSTPool::quote(
                &DEXId::Polkaswap.into(),
                &XOR,
                &XSTUSD,
                QuoteAmount::with_desired_input(amount_c.clone()),
            )
            .unwrap();
            let quote_without_impact_c = XSTPool::quote_without_impact(
                &DEXId::Polkaswap.into(),
                &XOR,
                &XSTUSD,
                QuoteAmount::with_desired_input(amount_c.clone()),
            )
            .unwrap();
            assert_eq!(quote_outcome_c.amount, quote_without_impact_c.amount);

            // Sell with desired output
            let amount_d: Balance = balance!(1);
            let quote_outcome_d = XSTPool::quote(
                &DEXId::Polkaswap.into(),
                &XOR,
                &XSTUSD,
                QuoteAmount::with_desired_output(amount_d.clone()),
            )
            .unwrap();
            let quote_without_impact_d = XSTPool::quote_without_impact(
                &DEXId::Polkaswap.into(),
                &XOR,
                &XSTUSD,
                QuoteAmount::with_desired_output(amount_d.clone()),
            )
            .unwrap();
            assert_eq!(quote_outcome_d.amount, quote_without_impact_d.amount);
        });
    }
}<|MERGE_RESOLUTION|>--- conflicted
+++ resolved
@@ -30,17 +30,8 @@
 
 #[rustfmt::skip]
 mod tests {
-<<<<<<< HEAD
-    use crate::{mock::*, Module, Error};
-    use common::{
-        self, balance, fixed,
-        prelude::{Balance, SwapAmount, QuoteAmount,},
-        AssetName, AssetSymbol, DEXId, LiquiditySource, TechPurpose, USDT, VAL, XOR, XSTUSD,
-    };
-=======
     use crate::{Error, Module, migration::get_permissioned_tech_account_id, mock::*};
     use common::{self, AssetName, AssetSymbol, DEXId, FromGenericPair, LiquiditySource, LiquiditySourceType, USDT, VAL, XOR, XSTUSD, balance, fixed, prelude::{Balance, SwapAmount, QuoteAmount,}};
->>>>>>> 16ef1667
     use frame_support::{assert_noop, assert_ok};
     use permissions::{BURN, MINT};
     use sp_arithmetic::traits::{Zero};
@@ -192,11 +183,7 @@
             (alice(), USDT, balance!(0), AssetSymbol(b"USDT".to_vec()), AssetName(b"Tether USD".to_vec()), 18),
             (alice(), XOR, balance!(1), AssetSymbol(b"XOR".to_vec()), AssetName(b"SORA".to_vec()), 18),
             (alice(), VAL, balance!(0), AssetSymbol(b"VAL".to_vec()), AssetName(b"SORA Validator Token".to_vec()), 18),
-<<<<<<< HEAD
             (alice(), XSTUSD, balance!(0), AssetSymbol(b"XSTUSD".to_vec()), AssetName(b"SORA Synthetic USD".to_vec()), 18),
-=======
-            (alice(), XSTUSD, balance!(0), AssetSymbol(b"XSTUSD".to_vec()), AssetName(b"XOR Synthetic USD".to_vec()), 18),
->>>>>>> 16ef1667
         ])
         .build();
         ext.execute_with(|| {
@@ -233,11 +220,7 @@
             (alice(), USDT, balance!(0), AssetSymbol(b"USDT".to_vec()), AssetName(b"Tether USD".to_vec()), 18),
             (alice(), XOR, balance!(0), AssetSymbol(b"XOR".to_vec()), AssetName(b"SORA".to_vec()), 18),
             (alice(), VAL, balance!(4000), AssetSymbol(b"VAL".to_vec()), AssetName(b"SORA Validator Token".to_vec()), 18),
-<<<<<<< HEAD
             (alice(), XSTUSD, balance!(22600), AssetSymbol(b"XSTUSD".to_vec()), AssetName(b"SORA Synthetic USD".to_vec()), 18),
-=======
-            (alice(), XSTUSD, balance!(22600), AssetSymbol(b"XSTUSD".to_vec()), AssetName(b"XOR Synthetic USD".to_vec()), 18),
->>>>>>> 16ef1667
         ])
         .build();
         ext.execute_with(|| {
@@ -360,11 +343,7 @@
             (alice(), USDT, balance!(0), AssetSymbol(b"USDT".to_vec()), AssetName(b"Tether USD".to_vec()), 18),
             (alice(), XOR, balance!(0), AssetSymbol(b"XOR".to_vec()), AssetName(b"SORA".to_vec()), 18),
             (alice(), VAL, balance!(2000), AssetSymbol(b"VAL".to_vec()), AssetName(b"SORA Validator Token".to_vec()), 18),
-<<<<<<< HEAD
             (alice(), XSTUSD, balance!(2000), AssetSymbol(b"XSTUSD".to_vec()), AssetName(b"SORA Synthetic USD".to_vec()), 18),
-=======
-            (alice(), XSTUSD, balance!(2000), AssetSymbol(b"XSTUSD".to_vec()), AssetName(b"XOR Synthetic USD".to_vec()), 18),
->>>>>>> 16ef1667
         ])
         .build();
         ext.execute_with(|| {
@@ -429,12 +408,6 @@
             System::inc_providers(&crate::migration::get_assets_owner_account::<Runtime>());
             let (_, account_id) = get_permissioned_tech_account_id::<Runtime>();
 
-<<<<<<< HEAD
-            Assets::ensure_asset_exists(&XSTUSD.into()).unwrap_err();
-            // version is initially None for tests
-            crate::migration::migrate::<Runtime>();
-            Assets::ensure_asset_exists(&XSTUSD.into()).unwrap();
-=======
             System::inc_consumers(&account_id).unwrap_err();
             Assets::ensure_asset_exists(&XSTUSD.into()).unwrap_err();
             
@@ -446,7 +419,6 @@
             assert_ok!(Permissions::check_permission(account_id, BURN));
 
             assert!(DEXApi::get_supported_types().contains(&LiquiditySourceType::XSTPool));
->>>>>>> 16ef1667
         });
     }
 
@@ -457,11 +429,7 @@
             (alice(), USDT, balance!(0), AssetSymbol(b"USDT".to_vec()), AssetName(b"Tether USD".to_vec()), 18),
             (alice(), XOR, balance!(0), AssetSymbol(b"XOR".to_vec()), AssetName(b"SORA".to_vec()), 18),
             (alice(), VAL, balance!(0), AssetSymbol(b"VAL".to_vec()), AssetName(b"SORA Validator Token".to_vec()), 18),
-<<<<<<< HEAD
             (alice(), XSTUSD, 0, AssetSymbol(b"XSTUSD".to_vec()), AssetName(b"SORA Synthetic USD".to_vec()), 18),
-=======
-            (alice(), XSTUSD, 0, AssetSymbol(b"XSTUSD".to_vec()), AssetName(b"XOR Synthetic USD".to_vec()), 18),
->>>>>>> 16ef1667
         ])
         .build();
         ext.execute_with(|| {

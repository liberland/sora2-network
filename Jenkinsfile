--- conflicted
+++ resolved
@@ -12,11 +12,7 @@
 String appImageName           = 'docker.soramitsu.co.jp/sora2/substrate'
 String secretScannerExclusion = '.*Cargo.toml'
 Boolean disableSecretScanner  = false
-<<<<<<< HEAD
 int sudoCheckStatus           = 101
-=======
-int sudoCheckStatus           = 0
->>>>>>> 568d7eee
 String featureList            = 'private-net include-real-files reduced-pswap-reward-periods'
 Map pushTags                  = ['master': 'latest', 'develop': 'dev','substrate-4.0.0': 'sub4']
 
@@ -56,10 +52,7 @@
                     docker.withRegistry( 'https://' + registry, dockerBuildToolsUserId) {
                         docker.image(cargoAuditImage + ':latest').inside(){
                             sh '''
-<<<<<<< HEAD
                                 rm -rf ~/.cargo/.package-cache
-=======
->>>>>>> 568d7eee
                                 cargo audit  > cargoAuditReport.txt || exit 0
                             '''
                             archiveArtifacts artifacts: "cargoAuditReport.txt"
@@ -115,12 +108,9 @@
                                     wasm-opt -Os -o ./framenode_runtime.compact.wasm ./target/release/wbuild/framenode-runtime/framenode_runtime.compact.wasm
                                     subwasm --json info framenode_runtime.compact.wasm > ${wasmReportFile}
                                     subwasm metadata framenode_runtime.compact.wasm > ${palletListFile}
-<<<<<<< HEAD
                                     set +e
                                     subwasm metadata -m Sudo target/release/wbuild/framenode-runtime/framenode_runtime.compact.wasm
                                     if [ \$(echo \$?) -eq \"${sudoCheckStatus}\" ]; then echo "sudo check is successful!"; else echo "sudo check is failed!"; exit 1; fi
-=======
->>>>>>> 568d7eee
                                 """
                                 archiveArtifacts artifacts:
                                     "framenode_runtime.compact.wasm, framenode_runtime.compact.compressed.wasm, ${wasmReportFile}, ${palletListFile}"

// This file is part of the SORA network and Polkaswap app.

// Copyright (c) 2020, 2021, Polka Biome Ltd. All rights reserved.
// SPDX-License-Identifier: BSD-4-Clause

// Redistribution and use in source and binary forms, with or without modification,
// are permitted provided that the following conditions are met:

// Redistributions of source code must retain the above copyright notice, this list
// of conditions and the following disclaimer.
// Redistributions in binary form must reproduce the above copyright notice, this
// list of conditions and the following disclaimer in the documentation and/or other
// materials provided with the distribution.
//
// All advertising materials mentioning features or use of this software must display
// the following acknowledgement: This product includes software developed by Polka Biome
// Ltd., SORA, and Polkaswap.
//
// Neither the name of the Polka Biome Ltd. nor the names of its contributors may be used
// to endorse or promote products derived from this software without specific prior written permission.

// THIS SOFTWARE IS PROVIDED BY Polka Biome Ltd. AS IS AND ANY EXPRESS OR IMPLIED WARRANTIES,
// INCLUDING, BUT NOT LIMITED TO, THE IMPLIED WARRANTIES OF MERCHANTABILITY AND FITNESS FOR
// A PARTICULAR PURPOSE ARE DISCLAIMED. IN NO EVENT SHALL Polka Biome Ltd. BE LIABLE FOR ANY
// DIRECT, INDIRECT, INCIDENTAL, SPECIAL, EXEMPLARY, OR CONSEQUENTIAL DAMAGES (INCLUDING,
// BUT NOT LIMITED TO, PROCUREMENT OF SUBSTITUTE GOODS OR SERVICES; LOSS OF USE, DATA, OR PROFITS;
// OR BUSINESS INTERRUPTION) HOWEVER CAUSED AND ON ANY THEORY OF LIABILITY, WHETHER IN CONTRACT,
// STRICT LIABILITY, OR TORT (INCLUDING NEGLIGENCE OR OTHERWISE) ARISING IN ANY WAY OUT OF THE
// USE OF THIS SOFTWARE, EVEN IF ADVISED OF THE POSSIBILITY OF SUCH DAMAGE.

#![cfg_attr(not(feature = "std"), no_std)]
// `construct_runtime!` does a lot of recursion and requires us to increase the limit to 256.
#![recursion_limit = "256"]

extern crate alloc;
use alloc::string::String;

mod bags_thresholds;
/// Constant values used within the runtime.
pub mod constants;
mod extensions;
mod impls;

#[cfg(test)]
pub mod mock;

#[cfg(test)]
pub mod tests;

use common::prelude::constants::{BIG_FEE, SMALL_FEE};
use common::prelude::QuoteAmount;
<<<<<<< HEAD
use common::{AssetId32, PredefinedAssetId, ETH};
use constants::currency::deposit;
=======
use common::Description;
use constants::rewards::*;
>>>>>>> 2beac78d
use constants::time::*;
use dispatch::EnsureEthereumAccount;
use frame_support::weights::ConstantMultiplier;
use snowbridge_core::ChannelId;

// Make the WASM binary available.
#[cfg(feature = "std")]
include!(concat!(env!("OUT_DIR"), "/wasm_binary.rs"));

pub use beefy_primitives::crypto::AuthorityId as BeefyId;
use beefy_primitives::mmr::MmrLeafVersion;
use core::marker::PhantomData;
use core::time::Duration;
use currencies::BasicCurrencyAdapter;
use extensions::ChargeTransactionPayment;
use frame_election_provider_support::{generate_solution_type, onchain, SequentialPhragmen};
use frame_support::traits::{ConstU128, ConstU32, Currency, EnsureOneOf, OnRuntimeUpgrade};
use frame_system::offchain::{Account, SigningTypes};
use frame_system::EnsureRoot;
use hex_literal::hex;
use pallet_grandpa::{
    fg_primitives, AuthorityId as GrandpaId, AuthorityList as GrandpaAuthorityList,
};
use pallet_mmr_primitives as mmr;
use pallet_session::historical as pallet_session_historical;
use pallet_staking::sora::ValBurnedNotifier;
#[cfg(feature = "std")]
use serde::{Serialize, Serializer};
use sp_api::impl_runtime_apis;
use sp_core::crypto::KeyTypeId;
use sp_core::{Encode, OpaqueMetadata, H160, U256};
use sp_runtime::traits::{
    BlakeTwo256, Block as BlockT, Convert, IdentifyAccount, IdentityLookup, NumberFor, OpaqueKeys,
    SaturatedConversion, Verify,
};
use sp_runtime::transaction_validity::{
    TransactionPriority, TransactionSource, TransactionValidity,
};
use sp_runtime::{
    create_runtime_str, generic, impl_opaque_keys, ApplyExtrinsicResult, DispatchError,
    DispatchResult, MultiSignature, Perbill, Percent, Perquintill,
};
use sp_std::cmp::Ordering;
use sp_std::prelude::*;
use sp_std::vec::Vec;
#[cfg(feature = "std")]
use sp_version::NativeVersion;
use sp_version::RuntimeVersion;
use static_assertions::assert_eq_size;
use traits::parameter_type_with_key;

// A few exports that help ease life for downstream crates.
pub use common::prelude::{
    Balance, BalanceWrapper, PresetWeightInfo, SwapAmount, SwapOutcome, SwapVariant,
    WeightToFixedFee,
};
pub use common::weights::{BlockLength, BlockWeights, TransactionByteFee};
pub use common::{
    balance, fixed, fixed_from_basis_points, AssetName, AssetSymbol, BalancePrecision, BasisPoints,
    ContentSource, FilterMode, Fixed, FromGenericPair, LiquiditySource, LiquiditySourceFilter,
    LiquiditySourceId, LiquiditySourceType, OnPswapBurned, OnValBurned,
};
pub use ethereum_light_client::{EthereumDifficultyConfig, EthereumHeader};
pub use frame_support::traits::schedule::Named as ScheduleNamed;
pub use frame_support::traits::{
    KeyOwnerProofSystem, LockIdentifier, OnUnbalanced, Randomness, U128CurrencyToVote,
};
pub use frame_support::weights::constants::{
    BlockExecutionWeight, RocksDbWeight, WEIGHT_PER_SECOND,
};
pub use frame_support::weights::{DispatchClass, Weight};
pub use frame_support::{construct_runtime, debug, parameter_types, StorageValue};
pub use pallet_balances::Call as BalancesCall;
pub use pallet_im_online::sr25519::AuthorityId as ImOnlineId;
pub use pallet_staking::StakerStatus;
pub use pallet_timestamp::Call as TimestampCall;
pub use pallet_transaction_payment::{Multiplier, MultiplierUpdate};
#[cfg(any(feature = "std", test))]
pub use sp_runtime::BuildStorage;
pub use vested_rewards::CrowdloanReward;

use eth_bridge::offchain::SignatureParams;
use eth_bridge::requests::{AssetKind, OffchainRequest, OutgoingRequestEncoded, RequestStatus};
use impls::{
    CollectiveWeightInfo, DemocracyWeightInfo, NegativeImbalanceOf, OnUnbalancedDemocracySlash,
};

use frame_support::traits::{
    Contains, Everything, ExistenceRequirement, Get, PrivilegeCmp, WithdrawReasons,
};
use sp_runtime::traits::Keccak256;
pub use {assets, eth_bridge, frame_system, multicollateral_bonding_curve_pool, xst};

/// An index to a block.
pub type BlockNumber = u32;

/// Alias to 512-bit hash when used in the context of a transaction signature on the chain.
pub type Signature = MultiSignature;

/// Some way of identifying an account on the chain. We intentionally make it equivalent
/// to the public key of our transaction signing scheme.
pub type AccountId = <<Signature as Verify>::Signer as IdentifyAccount>::AccountId;

// This assert is needed for `technical` pallet in order to create
// `AccountId` from the hash type.
assert_eq_size!(AccountId, sp_core::H256);

/// The type for looking up accounts. We don't expect more than 4 billion of them, but you
/// never know...
pub type AccountIndex = u32;

/// Index of a transaction in the chain.
pub type Index = u32;

/// A hash of some data used by the chain.
pub type Hash = sp_core::H256;

/// Digest item type.
pub type DigestItem = generic::DigestItem;

/// Identification of DEX.
pub type DEXId = u32;

pub type Moment = u64;

pub type PeriodicSessions = pallet_session::PeriodicSessions<SessionPeriod, SessionOffset>;

type CouncilCollective = pallet_collective::Instance1;
type TechnicalCollective = pallet_collective::Instance2;

type MoreThanHalfCouncil = EnsureOneOf<
    EnsureRoot<AccountId>,
    pallet_collective::EnsureProportionMoreThan<AccountId, CouncilCollective, 1, 2>,
>;
type AtLeastHalfCouncil = EnsureOneOf<
    pallet_collective::EnsureProportionAtLeast<AccountId, CouncilCollective, 1, 2>,
    EnsureRoot<AccountId>,
>;
type AtLeastTwoThirdsCouncil = EnsureOneOf<
    pallet_collective::EnsureProportionAtLeast<AccountId, CouncilCollective, 2, 3>,
    EnsureRoot<AccountId>,
>;

type SlashCancelOrigin = EnsureOneOf<
    EnsureRoot<AccountId>,
    pallet_collective::EnsureProportionAtLeast<AccountId, CouncilCollective, 2, 3>,
>;

/// Opaque types. These are used by the CLI to instantiate machinery that don't need to know
/// the specifics of the runtime. They can then be made to be agnostic over specific formats
/// of data like extrinsics, allowing for them to continue syncing the network through upgrades
/// to even the core datastructures.
pub mod opaque {
    use super::*;

    pub use sp_runtime::OpaqueExtrinsic as UncheckedExtrinsic;

    /// Opaque block header type.
    pub type Header = generic::Header<BlockNumber, BlakeTwo256>;
    /// Opaque block type.
    pub type Block = generic::Block<Header, UncheckedExtrinsic>;
    /// Opaque block identifier type.
    pub type BlockId = generic::BlockId<Block>;

    impl_opaque_keys! {
        pub struct SessionKeys {
            pub babe: Babe,
            pub grandpa: Grandpa,
            pub im_online: ImOnline,
            pub beefy: Beefy,
        }
    }
}

/// This runtime version.
pub const VERSION: RuntimeVersion = RuntimeVersion {
    spec_name: create_runtime_str!("sora-substrate"),
    impl_name: create_runtime_str!("sora-substrate"),
    authoring_version: 1,
    spec_version: 33,
    impl_version: 1,
    apis: RUNTIME_API_VERSIONS,
<<<<<<< HEAD
    transaction_version: 21,
    state_version: 0,
=======
    transaction_version: 33,
>>>>>>> 2beac78d
};

/// The version infromation used to identify this runtime when compiled natively.
#[cfg(feature = "std")]
pub fn native_version() -> NativeVersion {
    NativeVersion {
        runtime_version: VERSION,
        can_author_with: Default::default(),
    }
}

pub const FARMING_PSWAP_PER_DAY: Balance = balance!(2500000);
pub const FARMING_REFRESH_FREQUENCY: BlockNumber = 2 * HOURS;
// Defined in the article
pub const FARMING_VESTING_COEFF: u32 = 3;
pub const FARMING_VESTING_FREQUENCY: BlockNumber = 6 * HOURS;

parameter_types! {
    pub const BlockHashCount: BlockNumber = 250;
    pub const Version: RuntimeVersion = VERSION;
    pub const DisabledValidatorsThreshold: Perbill = Perbill::from_percent(17);
    pub const EpochDuration: u64 = EPOCH_DURATION_IN_BLOCKS as u64;
    pub const ExpectedBlockTime: Moment = MILLISECS_PER_BLOCK;
    pub const UncleGenerations: BlockNumber = 0;
    pub const SessionsPerEra: sp_staking::SessionIndex = 6; // 6 hours
    pub const BondingDuration: sp_staking::EraIndex = 28; // 28 eras for unbonding (7 days).
    pub const ReportLongevity: u64 =
        BondingDuration::get() as u64 * SessionsPerEra::get() as u64 * EpochDuration::get();
    pub const SlashDeferDuration: sp_staking::EraIndex = 27; // 27 eras in which slashes can be cancelled (slightly less than 7 days).
    pub const MaxNominatorRewardedPerValidator: u32 = 256;
    pub const ElectionLookahead: BlockNumber = EPOCH_DURATION_IN_BLOCKS / 4;
    pub const MaxIterations: u32 = 10;
    // 0.05%. The higher the value, the more strict solution acceptance becomes.
    pub MinSolutionScoreBump: Perbill = Perbill::from_rational(5u32, 10_000);
    pub const ValRewardCurve: pallet_staking::sora::ValRewardCurve = pallet_staking::sora::ValRewardCurve {
        duration_to_reward_flatline: Duration::from_secs(5 * 365 * 24 * 60 * 60),
        min_val_burned_percentage_reward: Percent::from_percent(35),
        max_val_burned_percentage_reward: Percent::from_percent(90),
    };
    pub const SessionPeriod: BlockNumber = 150;
    pub const SessionOffset: BlockNumber = 0;
    pub const SS58Prefix: u8 = 69;
    /// A limit for off-chain phragmen unsigned solution submission.
    ///
    /// We want to keep it as high as possible, but can't risk having it reject,
    /// so we always subtract the base block execution weight.
    pub OffchainSolutionWeightLimit: Weight = BlockWeights::get()
    .get(DispatchClass::Normal)
    .max_extrinsic
    .expect("Normal extrinsics have weight limit configured by default; qed")
    .saturating_sub(BlockExecutionWeight::get());
    /// A limit for off-chain phragmen unsigned solution length.
    ///
    /// We allow up to 90% of the block's size to be consumed by the solution.
    pub OffchainSolutionLengthLimit: u32 = Perbill::from_rational(90_u32, 100) *
        *BlockLength::get()
        .max
        .get(DispatchClass::Normal);
    pub const DemocracyEnactmentPeriod: BlockNumber = 30 * DAYS;
    pub const DemocracyLaunchPeriod: BlockNumber = 28 * DAYS;
    pub const DemocracyVotingPeriod: BlockNumber = 14 * DAYS;
    pub const DemocracyMinimumDeposit: Balance = balance!(1);
    pub const DemocracyFastTrackVotingPeriod: BlockNumber = 3 * HOURS;
    pub const DemocracyInstantAllowed: bool = true;
    pub const DemocracyCooloffPeriod: BlockNumber = 28 * DAYS;
    pub const DemocracyPreimageByteDeposit: Balance = balance!(0.000002); // 2 * 10^-6, 5 MiB -> 10.48576 XOR
    pub const DemocracyMaxVotes: u32 = 100;
    pub const DemocracyMaxProposals: u32 = 100;
    pub const CouncilCollectiveMotionDuration: BlockNumber = 5 * DAYS;
    pub const CouncilCollectiveMaxProposals: u32 = 100;
    pub const CouncilCollectiveMaxMembers: u32 = 100;
    pub const TechnicalCollectiveMotionDuration: BlockNumber = 5 * DAYS;
    pub const TechnicalCollectiveMaxProposals: u32 = 100;
    pub const TechnicalCollectiveMaxMembers: u32 = 100;
    pub const SchedulerMaxWeight: Weight = 1024;
    pub OffencesWeightSoftLimit: Weight = Perbill::from_percent(60) * BlockWeights::get().max_block;
    pub const ImOnlineUnsignedPriority: TransactionPriority = TransactionPriority::max_value();
    pub const SessionDuration: BlockNumber = EPOCH_DURATION_IN_BLOCKS;
    pub const ElectionsCandidacyBond: Balance = balance!(1);
    // 1 storage item created, key size is 32 bytes, value size is 16+16.
    pub const ElectionsVotingBondBase: Balance = balance!(0.000001);
    // additional data per vote is 32 bytes (account id).
    pub const ElectionsVotingBondFactor: Balance = balance!(0.000001);
    pub const ElectionsTermDuration: BlockNumber = 7 * DAYS;
    /// 13 members initially, to be increased to 23 eventually.
    pub const ElectionsDesiredMembers: u32 = 13;
    pub const ElectionsDesiredRunnersUp: u32 = 20;
    pub const ElectionsModuleId: LockIdentifier = *b"phrelect";
    pub FarmingRewardDoublingAssets: Vec<AssetId> = vec![GetPswapAssetId::get(), GetValAssetId::get(), GetDaiAssetId::get(), GetEthAssetId::get()];
    pub const MaxAuthorities: u32 = 100_000;
    pub const NoPreimagePostponement: Option<u32> = Some(10);
}

impl frame_system::Config for Runtime {
    type BaseCallFilter = Everything;
    type BlockWeights = BlockWeights;
    /// Maximum size of all encoded transactions (in bytes) that are allowed in one block.
    type BlockLength = BlockLength;
    /// The ubiquitous origin type.
    type Origin = Origin;
    /// The aggregated dispatch type that is available for extrinsics.
    type Call = Call;
    /// The index type for storing how many extrinsics an account has signed.
    type Index = Index;
    /// The index type for blocks.
    type BlockNumber = BlockNumber;
    /// The type for hashing blocks and tries.
    type Hash = Hash;
    /// The hashing algorithm used.
    type Hashing = BlakeTwo256;
    /// The identifier used to distinguish between accounts.
    type AccountId = AccountId;
    /// The lookup mechanism to get account ID from whatever is passed in dispatchers.
    type Lookup = IdentityLookup<AccountId>;
    /// The header type.
    type Header = generic::Header<BlockNumber, BlakeTwo256>;
    /// The ubiquitous event type.
    type Event = Event;
    /// Maximum number of block number to block hash mappings to keep (oldest pruned first).
    type BlockHashCount = BlockHashCount;
    /// The weight of database operations that the runtime can invoke.
    type DbWeight = RocksDbWeight;
    /// Runtime version.
    type Version = Version;
    type PalletInfo = PalletInfo;
    /// Converts a module to an index of this module in the runtime.
    type AccountData = pallet_balances::AccountData<Balance>;
    type OnNewAccount = ();
    type OnKilledAccount = ();
    type SystemWeightInfo = ();
    type SS58Prefix = SS58Prefix;
    type OnSetCode = ();
    type MaxConsumers = frame_support::traits::ConstU32<65536>;
}

impl pallet_babe::Config for Runtime {
    type EpochDuration = EpochDuration;
    type ExpectedBlockTime = ExpectedBlockTime;
    type EpochChangeTrigger = pallet_babe::ExternalTrigger;
    type DisabledValidators = ();
    type KeyOwnerProof = <Self::KeyOwnerProofSystem as KeyOwnerProofSystem<(
        KeyTypeId,
        pallet_babe::AuthorityId,
    )>>::Proof;
    type KeyOwnerIdentification = <Self::KeyOwnerProofSystem as KeyOwnerProofSystem<(
        KeyTypeId,
        pallet_babe::AuthorityId,
    )>>::IdentificationTuple;
    type KeyOwnerProofSystem = Historical;
    type HandleEquivocation =
        pallet_babe::EquivocationHandler<Self::KeyOwnerIdentification, Offences, ReportLongevity>;
    type WeightInfo = ();
    type MaxAuthorities = MaxAuthorities;
}

impl pallet_collective::Config<CouncilCollective> for Runtime {
    type Origin = Origin;
    type Proposal = Call;
    type Event = Event;
    type MotionDuration = CouncilCollectiveMotionDuration;
    type MaxProposals = CouncilCollectiveMaxProposals;
    type MaxMembers = CouncilCollectiveMaxMembers;
    type DefaultVote = pallet_collective::PrimeDefaultVote;
    type WeightInfo = CollectiveWeightInfo<Self>;
}

impl pallet_collective::Config<TechnicalCollective> for Runtime {
    type Origin = Origin;
    type Proposal = Call;
    type Event = Event;
    type MotionDuration = TechnicalCollectiveMotionDuration;
    type MaxProposals = TechnicalCollectiveMaxProposals;
    type MaxMembers = TechnicalCollectiveMaxMembers;
    type DefaultVote = pallet_collective::PrimeDefaultVote;
    type WeightInfo = CollectiveWeightInfo<Self>;
}

impl pallet_democracy::Config for Runtime {
    type Proposal = Call;
    type Event = Event;
    type Currency = Balances;
    type EnactmentPeriod = DemocracyEnactmentPeriod;
    type LaunchPeriod = DemocracyLaunchPeriod;
    type VotingPeriod = DemocracyVotingPeriod;
    type MinimumDeposit = DemocracyMinimumDeposit;
    /// `external_propose` call condition
    type ExternalOrigin = AtLeastHalfCouncil;
    /// A super-majority can have the next scheduled referendum be a straight majority-carries vote.
    /// `external_propose_majority` call condition
    type ExternalMajorityOrigin = AtLeastHalfCouncil;
    /// `external_propose_default` call condition
    type ExternalDefaultOrigin = AtLeastHalfCouncil;
    /// Two thirds of the technical committee can have an ExternalMajority/ExternalDefault vote
    /// be tabled immediately and with a shorter voting/enactment period.
    type FastTrackOrigin = EnsureOneOf<
        pallet_collective::EnsureProportionMoreThan<AccountId, TechnicalCollective, 1, 2>,
        EnsureRoot<AccountId>,
    >;
    type InstantOrigin = EnsureOneOf<
        pallet_collective::EnsureProportionAtLeast<AccountId, TechnicalCollective, 2, 3>,
        EnsureRoot<AccountId>,
    >;
    type InstantAllowed = DemocracyInstantAllowed;
    type FastTrackVotingPeriod = DemocracyFastTrackVotingPeriod;
    /// To cancel a proposal which has been passed, 2/3 of the council must agree to it.
    /// `emergency_cancel` call condition.
    type CancellationOrigin = AtLeastTwoThirdsCouncil;
    type CancelProposalOrigin = AtLeastTwoThirdsCouncil;
    type BlacklistOrigin = EnsureRoot<AccountId>;
    /// `veto_external` - vetoes and blacklists the external proposal hash
    type VetoOrigin = pallet_collective::EnsureMember<AccountId, TechnicalCollective>;
    type CooloffPeriod = DemocracyCooloffPeriod;
    type PreimageByteDeposit = DemocracyPreimageByteDeposit;
    type OperationalPreimageOrigin = pallet_collective::EnsureMember<AccountId, CouncilCollective>;
    type Slash = OnUnbalancedDemocracySlash<Self>;
    type Scheduler = Scheduler;
    type PalletsOrigin = OriginCaller;
    type MaxVotes = DemocracyMaxVotes;
    type WeightInfo = DemocracyWeightInfo;
    type MaxProposals = DemocracyMaxProposals;
    type VoteLockingPeriod = DemocracyEnactmentPeriod;
}

impl pallet_elections_phragmen::Config for Runtime {
    type Event = Event;
    type PalletId = ElectionsModuleId;
    type Currency = Balances;
    type ChangeMembers = Council;
    type InitializeMembers = Council;
    type CurrencyToVote = frame_support::traits::U128CurrencyToVote;
    type CandidacyBond = ElectionsCandidacyBond;
    type VotingBondBase = ElectionsVotingBondBase;
    type VotingBondFactor = ElectionsVotingBondFactor;
    type LoserCandidate = OnUnbalancedDemocracySlash<Self>;
    type KickedMember = OnUnbalancedDemocracySlash<Self>;
    type DesiredMembers = ElectionsDesiredMembers;
    type DesiredRunnersUp = ElectionsDesiredRunnersUp;
    type TermDuration = ElectionsTermDuration;
    type WeightInfo = ();
}

impl pallet_membership::Config<pallet_membership::Instance1> for Runtime {
    type Event = Event;
    type AddOrigin = MoreThanHalfCouncil;
    type RemoveOrigin = MoreThanHalfCouncil;
    type SwapOrigin = MoreThanHalfCouncil;
    type ResetOrigin = MoreThanHalfCouncil;
    type PrimeOrigin = MoreThanHalfCouncil;
    type MembershipInitialized = TechnicalCommittee;
    type MembershipChanged = TechnicalCommittee;
    type MaxMembers = ();
    type WeightInfo = ();
}

impl pallet_grandpa::Config for Runtime {
    type Event = Event;
    type Call = Call;

    type KeyOwnerProofSystem = Historical;

    type KeyOwnerProof =
        <Self::KeyOwnerProofSystem as KeyOwnerProofSystem<(KeyTypeId, GrandpaId)>>::Proof;

    type KeyOwnerIdentification = <Self::KeyOwnerProofSystem as KeyOwnerProofSystem<(
        KeyTypeId,
        GrandpaId,
    )>>::IdentificationTuple;

    type HandleEquivocation = pallet_grandpa::EquivocationHandler<
        Self::KeyOwnerIdentification,
        Offences,
        ReportLongevity,
    >;
    type WeightInfo = ();
    type MaxAuthorities = MaxAuthorities;
}

parameter_types! {
    pub const MinimumPeriod: u64 = SLOT_DURATION / 2;
}

impl pallet_timestamp::Config for Runtime {
    /// A timestamp: milliseconds since the unix epoch.
    type Moment = Moment;
    type OnTimestampSet = Babe;
    type MinimumPeriod = MinimumPeriod;
    type WeightInfo = ();
}

impl pallet_session::Config for Runtime {
    type SessionManager = pallet_session::historical::NoteHistoricalRoot<Self, XorFee>;
    type Keys = opaque::SessionKeys;
    type ShouldEndSession = Babe;
    type SessionHandler = <opaque::SessionKeys as OpaqueKeys>::KeyTypeIdProviders;
    type Event = Event;
    type ValidatorId = AccountId;
    type ValidatorIdOf = pallet_staking::StashOf<Self>;
    type NextSessionRotation = Babe;
    type WeightInfo = ();
}

impl pallet_session::historical::Config for Runtime {
    type FullIdentification = pallet_staking::Exposure<AccountId, Balance>;
    type FullIdentificationOf = pallet_staking::ExposureOf<Runtime>;
}

impl pallet_authorship::Config for Runtime {
    type FindAuthor = pallet_session::FindAccountFromAuthorIndex<Self, Babe>;
    type UncleGenerations = UncleGenerations;
    type FilterUncle = ();
    type EventHandler = (Staking, ImOnline);
}

/// A reasonable benchmarking config for staking pallet.
pub struct StakingBenchmarkingConfig;
impl pallet_staking::BenchmarkingConfig for StakingBenchmarkingConfig {
    type MaxValidators = ConstU32<1000>;
    type MaxNominators = ConstU32<1000>;
}

parameter_types! {
    pub const OffendingValidatorsThreshold: Perbill = Perbill::from_percent(17);
    pub const MaxNominations: u32 = <NposCompactSolution24 as frame_election_provider_support::NposSolution>::LIMIT as u32;
}

impl pallet_staking::Config for Runtime {
    type Currency = Balances;
    type MultiCurrency = Tokens;
    type ValTokenId = GetValAssetId;
    type ValRewardCurve = ValRewardCurve;
    type UnixTime = Timestamp;
    type CurrencyToVote = U128CurrencyToVote;
    type Event = Event;
    type Slash = ();
    type SessionsPerEra = SessionsPerEra;
    type BondingDuration = BondingDuration;
    type SlashDeferDuration = SlashDeferDuration;
    type SlashCancelOrigin = SlashCancelOrigin;
    type SessionInterface = Self;
    type NextNewSession = Session;
    type MaxNominatorRewardedPerValidator = MaxNominatorRewardedPerValidator;
    type VoterList = BagsList;
    type ElectionProvider = ElectionProviderMultiPhase;
    type BenchmarkingConfig = StakingBenchmarkingConfig;
    type MaxUnlockingChunks = ConstU32<32>;
    type OffendingValidatorsThreshold = OffendingValidatorsThreshold;
    type MaxNominations = MaxNominations;
    type GenesisElectionProvider = onchain::UnboundedExecution<OnChainSeqPhragmen>;
    type WeightInfo = ();
}

/// The numbers configured here could always be more than the the maximum limits of staking pallet
/// to ensure election snapshot will not run out of memory. For now, we set them to smaller values
/// since the staking is bounded and the weight pipeline takes hours for this single pallet.
pub struct ElectionBenchmarkConfig;
impl pallet_election_provider_multi_phase::BenchmarkingConfig for ElectionBenchmarkConfig {
    const VOTERS: [u32; 2] = [1000, 2000];
    const TARGETS: [u32; 2] = [500, 1000];
    const ACTIVE_VOTERS: [u32; 2] = [500, 800];
    const DESIRED_TARGETS: [u32; 2] = [200, 400];
    const SNAPSHOT_MAXIMUM_VOTERS: u32 = 1000;
    const MINER_MAXIMUM_VOTERS: u32 = 1000;
    const MAXIMUM_TARGETS: u32 = 300;
}

parameter_types! {
    // phase durations. 1/4 of the last session for each.
    // in testing: 1min or half of the session for each
    pub SignedPhase: u32 = EPOCH_DURATION_IN_BLOCKS / 4;
    pub UnsignedPhase: u32 = EPOCH_DURATION_IN_BLOCKS / 4;

    // signed config
    pub const SignedMaxSubmissions: u32 = 16;
    pub const SignedDepositBase: Balance = deposit(2, 0);
    pub const SignedDepositByte: Balance = deposit(0, 10) / 1024;
    pub SignedRewardBase: Balance =  constants::currency::UNITS / 10;
    pub SolutionImprovementThreshold: Perbill = Perbill::from_rational(5u32, 10_000);

    // 1 hour session, 15 minutes unsigned phase, 8 offchain executions.
    pub OffchainRepeat: BlockNumber = UnsignedPhase::get() / 8;

    /// We take the top 12500 nominators as electing voters..
    pub const MaxElectingVoters: u32 = 12_500;
    /// ... and all of the validators as electable targets. Whilst this is the case, we cannot and
    /// shall not increase the size of the validator intentions.
    pub const MaxElectableTargets: u16 = u16::MAX;
    pub NposSolutionPriority: TransactionPriority =
        Perbill::from_percent(90) * TransactionPriority::max_value();
}

generate_solution_type!(
    #[compact]
    pub struct NposCompactSolution24::<
        VoterIndex = u32,
        TargetIndex = u16,
        Accuracy = sp_runtime::PerU16,
        MaxVoters = MaxElectingVoters,
    >(24)
);

/// The accuracy type used for genesis election provider;
pub type OnChainAccuracy = sp_runtime::Perbill;

pub struct OnChainSeqPhragmen;
impl onchain::ExecutionConfig for OnChainSeqPhragmen {
    type System = Runtime;
    type Solver = SequentialPhragmen<AccountId, OnChainAccuracy>;
    type DataProvider = Staking;
}

impl pallet_election_provider_multi_phase::Config for Runtime {
    type Event = Event;
    type Currency = Balances;
    type EstimateCallFee = TransactionPayment;
    type UnsignedPhase = UnsignedPhase;
    type SignedMaxSubmissions = SignedMaxSubmissions;
    type SignedRewardBase = SignedRewardBase;
    type SignedDepositBase = SignedDepositBase;
    type SignedDepositByte = SignedDepositByte;
    type SignedDepositWeight = ();
    type SignedMaxWeight = Self::MinerMaxWeight;
    type SlashHandler = (); // burn slashes
    type RewardHandler = (); // nothing to do upon rewards
    type SignedPhase = SignedPhase;
    type SolutionImprovementThreshold = SolutionImprovementThreshold;
    type MinerMaxWeight = OffchainSolutionWeightLimit; // For now use the one from staking.
    type MinerMaxLength = OffchainSolutionLengthLimit;
    type OffchainRepeat = OffchainRepeat;
    type MinerTxPriority = NposSolutionPriority;
    type DataProvider = Staking;
    type Solution = NposCompactSolution24;
    type Fallback = pallet_election_provider_multi_phase::NoFallback<Self>;
    type GovernanceFallback = onchain::UnboundedExecution<OnChainSeqPhragmen>;
    type Solver = SequentialPhragmen<
        AccountId,
        pallet_election_provider_multi_phase::SolutionAccuracyOf<Self>,
        (),
    >;
    type BenchmarkingConfig = ElectionBenchmarkConfig;
    type ForceOrigin = EnsureOneOf<
        EnsureRoot<AccountId>,
        pallet_collective::EnsureProportionAtLeast<AccountId, CouncilCollective, 2, 3>,
    >;
    type WeightInfo = ();
    type MaxElectingVoters = MaxElectingVoters;
    type MaxElectableTargets = MaxElectableTargets;
}

parameter_types! {
    pub const BagThresholds: &'static [u64] = &bags_thresholds::THRESHOLDS;
}

impl pallet_bags_list::Config for Runtime {
    type Event = Event;
    type ScoreProvider = Staking;
    type WeightInfo = ();
    type BagThresholds = BagThresholds;
    type Score = sp_npos_elections::VoteWeight;
}

/// Used the compare the privilege of an origin inside the scheduler.
pub struct OriginPrivilegeCmp;

impl PrivilegeCmp<OriginCaller> for OriginPrivilegeCmp {
    fn cmp_privilege(left: &OriginCaller, right: &OriginCaller) -> Option<Ordering> {
        if left == right {
            return Some(Ordering::Equal);
        }

        match (left, right) {
            // Root is greater than anything.
            (OriginCaller::system(frame_system::RawOrigin::Root), _) => Some(Ordering::Greater),
            // Check which one has more yes votes.
            (
                OriginCaller::Council(pallet_collective::RawOrigin::Members(l_yes_votes, l_count)),
                OriginCaller::Council(pallet_collective::RawOrigin::Members(r_yes_votes, r_count)),
            ) => Some((l_yes_votes * r_count).cmp(&(r_yes_votes * l_count))),
            // For every other origin we don't care, as they are not used for `ScheduleOrigin`.
            _ => None,
        }
    }
}

impl pallet_scheduler::Config for Runtime {
    type Event = Event;
    type Origin = Origin;
    type PalletsOrigin = OriginCaller;
    type Call = Call;
    type MaximumWeight = SchedulerMaxWeight;
    type ScheduleOrigin = frame_system::EnsureRoot<AccountId>;
    type MaxScheduledPerBlock = ();
    type WeightInfo = ();
    type OriginPrivilegeCmp = OriginPrivilegeCmp;
    type PreimageProvider = ();
    type NoPreimagePostponement = NoPreimagePostponement;
}

parameter_types! {
    pub const ExistentialDeposit: u128 = 0;
    pub const TransferFee: u128 = 0;
    pub const CreationFee: u128 = 0;
    pub const MaxLocks: u32 = 50;
}

impl pallet_balances::Config for Runtime {
    /// The type for recording an account's balance.
    type Balance = Balance;
    type DustRemoval = ();
    /// The ubiquitous event type.
    type Event = Event;
    type ExistentialDeposit = ExistentialDeposit;
    type AccountStore = System;
    type WeightInfo = ();
    type MaxLocks = MaxLocks;
    type MaxReserves = ();
    type ReserveIdentifier = ();
}

pub type Amount = i128;

parameter_type_with_key! {
    pub ExistentialDeposits: |_currency_id: AssetId| -> Balance {
        0
    };
}

impl tokens::Config for Runtime {
    type Event = Event;
    type Balance = Balance;
    type Amount = Amount;
    type CurrencyId = AssetId;
    type WeightInfo = ();
    type ExistentialDeposits = ExistentialDeposits;
    type OnDust = ();
    type MaxLocks = ();
    type DustRemovalWhitelist = Everything;
}

parameter_types! {
    // This is common::PredefinedAssetId with 0 index, 2 is size, 0 and 0 is code.
    pub const GetXorAssetId: AssetId = common::AssetId32::from_bytes(hex!("0200000000000000000000000000000000000000000000000000000000000000"));
    pub const GetDotAssetId: AssetId = common::AssetId32::from_bytes(hex!("0200010000000000000000000000000000000000000000000000000000000000"));
    pub const GetKsmAssetId: AssetId = common::AssetId32::from_bytes(hex!("0200020000000000000000000000000000000000000000000000000000000000"));
    pub const GetUsdAssetId: AssetId = common::AssetId32::from_bytes(hex!("0200030000000000000000000000000000000000000000000000000000000000"));
    pub const GetValAssetId: AssetId = common::AssetId32::from_bytes(hex!("0200040000000000000000000000000000000000000000000000000000000000"));
    pub const GetPswapAssetId: AssetId = common::AssetId32::from_bytes(hex!("0200050000000000000000000000000000000000000000000000000000000000"));
    pub const GetDaiAssetId: AssetId = common::AssetId32::from_bytes(hex!("0200060000000000000000000000000000000000000000000000000000000000"));
    pub const GetEthAssetId: AssetId = common::AssetId32::from_bytes(hex!("0200070000000000000000000000000000000000000000000000000000000000"));

    pub const GetBaseAssetId: AssetId = GetXorAssetId::get();
    pub const GetTeamReservesAccountId: AccountId = AccountId::new(hex!("feb92c0acb61f75309730290db5cbe8ac9b46db7ad6f3bbb26a550a73586ea71"));
}

impl currencies::Config for Runtime {
    type Event = Event;
    type MultiCurrency = Tokens;
    type NativeCurrency = BasicCurrencyAdapter<Runtime, Balances, Amount, BlockNumber>;
    type GetNativeCurrencyId = <Runtime as assets::Config>::GetBaseAssetId;
    type WeightInfo = ();
}

impl common::Config for Runtime {
    type DEXId = DEXId;
    type LstId = common::LiquiditySourceType;
}

pub struct GetTotalBalance;

impl assets::GetTotalBalance<Runtime> for GetTotalBalance {
    fn total_balance(asset_id: &AssetId, who: &AccountId) -> Result<Balance, DispatchError> {
        if asset_id == &GetXorAssetId::get() {
            Ok(Referrals::referrer_balance(who).unwrap_or(0))
        } else {
            Ok(0)
        }
    }
}

impl assets::Config for Runtime {
    type Event = Event;
    type ExtraAccountId = [u8; 32];
    type ExtraAssetRecordArg =
        common::AssetIdExtraAssetRecordArg<DEXId, common::LiquiditySourceType, [u8; 32]>;
    type AssetId = AssetId;
    type GetBaseAssetId = GetBaseAssetId;
    type Currency = currencies::Pallet<Runtime>;
    type GetTeamReservesAccountId = GetTeamReservesAccountId;
    type GetTotalBalance = GetTotalBalance;
    type WeightInfo = assets::weights::WeightInfo<Runtime>;
}

impl trading_pair::Config for Runtime {
    type Event = Event;
    type EnsureDEXManager = dex_manager::Pallet<Runtime>;
    type WeightInfo = ();
}

impl dex_manager::Config for Runtime {}

pub type TechAccountId = common::TechAccountId<AccountId, TechAssetId, DEXId>;
pub type TechAssetId = common::TechAssetId<common::PredefinedAssetId>;
pub type AssetId = common::AssetId32<common::PredefinedAssetId>;

impl technical::Config for Runtime {
    type Event = Event;
    type TechAssetId = TechAssetId;
    type TechAccountId = TechAccountId;
    type Trigger = ();
    type Condition = ();
    type SwapAction = pool_xyk::PolySwapAction<AssetId, AccountId, TechAccountId>;
}

parameter_types! {
    pub GetFee: Fixed = fixed!(0.003);
}

impl pool_xyk::Config for Runtime {
    const MIN_XOR: Balance = balance!(0.0007);
    type Event = Event;
    type PairSwapAction = pool_xyk::PairSwapAction<AssetId, AccountId, TechAccountId>;
    type DepositLiquidityAction =
        pool_xyk::DepositLiquidityAction<AssetId, AccountId, TechAccountId>;
    type WithdrawLiquidityAction =
        pool_xyk::WithdrawLiquidityAction<AssetId, AccountId, TechAccountId>;
    type PolySwapAction = pool_xyk::PolySwapAction<AssetId, AccountId, TechAccountId>;
    type EnsureDEXManager = dex_manager::Pallet<Runtime>;
    type GetFee = GetFee;
    type OnPoolCreated = (PswapDistribution, Farming);
    type OnPoolReservesChanged = PriceTools;
    type WeightInfo = pool_xyk::weights::WeightInfo<Runtime>;
}

parameter_types! {
    pub GetLiquidityProxyTechAccountId: TechAccountId = {
        let tech_account_id = TechAccountId::from_generic_pair(
            pswap_distribution::TECH_ACCOUNT_PREFIX.to_vec(),
            pswap_distribution::TECH_ACCOUNT_MAIN.to_vec(),
        );
        tech_account_id
    };
    pub GetLiquidityProxyAccountId: AccountId = {
        let tech_account_id = GetLiquidityProxyTechAccountId::get();
        let account_id =
            technical::Pallet::<Runtime>::tech_account_id_to_account_id(&tech_account_id)
                .expect("Failed to get ordinary account id for technical account id.");
        account_id
    };
    pub const GetNumSamples: usize = 5;
    pub const BasicDeposit: Balance = balance!(0.01);
    pub const FieldDeposit: Balance = balance!(0.01);
    pub const SubAccountDeposit: Balance = balance!(0.01);
    pub const MaxSubAccounts: u32 = 100;
    pub const MaxAdditionalFields: u32 = 100;
    pub const MaxRegistrars: u32 = 20;
    pub ReferralsReservesAcc: AccountId = {
        let tech_account_id = TechAccountId::from_generic_pair(
            b"referrals".to_vec(),
            b"main".to_vec(),
        );
        let account_id =
            technical::Pallet::<Runtime>::tech_account_id_to_account_id(&tech_account_id)
                .expect("Failed to get ordinary account id for technical account id.");
        account_id
    };
}

impl liquidity_proxy::Config for Runtime {
    type Event = Event;
    type LiquidityRegistry = dex_api::Pallet<Runtime>;
    type GetNumSamples = GetNumSamples;
    type GetTechnicalAccountId = GetLiquidityProxyAccountId;
    type PrimaryMarketTBC = multicollateral_bonding_curve_pool::Pallet<Runtime>;
    type PrimaryMarketXST = xst::Pallet<Runtime>;
    type SecondaryMarket = pool_xyk::Pallet<Runtime>;
    type WeightInfo = liquidity_proxy::weights::WeightInfo<Runtime>;
    type VestedRewardsPallet = VestedRewards;
}

impl mock_liquidity_source::Config<mock_liquidity_source::Instance1> for Runtime {
    type GetFee = GetFee;
    type EnsureDEXManager = dex_manager::Pallet<Runtime>;
    type EnsureTradingPairExists = trading_pair::Pallet<Runtime>;
}

impl mock_liquidity_source::Config<mock_liquidity_source::Instance2> for Runtime {
    type GetFee = GetFee;
    type EnsureDEXManager = dex_manager::Pallet<Runtime>;
    type EnsureTradingPairExists = trading_pair::Pallet<Runtime>;
}

impl mock_liquidity_source::Config<mock_liquidity_source::Instance3> for Runtime {
    type GetFee = GetFee;
    type EnsureDEXManager = dex_manager::Pallet<Runtime>;
    type EnsureTradingPairExists = trading_pair::Pallet<Runtime>;
}

impl mock_liquidity_source::Config<mock_liquidity_source::Instance4> for Runtime {
    type GetFee = GetFee;
    type EnsureDEXManager = dex_manager::Pallet<Runtime>;
    type EnsureTradingPairExists = trading_pair::Pallet<Runtime>;
}

impl dex_api::Config for Runtime {
    type MockLiquiditySource =
        mock_liquidity_source::Pallet<Runtime, mock_liquidity_source::Instance1>;
    type MockLiquiditySource2 =
        mock_liquidity_source::Pallet<Runtime, mock_liquidity_source::Instance2>;
    type MockLiquiditySource3 =
        mock_liquidity_source::Pallet<Runtime, mock_liquidity_source::Instance3>;
    type MockLiquiditySource4 =
        mock_liquidity_source::Pallet<Runtime, mock_liquidity_source::Instance4>;
    type MulticollateralBondingCurvePool = multicollateral_bonding_curve_pool::Pallet<Runtime>;
    type XYKPool = pool_xyk::Pallet<Runtime>;
    type XSTPool = xst::Pallet<Runtime>;
    type WeightInfo = dex_api::weights::WeightInfo<Runtime>;
}

impl pallet_multisig::Config for Runtime {
    type Call = Call;
    type Event = Event;
    type Currency = Balances;
    type DepositBase = DepositBase;
    type DepositFactor = DepositFactor;
    type MaxSignatories = MaxSignatories;
    type WeightInfo = ();
}

impl iroha_migration::Config for Runtime {
    type Event = Event;
    type WeightInfo = iroha_migration::weights::WeightInfo<Runtime>;
}

impl pallet_identity::Config for Runtime {
    type Event = Event;
    type Currency = Balances;
    type BasicDeposit = BasicDeposit;
    type FieldDeposit = FieldDeposit;
    type SubAccountDeposit = SubAccountDeposit;
    type MaxSubAccounts = MaxSubAccounts;
    type MaxAdditionalFields = MaxAdditionalFields;
    type MaxRegistrars = MaxRegistrars;
    type Slashed = ();
    type ForceOrigin = MoreThanHalfCouncil;
    type RegistrarOrigin = MoreThanHalfCouncil;
    type WeightInfo = ();
}

impl<T: SigningTypes> frame_system::offchain::SignMessage<T> for Runtime {
    type SignatureData = ();

    fn sign_message(&self, _message: &[u8]) -> Self::SignatureData {
        unimplemented!()
    }

    fn sign<TPayload, F>(&self, _f: F) -> Self::SignatureData
    where
        F: Fn(&Account<T>) -> TPayload,
        TPayload: frame_system::offchain::SignedPayload<T>,
    {
        unimplemented!()
    }
}

impl<LocalCall> frame_system::offchain::CreateSignedTransaction<LocalCall> for Runtime
where
    Call: From<LocalCall>,
{
    fn create_transaction<C: frame_system::offchain::AppCrypto<Self::Public, Self::Signature>>(
        call: Call,
        public: <Signature as sp_runtime::traits::Verify>::Signer,
        account: AccountId,
        index: Index,
    ) -> Option<(
        Call,
        <UncheckedExtrinsic as sp_runtime::traits::Extrinsic>::SignaturePayload,
    )> {
        let period = BlockHashCount::get() as u64;
        let current_block = System::block_number()
            .saturated_into::<u64>()
            .saturating_sub(1);
        let extra: SignedExtra = (
            frame_system::CheckSpecVersion::<Runtime>::new(),
            frame_system::CheckTxVersion::<Runtime>::new(),
            frame_system::CheckGenesis::<Runtime>::new(),
            frame_system::CheckEra::<Runtime>::from(generic::Era::mortal(period, current_block)),
            frame_system::CheckNonce::<Runtime>::from(index),
            frame_system::CheckWeight::<Runtime>::new(),
            ChargeTransactionPayment::<Runtime>::new(),
        );
        #[cfg_attr(not(feature = "std"), allow(unused_variables))]
        let raw_payload = SignedPayload::new(call, extra)
            .map_err(|e| {
                frame_support::log::warn!("SignedPayload error: {:?}", e);
            })
            .ok()?;

        let signature = raw_payload.using_encoded(|payload| C::sign(payload, public))?;

        let address = account;
        let (call, extra, _) = raw_payload.deconstruct();
        Some((call, (address, signature, extra)))
    }
}

impl frame_system::offchain::SigningTypes for Runtime {
    type Public = <Signature as sp_runtime::traits::Verify>::Signer;
    type Signature = Signature;
}

impl<C> frame_system::offchain::SendTransactionTypes<C> for Runtime
where
    Call: From<C>,
{
    type OverarchingCall = Call;
    type Extrinsic = UncheckedExtrinsic;
}

impl referrals::Config for Runtime {
    type ReservesAcc = ReferralsReservesAcc;
    type WeightInfo = referrals::weights::WeightInfo<Runtime>;
}

impl rewards::Config for Runtime {
    const BLOCKS_PER_DAY: BlockNumber = 1 * DAYS;
    const UPDATE_FREQUENCY: BlockNumber = 10 * MINUTES;
    const MAX_CHUNK_SIZE: usize = 100;
    const MAX_VESTING_RATIO: Percent = Percent::from_percent(55);
    const TIME_TO_SATURATION: BlockNumber = 5 * 365 * DAYS; // 5 years
    const VAL_BURN_PERCENT: Percent = VAL_BURN_PERCENT;
    type Event = Event;
    type WeightInfo = rewards::weights::WeightInfo<Runtime>;
}

pub struct ExtrinsicsFlatFees;

// Flat fees implementation for the selected extrinsics.
// Returns a value if the extirnsic is subject to manual fee adjustment
// and `None` otherwise
impl xor_fee::ApplyCustomFees<Call> for ExtrinsicsFlatFees {
    fn compute_fee(call: &Call) -> Option<Balance> {
        match call {
            Call::Assets(assets::Call::register { .. })
            | Call::EthBridge(eth_bridge::Call::transfer_to_sidechain { .. })
            | Call::PoolXYK(pool_xyk::Call::withdraw_liquidity { .. })
            | Call::Rewards(rewards::Call::claim { .. }) => Some(balance!(0.007)),
            Call::VestedRewards(vested_rewards::Call::claim_rewards { .. }) => Some(BIG_FEE),
            Call::Assets(..)
            | Call::EthBridge(..)
            | Call::LiquidityProxy(..)
            | Call::MulticollateralBondingCurvePool(..)
            | Call::PoolXYK(..)
            | Call::Rewards(..)
            | Call::Staking(pallet_staking::Call::payout_stakers { .. })
            | Call::TradingPair(..)
            | Call::Referrals(..) => Some(SMALL_FEE),
            _ => None,
        }
    }
}

impl xor_fee::ExtractProxySwap for Call {
    type AccountId = AccountId;
    type DexId = DEXId;
    type AssetId = AssetId;
    type Amount = SwapAmount<u128>;
<<<<<<< HEAD
    fn extract(&self) -> Option<xor_fee::SwapInfo<Self::DexId, Self::AssetId, Self::Amount>> {
        if let Call::LiquidityProxy(liquidity_proxy::Call::swap {
            dex_id,
            input_asset_id,
            output_asset_id,
            swap_amount,
            selected_source_types,
            filter_mode,
        }) = self
        {
            Some(xor_fee::SwapInfo {
=======
    fn extract(
        &self,
    ) -> Option<xor_fee::SwapInfo<Self::AccountId, Self::DexId, Self::AssetId, Self::Amount>> {
        match self {
            Call::LiquidityProxy(liquidity_proxy::Call::swap(
                dex_id,
                input_asset_id,
                output_asset_id,
                amount,
                selected_source_types,
                filter_mode,
            )) => Some(xor_fee::SwapInfo {
                fee_source: None,
>>>>>>> 2beac78d
                dex_id: *dex_id,
                input_asset_id: *input_asset_id,
                output_asset_id: *output_asset_id,
                amount: *swap_amount,
                selected_source_types: selected_source_types.to_vec(),
                filter_mode: filter_mode.clone(),
            }),
            Call::LiquidityProxy(liquidity_proxy::Call::swap_transfer(
                target,
                dex_id,
                input_asset_id,
                output_asset_id,
                amount,
                selected_source_types,
                filter_mode,
            )) => Some(xor_fee::SwapInfo {
                fee_source: Some(target.clone()),
                dex_id: *dex_id,
                input_asset_id: *input_asset_id,
                output_asset_id: *output_asset_id,
                amount: *amount,
                selected_source_types: selected_source_types.to_vec(),
                filter_mode: filter_mode.clone(),
            }),
            _ => None,
        }
    }
}

impl xor_fee::IsCalledByBridgePeer<AccountId> for Call {
    fn is_called_by_bridge_peer(&self, who: &AccountId) -> bool {
        match self {
            Call::BridgeMultisig(call) => match call {
                bridge_multisig::Call::as_multi {
                    id: multisig_id, ..
                }
                | bridge_multisig::Call::as_multi_threshold_1 {
                    id: multisig_id, ..
                } => bridge_multisig::Accounts::<Runtime>::get(multisig_id)
                    .map(|acc| acc.is_signatory(&who)),
                _ => None,
            },
            Call::EthBridge(call) => match call {
                eth_bridge::Call::approve_request { network_id, .. } => {
                    Some(eth_bridge::Pallet::<Runtime>::is_peer(who, *network_id))
                }
                eth_bridge::Call::register_incoming_request { incoming_request } => {
                    let net_id = incoming_request.network_id();
                    eth_bridge::BridgeAccount::<Runtime>::get(net_id).map(|acc| acc == *who)
                }
                eth_bridge::Call::import_incoming_request {
                    load_incoming_request,
                    ..
                } => {
                    let net_id = load_incoming_request.network_id();
                    eth_bridge::BridgeAccount::<Runtime>::get(net_id).map(|acc| acc == *who)
                }
                eth_bridge::Call::finalize_incoming_request { network_id, .. }
                | eth_bridge::Call::abort_request { network_id, .. } => {
                    eth_bridge::BridgeAccount::<Runtime>::get(network_id).map(|acc| acc == *who)
                }
                _ => None,
            },
            _ => None,
        }
        .unwrap_or(false)
    }
}

pub struct ValBurnedAggregator<T>(sp_std::marker::PhantomData<T>);

impl<T> OnValBurned for ValBurnedAggregator<T>
where
    T: ValBurnedNotifier<Balance>,
{
    fn on_val_burned(amount: Balance) {
        Rewards::on_val_burned(amount);
        T::notify_val_burned(amount);
    }
}

pub struct WithdrawFee;

impl xor_fee::WithdrawFee<Runtime> for WithdrawFee {
    fn withdraw_fee(
        who: &AccountId,
        call: &Call,
        fee: Balance,
    ) -> Result<(AccountId, Option<NegativeImbalanceOf<Runtime>>), DispatchError> {
        match call {
            Call::Referrals(referrals::Call::set_referrer { referrer })
                if Referrals::can_set_referrer(who) =>
            {
                Referrals::withdraw_fee(referrer, fee)?;
                Ok((
                    referrer.clone(),
                    Some(Balances::withdraw(
                        &ReferralsReservesAcc::get(),
                        fee,
                        WithdrawReasons::TRANSACTION_PAYMENT,
                        ExistenceRequirement::KeepAlive,
                    )?),
                ))
            }
            _ => Ok((
                who.clone(),
                Some(Balances::withdraw(
                    who,
                    fee,
                    WithdrawReasons::TRANSACTION_PAYMENT,
                    ExistenceRequirement::KeepAlive,
                )?),
            )),
        }
    }
}

parameter_types! {
    pub const DEXIdValue: DEXId = 0;
}

impl xor_fee::Config for Runtime {
    type Event = Event;
    // Pass native currency.
    type XorCurrency = Balances;
    type ReferrerWeight = ReferrerWeight;
    type XorBurnedWeight = XorBurnedWeight;
    type XorIntoValBurnedWeight = XorIntoValBurnedWeight;
    type SoraParliamentShare = SoraParliamentShare;
    type XorId = GetXorAssetId;
    type ValId = GetValAssetId;
    type DEXIdValue = DEXIdValue;
    type LiquidityProxy = LiquidityProxy;
    type OnValBurned = ValBurnedAggregator<Staking>;
    type CustomFees = ExtrinsicsFlatFees;
    type GetTechnicalAccountId = GetXorFeeAccountId;
    type GetParliamentAccountId = GetParliamentAccountId;
    type SessionManager = Staking;
    type WithdrawFee = WithdrawFee;
}

pub struct ConstantFeeMultiplier;

impl MultiplierUpdate for ConstantFeeMultiplier {
    fn min() -> Multiplier {
        Default::default()
    }
    fn target() -> Perquintill {
        Default::default()
    }
    fn variability() -> Multiplier {
        Default::default()
    }
}
impl Convert<Multiplier, Multiplier> for ConstantFeeMultiplier {
    fn convert(previous: Multiplier) -> Multiplier {
        previous
    }
}

parameter_types! {
    pub const OperationalFeeMultiplier: u8 = 5;
}

impl pallet_transaction_payment::Config for Runtime {
    type OnChargeTransaction = XorFee;
    type WeightToFee = WeightToFixedFee;
    type FeeMultiplierUpdate = ConstantFeeMultiplier;
    type OperationalFeeMultiplier = OperationalFeeMultiplier;
    type LengthToFee = ConstantMultiplier<Balance, ConstU128<0>>;
}

#[cfg(feature = "private-net")]
impl pallet_sudo::Config for Runtime {
    type Call = Call;
    type Event = Event;
}

impl permissions::Config for Runtime {
    type Event = Event;
}

impl pallet_utility::Config for Runtime {
    type Event = Event;
    type Call = Call;
    type WeightInfo = ();
    type PalletsOrigin = OriginCaller;
}

parameter_types! {
    pub const DepositBase: u64 = 1;
    pub const DepositFactor: u64 = 1;
    pub const MaxSignatories: u16 = 100;
}

impl bridge_multisig::Config for Runtime {
    type Call = Call;
    type Event = Event;
    type Currency = Balances;
    type DepositBase = DepositBase;
    type DepositFactor = DepositFactor;
    type MaxSignatories = MaxSignatories;
    type WeightInfo = ();
}

parameter_types! {
    pub const EthNetworkId: u32 = 0;
}

pub struct RemoveTemporaryPeerAccountIds;

#[cfg(feature = "private-net")]
impl Get<Vec<(AccountId, H160)>> for RemoveTemporaryPeerAccountIds {
    fn get() -> Vec<(AccountId, H160)> {
        vec![
            // Dev
            (
                AccountId::new(hex!(
                    "aa79aa80b94b1cfba69c4a7d60eeb7b469e6411d1f686cc61de8adc8b1b76a69"
                )),
                H160(hex!("f858c8366f3a2553516a47f3e0503a85ef93bbba")),
            ),
            (
                AccountId::new(hex!(
                    "60dc5adadc262770cbe904e3f65a26a89d46b70447640cd7968b49ddf5a459bc"
                )),
                H160(hex!("ccd7fe44d58640dc79c55b98f8c3474646e5ea2b")),
            ),
            (
                AccountId::new(hex!(
                    "70d61e980602e09ac8b5fb50658ebd345774e73b8248d3b61862ba1a9a035082"
                )),
                H160(hex!("13d26a91f791e884fe6faa7391c4ef401638baa4")),
            ),
            (
                AccountId::new(hex!(
                    "05918034f4a7f7c5d99cd0382aa6574ec2aba148aa3d769e50e0ac7663e36d58"
                )),
                H160(hex!("aa19829ae887212206be8e97ea47d8fed2120d4e")),
            ),
            // Test
            (
                AccountId::new(hex!(
                    "07f5670d08b8f3bd493ff829482a489d94494fd50dd506957e44e9fdc2e98684"
                )),
                H160(hex!("457d710255184dbf63c019ab50f65743c6cb072f")),
            ),
            (
                AccountId::new(hex!(
                    "211bb96e9f746183c05a1d583bccf513f9d8f679d6f36ecbd06609615a55b1cc"
                )),
                H160(hex!("6d04423c97e8ce36d04c9b614926ce0d029d04df")),
            ),
            (
                AccountId::new(hex!(
                    "ef3139b81d14977d5bf6b4a3994872337dfc1d2af2069a058bc26123a3ed1a5c"
                )),
                H160(hex!("e34022904b1ab539729cc7b5bfa5c8a74b165e80")),
            ),
            (
                AccountId::new(hex!(
                    "71124b336fbf3777d743d4390acce6be1cf5e0781e40c51d4cf2e5b5fd8e41e1"
                )),
                H160(hex!("ee74a5b5346915012d103cf1ccee288f25bcbc81")),
            ),
            // Stage
            (
                AccountId::new(hex!(
                    "07f5670d08b8f3bd493ff829482a489d94494fd50dd506957e44e9fdc2e98684"
                )),
                H160(hex!("457d710255184dbf63c019ab50f65743c6cb072f")),
            ),
            (
                AccountId::new(hex!(
                    "211bb96e9f746183c05a1d583bccf513f9d8f679d6f36ecbd06609615a55b1cc"
                )),
                H160(hex!("6d04423c97e8ce36d04c9b614926ce0d029d04df")),
            ),
        ]
    }
}

#[cfg(not(feature = "private-net"))]
impl Get<Vec<(AccountId, H160)>> for RemoveTemporaryPeerAccountIds {
    fn get() -> Vec<(AccountId, H160)> {
        vec![] // the peer is already removed on main-net.
    }
}

#[cfg(not(feature = "private-net"))]
parameter_types! {
    pub const RemovePendingOutgoingRequestsAfter: BlockNumber = 1 * DAYS;
    pub const TrackPendingIncomingRequestsAfter: (BlockNumber, u64) = (1 * DAYS, 12697214);
}

#[cfg(feature = "private-net")]
parameter_types! {
    pub const RemovePendingOutgoingRequestsAfter: BlockNumber = 30 * MINUTES;
    pub const TrackPendingIncomingRequestsAfter: (BlockNumber, u64) = (30 * MINUTES, 0);
}

pub type NetworkId = u32;

impl eth_bridge::Config for Runtime {
    type Event = Event;
    type Call = Call;
    type PeerId = eth_bridge::offchain::crypto::TestAuthId;
    type NetworkId = NetworkId;
    type GetEthNetworkId = EthNetworkId;
    type WeightInfo = eth_bridge::weights::WeightInfo<Runtime>;
    type RemovePendingOutgoingRequestsAfter = RemovePendingOutgoingRequestsAfter;
    type TrackPendingIncomingRequestsAfter = TrackPendingIncomingRequestsAfter;
    type RemovePeerAccountIds = RemoveTemporaryPeerAccountIds;
    type SchedulerOriginCaller = OriginCaller;
    type Scheduler = Scheduler;
}

#[cfg(feature = "private-net")]
impl faucet::Config for Runtime {
    type Event = Event;
    type WeightInfo = faucet::weights::WeightInfo<Runtime>;
}

parameter_types! {
    pub GetPswapDistributionTechAccountId: TechAccountId = {
        let tech_account_id = TechAccountId::from_generic_pair(
            pswap_distribution::TECH_ACCOUNT_PREFIX.to_vec(),
            pswap_distribution::TECH_ACCOUNT_MAIN.to_vec(),
        );
        tech_account_id
    };
    pub GetPswapDistributionAccountId: AccountId = {
        let tech_account_id = GetPswapDistributionTechAccountId::get();
        let account_id =
            technical::Pallet::<Runtime>::tech_account_id_to_account_id(&tech_account_id)
                .expect("Failed to get ordinary account id for technical account id.");
        account_id
    };
    pub GetParliamentAccountId: AccountId = hex!("881b87c9f83664b95bd13e2bb40675bfa186287da93becc0b22683334d411e4e").into();
    pub GetXorFeeTechAccountId: TechAccountId = {
        TechAccountId::from_generic_pair(
            xor_fee::TECH_ACCOUNT_PREFIX.to_vec(),
            xor_fee::TECH_ACCOUNT_MAIN.to_vec(),
        )
    };
    pub GetXorFeeAccountId: AccountId = {
        let tech_account_id = GetXorFeeTechAccountId::get();
        technical::Pallet::<Runtime>::tech_account_id_to_account_id(&tech_account_id)
            .expect("Failed to get ordinary account id for technical account id.")
    };
    pub GetXSTPoolPermissionedTechAccountId: TechAccountId = {
        let tech_account_id = TechAccountId::from_generic_pair(
            xst::TECH_ACCOUNT_PREFIX.to_vec(),
            xst::TECH_ACCOUNT_PERMISSIONED.to_vec(),
        );
        tech_account_id
    };
    pub GetXSTPoolPermissionedAccountId: AccountId = {
        let tech_account_id = GetXSTPoolPermissionedTechAccountId::get();
        let account_id =
            technical::Pallet::<Runtime>::tech_account_id_to_account_id(&tech_account_id)
                .expect("Failed to get ordinary account id for technical account id.");
        account_id
    };
}

#[cfg(feature = "reduced-pswap-reward-periods")]
parameter_types! {
    pub const GetDefaultSubscriptionFrequency: BlockNumber = 150;
    pub const GetBurnUpdateFrequency: BlockNumber = 150;
}

#[cfg(not(feature = "reduced-pswap-reward-periods"))]
parameter_types! {
    pub const GetDefaultSubscriptionFrequency: BlockNumber = 14400;
    pub const GetBurnUpdateFrequency: BlockNumber = 14400;
}

pub struct RuntimeOnPswapBurnedAggregator;

impl OnPswapBurned for RuntimeOnPswapBurnedAggregator {
    fn on_pswap_burned(distribution: common::PswapRemintInfo) {
        VestedRewards::on_pswap_burned(distribution);
    }
}

impl farming::Config for Runtime {
    const PSWAP_PER_DAY: Balance = FARMING_PSWAP_PER_DAY;
    const REFRESH_FREQUENCY: BlockNumber = FARMING_REFRESH_FREQUENCY;
    const VESTING_COEFF: u32 = FARMING_VESTING_COEFF;
    const VESTING_FREQUENCY: BlockNumber = FARMING_VESTING_FREQUENCY;
    const BLOCKS_PER_DAY: BlockNumber = 1 * DAYS;
    type Call = Call;
    type SchedulerOriginCaller = OriginCaller;
    type Scheduler = Scheduler;
    type RewardDoublingAssets = FarmingRewardDoublingAssets;
    type WeightInfo = ();
}

impl pswap_distribution::Config for Runtime {
    const PSWAP_BURN_PERCENT: Percent = PSWAP_BURN_PERCENT;
    type Event = Event;
    type GetIncentiveAssetId = GetPswapAssetId;
    type LiquidityProxy = LiquidityProxy;
    type CompatBalance = Balance;
    type GetDefaultSubscriptionFrequency = GetDefaultSubscriptionFrequency;
    type GetBurnUpdateFrequency = GetBurnUpdateFrequency;
    type GetTechnicalAccountId = GetPswapDistributionAccountId;
    type EnsureDEXManager = DEXManager;
    type OnPswapBurnedAggregator = RuntimeOnPswapBurnedAggregator;
    type WeightInfo = pswap_distribution::weights::WeightInfo<Runtime>;
    type GetParliamentAccountId = GetParliamentAccountId;
    type PoolXykPallet = PoolXYK;
}

parameter_types! {
    pub GetMbcReservesTechAccountId: TechAccountId = {
        let tech_account_id = TechAccountId::from_generic_pair(
            multicollateral_bonding_curve_pool::TECH_ACCOUNT_PREFIX.to_vec(),
            multicollateral_bonding_curve_pool::TECH_ACCOUNT_RESERVES.to_vec(),
        );
        tech_account_id
    };
    pub GetMbcReservesAccountId: AccountId = {
        let tech_account_id = GetMbcReservesTechAccountId::get();
        let account_id =
            technical::Pallet::<Runtime>::tech_account_id_to_account_id(&tech_account_id)
                .expect("Failed to get ordinary account id for technical account id.");
        account_id
    };
    pub GetMbcPoolRewardsTechAccountId: TechAccountId = {
        let tech_account_id = TechAccountId::from_generic_pair(
            multicollateral_bonding_curve_pool::TECH_ACCOUNT_PREFIX.to_vec(),
            multicollateral_bonding_curve_pool::TECH_ACCOUNT_REWARDS.to_vec(),
        );
        tech_account_id
    };
    pub GetMbcPoolRewardsAccountId: AccountId = {
        let tech_account_id = GetMbcPoolRewardsTechAccountId::get();
        let account_id =
            technical::Pallet::<Runtime>::tech_account_id_to_account_id(&tech_account_id)
                .expect("Failed to get ordinary account id for technical account id.");
        account_id
    };
    pub GetMbcPoolFreeReservesTechAccountId: TechAccountId = {
        let tech_account_id = TechAccountId::from_generic_pair(
            multicollateral_bonding_curve_pool::TECH_ACCOUNT_PREFIX.to_vec(),
            multicollateral_bonding_curve_pool::TECH_ACCOUNT_FREE_RESERVES.to_vec(),
        );
        tech_account_id
    };
    pub GetMbcPoolFreeReservesAccountId: AccountId = {
        let tech_account_id = GetMbcPoolFreeReservesTechAccountId::get();
        let account_id =
            technical::Pallet::<Runtime>::tech_account_id_to_account_id(&tech_account_id)
                .expect("Failed to get ordinary account id for technical account id.");
        account_id
    };
    pub GetMarketMakerRewardsTechAccountId: TechAccountId = {
        let tech_account_id = TechAccountId::from_generic_pair(
            vested_rewards::TECH_ACCOUNT_PREFIX.to_vec(),
            vested_rewards::TECH_ACCOUNT_MARKET_MAKERS.to_vec(),
        );
        tech_account_id
    };
    pub GetMarketMakerRewardsAccountId: AccountId = {
        let tech_account_id = GetMarketMakerRewardsTechAccountId::get();
        let account_id =
            technical::Pallet::<Runtime>::tech_account_id_to_account_id(&tech_account_id)
                .expect("Failed to get ordinary account id for technical account id.");
        account_id
    };
    pub GetCrowdloanRewardsTechAccountId: TechAccountId = {
        let tech_account_id = TechAccountId::from_generic_pair(
            vested_rewards::TECH_ACCOUNT_PREFIX.to_vec(),
            vested_rewards::TECH_ACCOUNT_CROWDLOAN.to_vec(),
        );
        tech_account_id
    };
    pub GetCrowdloanRewardsAccountId: AccountId = {
        let tech_account_id = GetCrowdloanRewardsTechAccountId::get();
        let account_id =
            technical::Module::<Runtime>::tech_account_id_to_account_id(&tech_account_id)
                .expect("Failed to get ordinary account id for technical account id.");
        account_id
    };
    pub GetFarmingRewardsTechAccountId: TechAccountId = {
        let tech_account_id = TechAccountId::from_generic_pair(
            vested_rewards::TECH_ACCOUNT_PREFIX.to_vec(),
            vested_rewards::TECH_ACCOUNT_FARMING.to_vec(),
        );
        tech_account_id
    };
    pub GetFarmingRewardsAccountId: AccountId = {
        let tech_account_id = GetFarmingRewardsTechAccountId::get();
        let account_id =
            technical::Pallet::<Runtime>::tech_account_id_to_account_id(&tech_account_id)
                .expect("Failed to get ordinary account id for technical account id.");
        account_id
    };
}

impl multicollateral_bonding_curve_pool::Config for Runtime {
    type Event = Event;
    type LiquidityProxy = LiquidityProxy;
    type EnsureDEXManager = DEXManager;
    type EnsureTradingPairExists = TradingPair;
    type PriceToolsPallet = PriceTools;
    type VestedRewardsPallet = VestedRewards;
    type WeightInfo = multicollateral_bonding_curve_pool::weights::WeightInfo<Runtime>;
}

impl xst::Config for Runtime {
    type Event = Event;
    type LiquidityProxy = LiquidityProxy;
    type EnsureDEXManager = DEXManager;
    type EnsureTradingPairExists = TradingPair;
    type PriceToolsPallet = PriceTools;
    type WeightInfo = xst::weights::WeightInfo<Runtime>;
}

parameter_types! {
    pub const MaxKeys: u32 = 10_000;
    pub const MaxPeerInHeartbeats: u32 = 10_000;
    pub const MaxPeerDataEncodingSize: u32 = 1_000;
}

impl pallet_im_online::Config for Runtime {
    type AuthorityId = ImOnlineId;
    type Event = Event;
    type ValidatorSet = Historical;
    type NextSessionRotation = (); //SessionDuration;
    type ReportUnresponsiveness = Offences;
    type UnsignedPriority = ImOnlineUnsignedPriority;
    type WeightInfo = ();
    type MaxKeys = MaxKeys;
    type MaxPeerInHeartbeats = MaxPeerInHeartbeats;
    type MaxPeerDataEncodingSize = MaxPeerDataEncodingSize;
}

impl pallet_offences::Config for Runtime {
    type Event = Event;
    type IdentificationTuple = pallet_session::historical::IdentificationTuple<Self>;
    type OnOffenceHandler = Staking;
}

impl vested_rewards::Config for Runtime {
    type Event = Event;
    type GetBondingCurveRewardsAccountId = GetMbcPoolRewardsAccountId;
    type GetFarmingRewardsAccountId = GetFarmingRewardsAccountId;
    type GetMarketMakerRewardsAccountId = GetMarketMakerRewardsAccountId;
    type GetCrowdloanRewardsAccountId = GetCrowdloanRewardsAccountId;
    type WeightInfo = vested_rewards::weights::WeightInfo<Runtime>;
}

impl price_tools::Config for Runtime {
    type Event = Event;
    type LiquidityProxy = LiquidityProxy;
    type WeightInfo = price_tools::weights::WeightInfo<Runtime>;
}

impl pallet_randomness_collective_flip::Config for Runtime {}

impl pallet_beefy::Config for Runtime {
    type BeefyId = BeefyId;
}

impl pallet_mmr::Config for Runtime {
    const INDEXING_PREFIX: &'static [u8] = b"mmr";
    type Hashing = Keccak256;
    type Hash = <Keccak256 as sp_runtime::traits::Hash>::Output;
    type OnNewRoot = pallet_beefy_mmr::DepositBeefyDigest<Runtime>;
    type WeightInfo = ();
    type LeafData = pallet_beefy_mmr::Pallet<Runtime>;
}

// pub struct ParasProvider;
// impl pallet_beefy_mmr::ParachainHeadsProvider for ParasProvider {
//     fn parachain_heads() -> Vec<(u32, Vec<u8>)> {
//         // FIXME:
//         // Paras::parachains()
//         //     .into_iter()
//         //     .filter_map(|id| Paras::para_head(&id).map(|head| (id.into(), head.0)))
//         //     .collect()
//         Vec::new()
//     }
// }

parameter_types! {
    /// Version of the produced MMR leaf.
    ///
    /// The version consists of two parts;
    /// - `major` (3 bits)
    /// - `minor` (5 bits)
    ///
    /// `major` should be updated only if decoding the previous MMR Leaf format from the payload
    /// is not possible (i.e. backward incompatible change).
    /// `minor` should be updated if fields are added to the previous MMR Leaf, which given SCALE
    /// encoding does not prevent old leafs from being decoded.
    ///
    /// Hence we expect `major` to be changed really rarely (think never).
    /// See [`MmrLeafVersion`] type documentation for more details.
    pub LeafVersion: MmrLeafVersion = MmrLeafVersion::new(0, 0);
}

impl pallet_beefy_mmr::Config for Runtime {
    type LeafVersion = LeafVersion;
    type BeefyAuthorityToMerkleLeaf = pallet_beefy_mmr::BeefyEcdsaToEthereum;
    type LeafExtra = Vec<u8>;
    type BeefyDataProvider = ();
}

parameter_types! {
    pub const CeresPerDay: Balance = balance!(6.66666666667);
    pub const CeresAssetId: AssetId = common::AssetId32::from_bytes
        (hex!("008bcfd2387d3fc453333557eecb0efe59fcba128769b2feefdd306e98e66440"));
    pub const MaximumCeresInStakingPool: Balance = balance!(14400);
}

impl ceres_launchpad::Config for Runtime {
    type Event = Event;
    type WeightInfo = ceres_launchpad::weights::WeightInfo<Runtime>;
}

impl ceres_staking::Config for Runtime {
    const BLOCKS_PER_ONE_DAY: BlockNumber = 1 * DAYS;
    type Event = Event;
    type CeresPerDay = CeresPerDay;
    type CeresAssetId = CeresAssetId;
    type MaximumCeresInStakingPool = MaximumCeresInStakingPool;
    type WeightInfo = ceres_staking::weights::WeightInfo<Runtime>;
}

impl ceres_liquidity_locker::Config for Runtime {
    const BLOCKS_PER_ONE_DAY: BlockNumber = 1 * DAYS;
    type Event = Event;
    type XYKPool = PoolXYK;
    type CeresAssetId = CeresAssetId;
    type WeightInfo = ceres_liquidity_locker::weights::WeightInfo<Runtime>;
}

impl ceres_token_locker::Config for Runtime {
    type Event = Event;
    type CeresAssetId = CeresAssetId;
    type WeightInfo = ceres_token_locker::weights::WeightInfo<Runtime>;
}

impl ceres_governance_platform::Config for Runtime {
    type Event = Event;
    type CeresAssetId = CeresAssetId;
    type WeightInfo = ceres_governance_platform::weights::WeightInfo<Runtime>;
}

parameter_types! {
    pub const DemeterAssetId: AssetId = common::DEMETER_ASSET_ID;
}

impl demeter_farming_platform::Config for Runtime {
    type Event = Event;
    type DemeterAssetId = DemeterAssetId;
    const BLOCKS_PER_HOUR_AND_A_HALF: BlockNumber = 3 * HOURS / 2;
    type WeightInfo = demeter_farming_platform::weights::WeightInfo<Runtime>;
}

/// Payload data to be signed when making signed transaction from off-chain workers,
///   inside `create_transaction` function.
pub type SignedPayload = generic::SignedPayload<Call, SignedExtra>;

parameter_types! {
    pub const UnsignedPriority: u64 = 100;
    pub const ReferrerWeight: u32 = 10;
    pub const XorBurnedWeight: u32 = 40;
    pub const XorIntoValBurnedWeight: u32 = 50;
    pub const SoraParliamentShare: Percent = Percent::from_percent(10);
}

// Ethereum bridge pallets

pub struct CallFilter;
impl Contains<Call> for CallFilter {
    fn contains(_: &Call) -> bool {
        true
    }
}

impl dispatch::Config for Runtime {
    type Origin = Origin;
    type Event = Event;
    type MessageId = snowbridge_core::MessageId;
    type Call = Call;
    type CallFilter = CallFilter;
}

use basic_channel::{inbound as basic_channel_inbound, outbound as basic_channel_outbound};
use incentivized_channel::{
    inbound as incentivized_channel_inbound, outbound as incentivized_channel_outbound,
};
const INDEXING_PREFIX: &'static [u8] = b"commitment";

pub struct OutboundRouter<T>(PhantomData<T>);

impl<T> snowbridge_core::OutboundRouter<T::AccountId> for OutboundRouter<T>
where
    T: basic_channel::outbound::Config + incentivized_channel::outbound::Config,
{
    fn submit(
        channel_id: ChannelId,
        who: &T::AccountId,
        target: H160,
        payload: &[u8],
    ) -> DispatchResult {
        match channel_id {
            ChannelId::Basic => basic_channel::outbound::Pallet::<T>::submit(who, target, payload),
            ChannelId::Incentivized => {
                incentivized_channel::outbound::Pallet::<T>::submit(who, target, payload)
            }
        }
    }
}

parameter_types! {
    pub const MaxMessagePayloadSize: u64 = 256;
    pub const MaxMessagesPerCommit: u64 = 20;
    pub const Decimals: u32 = 12;
}

impl basic_channel_inbound::Config for Runtime {
    type Event = Event;
    type Verifier = ethereum_light_client::Pallet<Runtime>;
    type MessageDispatch = dispatch::Pallet<Runtime>;
    type WeightInfo = ();
}

impl basic_channel_outbound::Config for Runtime {
    const INDEXING_PREFIX: &'static [u8] = INDEXING_PREFIX;
    type Event = Event;
    type Hashing = Keccak256;
    type MaxMessagePayloadSize = MaxMessagePayloadSize;
    type MaxMessagesPerCommit = MaxMessagesPerCommit;
    type SetPrincipalOrigin = EnsureRoot<AccountId>;
    type WeightInfo = ();
}

pub struct FeeConverter;
impl Convert<U256, Balance> for FeeConverter {
    fn convert(amount: U256) -> Balance {
        common::eth::unwrap_balance(amount, Decimals::get())
            .expect("Should not panic unless runtime is misconfigured")
    }
}

parameter_types! {
    pub const Ether: AssetId32<PredefinedAssetId> = ETH;
}

impl incentivized_channel_inbound::Config for Runtime {
    type Event = Event;
    type Verifier = ethereum_light_client::Pallet<Runtime>;
    type MessageDispatch = dispatch::Pallet<Runtime>;
    type FeeConverter = FeeConverter;
    type UpdateOrigin = MoreThanHalfCouncil;
    type WeightInfo = ();
    type FeeAssetId = Ether;
}

impl incentivized_channel_outbound::Config for Runtime {
    const INDEXING_PREFIX: &'static [u8] = INDEXING_PREFIX;
    type Event = Event;
    type Hashing = Keccak256;
    type MaxMessagePayloadSize = MaxMessagePayloadSize;
    type MaxMessagesPerCommit = MaxMessagesPerCommit;
    type FeeCurrency = Ether;
    type SetFeeOrigin = MoreThanHalfCouncil;
    type WeightInfo = ();
}

parameter_types! {
    pub const DescendantsUntilFinalized: u8 = 3;
    pub const DifficultyConfig: EthereumDifficultyConfig = EthereumDifficultyConfig::mainnet();
    pub const VerifyPoW: bool = true;
}

impl ethereum_light_client::Config for Runtime {
    type Event = Event;
    type DescendantsUntilFinalized = DescendantsUntilFinalized;
    type DifficultyConfig = DifficultyConfig;
    type VerifyPoW = VerifyPoW;
    type WeightInfo = ();
}

impl eth_app::Config for Runtime {
    type Event = Event;
    type OutboundRouter = OutboundRouter<Runtime>;
    type CallOrigin = EnsureEthereumAccount;
    type WeightInfo = ();
    type FeeCurrency = Ether;
}

#[cfg(feature = "private-net")]
construct_runtime! {
    pub enum Runtime where
        Block = Block,
        NodeBlock = opaque::Block,
        UncheckedExtrinsic = UncheckedExtrinsic
    {
        System: frame_system::{Pallet, Call, Storage, Config, Event<T>} = 0,
        Timestamp: pallet_timestamp::{Pallet, Call, Storage, Inherent} = 1,
        // Balances in native currency - XOR.
        Balances: pallet_balances::{Pallet, Call, Storage, Config<T>, Event<T>} = 2,
        Sudo: pallet_sudo::{Pallet, Call, Storage, Config<T>, Event<T>} = 3,
        RandomnessCollectiveFlip: pallet_randomness_collective_flip::{Pallet, Storage} = 4,
        TransactionPayment: pallet_transaction_payment::{Pallet, Storage} = 5,
        Permissions: permissions::{Pallet, Call, Storage, Config<T>, Event<T>} = 6,
        Referrals: referrals::{Pallet, Call, Storage} = 7,
        Rewards: rewards::{Pallet, Call, Config<T>, Storage, Event<T>} = 8,
        XorFee: xor_fee::{Pallet, Call, Storage, Event<T>} = 9,
        BridgeMultisig: bridge_multisig::{Pallet, Call, Storage, Config<T>, Event<T>} = 10,
        Utility: pallet_utility::{Pallet, Call, Event} = 11,

        // Consensus and staking.
        Session: pallet_session::{Pallet, Call, Storage, Event, Config<T>} = 12,
        Historical: pallet_session_historical::{Pallet} = 13,
        Babe: pallet_babe::{Pallet, Call, Storage, Config, ValidateUnsigned} = 14,
        Grandpa: pallet_grandpa::{Pallet, Call, Storage, Config, Event} = 15,
        Authorship: pallet_authorship::{Pallet, Call, Storage, Inherent} = 16,
        Staking: pallet_staking::{Pallet, Call, Config<T>, Storage, Event<T>} = 17,

        // Non-native tokens - everything apart of XOR.
        Tokens: tokens::{Pallet, Storage, Config<T>, Event<T>} = 18,
        // Unified interface for XOR and non-native tokens.
<<<<<<< HEAD
        Currencies: currencies::{Pallet, Call, Event<T>} = 19,
        TradingPair: trading_pair::{Pallet, Call, Storage, Config<T>, Event<T>} = 20,
        Assets: assets::{Pallet, Call, Storage, Config<T>, Event<T>} = 21,
        DEXManager: dex_manager::{Pallet, Storage, Config<T>} = 22,
        MulticollateralBondingCurvePool: multicollateral_bonding_curve_pool::{Pallet, Call, Storage, Config<T>, Event<T>} = 23,
        Technical: technical::{Pallet, Call, Config<T>, Event<T>} = 24,
        PoolXYK: pool_xyk::{Pallet, Call, Storage, Event<T>} = 25,
        LiquidityProxy: liquidity_proxy::{Pallet, Call, Event<T>} = 26,
        Council: pallet_collective::<Instance1>::{Pallet, Call, Storage, Origin<T>, Event<T>, Config<T>} = 27,
        TechnicalCommittee: pallet_collective::<Instance2>::{Pallet, Call, Storage, Origin<T>, Event<T>, Config<T>} = 28,
        Democracy: pallet_democracy::{Pallet, Call, Storage, Config<T>, Event<T>} = 29,
        DEXAPI: dex_api::{Pallet, Call, Storage, Config, Event<T>} = 30,
        EthBridge: eth_bridge::{Pallet, Call, Storage, Config<T>, Event<T>} = 31,
        PswapDistribution: pswap_distribution::{Pallet, Call, Storage, Config<T>, Event<T>} = 32,
        Multisig: pallet_multisig::{Pallet, Call, Storage, Event<T>} = 33,
        Scheduler: pallet_scheduler::{Pallet, Call, Storage, Event<T>} = 34,
        IrohaMigration: iroha_migration::{Pallet, Call, Storage, Config<T>, Event<T>} = 35,
        ImOnline: pallet_im_online::{Pallet, Call, Storage, Event<T>, ValidateUnsigned, Config<T>} = 36,
        Offences: pallet_offences::{Pallet, Storage, Event} = 37,
        TechnicalMembership: pallet_membership::<Instance1>::{Pallet, Call, Storage, Event<T>, Config<T>} = 38,
        ElectionsPhragmen: pallet_elections_phragmen::{Pallet, Call, Storage, Event<T>, Config<T>} = 39,
        VestedRewards: vested_rewards::{Pallet, Call, Storage, Event<T>} = 40,
        Identity: pallet_identity::{Pallet, Call, Storage, Event<T>} = 41,
        Farming: farming::{Pallet, Storage} = 42,
        XSTPool: xst::{Pallet, Call, Storage, Config<T>, Event<T>} = 43,
        PriceTools: price_tools::{Pallet, Storage, Event<T>} = 44,
        CeresStaking: ceres_staking::{Pallet, Call, Storage, Event<T>} = 45,
        CeresLiquidityLocker: ceres_liquidity_locker::{Pallet, Call, Storage, Event<T>} = 46,
        // Provides a semi-sorted list of nominators for staking.
        BagsList: pallet_bags_list::{Pallet, Call, Storage, Event<T>} = 47,
        ElectionProviderMultiPhase: pallet_election_provider_multi_phase::{Pallet, Call, Storage, Event<T>, ValidateUnsigned} = 48,
=======
        Currencies: currencies::{Module, Call, Event<T>} = 19,
        TradingPair: trading_pair::{Module, Call, Storage, Config<T>, Event<T>} = 20,
        Assets: assets::{Module, Call, Storage, Config<T>, Event<T>} = 21,
        DEXManager: dex_manager::{Module, Storage, Config<T>} = 22,
        MulticollateralBondingCurvePool: multicollateral_bonding_curve_pool::{Module, Call, Storage, Config<T>, Event<T>} = 23,
        Technical: technical::{Module, Call, Config<T>, Event<T>} = 24,
        PoolXYK: pool_xyk::{Module, Call, Storage, Event<T>} = 25,
        LiquidityProxy: liquidity_proxy::{Module, Call, Event<T>} = 26,
        Council: pallet_collective::<Instance1>::{Module, Call, Storage, Origin<T>, Event<T>, Config<T>} = 27,
        TechnicalCommittee: pallet_collective::<Instance2>::{Module, Call, Storage, Origin<T>, Event<T>, Config<T>} = 28,
        Democracy: pallet_democracy::{Module, Call, Storage, Config, Event<T>} = 29,
        DEXAPI: dex_api::{Module, Call, Storage, Config} = 30,
        EthBridge: eth_bridge::{Module, Call, Storage, Config<T>, Event<T>} = 31,
        PswapDistribution: pswap_distribution::{Module, Call, Storage, Config<T>, Event<T>} = 32,
        Multisig: pallet_multisig::{Module, Call, Storage, Event<T>} = 33,
        Scheduler: pallet_scheduler::{Module, Call, Storage, Event<T>} = 34,
        IrohaMigration: iroha_migration::{Module, Call, Storage, Config<T>, Event<T>} = 35,
        ImOnline: pallet_im_online::{Module, Call, Storage, Event<T>, ValidateUnsigned, Config<T>} = 36,
        Offences: pallet_offences::{Module, Call, Storage, Event} = 37,
        TechnicalMembership: pallet_membership::<Instance1>::{Module, Call, Storage, Event<T>, Config<T>} = 38,
        ElectionsPhragmen: pallet_elections_phragmen::{Module, Call, Storage, Event<T>, Config<T>} = 39,
        VestedRewards: vested_rewards::{Module, Call, Storage, Event<T>, Config} = 40,
        Identity: pallet_identity::{Module, Call, Storage, Event<T>} = 41,
        Farming: farming::{Module, Call, Storage} = 42,
        XSTPool: xst::{Module, Call, Storage, Config<T>, Event<T>} = 43,
        PriceTools: price_tools::{Module, Storage, Event<T>} = 44,
        CeresStaking: ceres_staking::{Module, Call, Storage, Event<T>} = 45,
        CeresLiquidityLocker: ceres_liquidity_locker::{Module, Call, Storage, Event<T>} = 46,
        CeresTokenLocker: ceres_token_locker::{Module, Call, Storage, Event<T>} = 47,
        CeresGovernancePlatform: ceres_governance_platform::{Module, Call, Storage, Event<T>} = 48,
        CeresLaunchpad: ceres_launchpad::{Module, Call, Storage, Event<T>} = 49,
        DemeterFarmingPlatform: demeter_farming_platform::{Module, Call, Storage, Event<T>} = 50,
>>>>>>> 2beac78d

        // Available only for test net
        Faucet: faucet::{Pallet, Call, Config<T>, Event<T>} = 80,

        // Trustless ethereum bridge
        Mmr: pallet_mmr::{Pallet, Storage} = 90,
        Beefy: pallet_beefy::{Pallet, Config<T>, Storage} = 91,
        MmrLeaf: pallet_beefy_mmr::{Pallet, Storage} = 92,
        EthereumLightClient: ethereum_light_client::{Pallet, Call, Storage, Event<T>, Config} = 93,
        BasicInboundChannel: basic_channel_inbound::{Pallet, Call, Storage, Event<T>, Config} = 94,
        BasicOutboundChannel: basic_channel_outbound::{Pallet, Storage, Event<T>, Config<T>} = 95,
        IncentivizedInboundChannel: incentivized_channel_inbound::{Pallet, Call, Config<T>, Storage, Event<T>} = 96,
        IncentivizedOutboundChannel: incentivized_channel_outbound::{Pallet, Config<T>, Storage, Event<T>} = 97,
        Dispatch: dispatch::{Pallet, Storage, Event<T>, Origin} = 98,
        EthApp: eth_app::{Pallet, Call, Storage, Event<T>, Config<T>} = 99,
    }
}

#[cfg(not(feature = "private-net"))]
construct_runtime! {
    pub enum Runtime where
        Block = Block,
        NodeBlock = opaque::Block,
        UncheckedExtrinsic = UncheckedExtrinsic
    {
        System: frame_system::{Pallet, Call, Storage, Config, Event<T>} = 0,
        Timestamp: pallet_timestamp::{Pallet, Call, Storage, Inherent} = 1,
        // Balances in native currency - XOR.
        Balances: pallet_balances::{Pallet, Call, Storage, Config<T>, Event<T>} = 2,
        RandomnessCollectiveFlip: pallet_randomness_collective_flip::{Pallet, Storage} = 4,
        TransactionPayment: pallet_transaction_payment::{Pallet, Storage} = 5,
        Permissions: permissions::{Pallet, Call, Storage, Config<T>, Event<T>} = 6,
        Referrals: referrals::{Pallet, Call, Storage} = 7,
        Rewards: rewards::{Pallet, Call, Config<T>, Storage, Event<T>} = 8,
        XorFee: xor_fee::{Pallet, Call, Storage, Event<T>} = 9,
        BridgeMultisig: bridge_multisig::{Pallet, Call, Storage, Config<T>, Event<T>} = 10,
        Utility: pallet_utility::{Pallet, Call, Event} = 11,

        // Consensus and staking.
        Session: pallet_session::{Pallet, Call, Storage, Event, Config<T>} = 12,
        Historical: pallet_session_historical::{Pallet} = 13,
        Babe: pallet_babe::{Pallet, Call, Storage, Config, ValidateUnsigned} = 14,
        Grandpa: pallet_grandpa::{Pallet, Call, Storage, Config, Event} = 15,
        Authorship: pallet_authorship::{Pallet, Call, Storage, Inherent} = 16,
        Staking: pallet_staking::{Pallet, Call, Config<T>, Storage, Event<T>} = 17,

        // Non-native tokens - everything apart of XOR.
        Tokens: tokens::{Pallet, Storage, Config<T>, Event<T>} = 18,
        // Unified interface for XOR and non-native tokens.
<<<<<<< HEAD
        Currencies: currencies::{Pallet, Call, Event<T>} = 19,
        TradingPair: trading_pair::{Pallet, Call, Storage, Config<T>, Event<T>} = 20,
        Assets: assets::{Pallet, Call, Storage, Config<T>, Event<T>} = 21,
        DEXManager: dex_manager::{Pallet, Storage, Config<T>} = 22,
        MulticollateralBondingCurvePool: multicollateral_bonding_curve_pool::{Pallet, Call, Storage, Config<T>, Event<T>} = 23,
        Technical: technical::{Pallet, Call, Config<T>, Event<T>} = 24,
        PoolXYK: pool_xyk::{Pallet, Call, Storage, Event<T>} = 25,
        LiquidityProxy: liquidity_proxy::{Pallet, Call, Event<T>} = 26,
        Council: pallet_collective::<Instance1>::{Pallet, Call, Storage, Origin<T>, Event<T>, Config<T>} = 27,
        TechnicalCommittee: pallet_collective::<Instance2>::{Pallet, Call, Storage, Origin<T>, Event<T>, Config<T>} = 28,
        Democracy: pallet_democracy::{Pallet, Call, Storage, Config<T>, Event<T>} = 29,
        DEXAPI: dex_api::{Pallet, Call, Storage, Config, Event<T>} = 30,
        EthBridge: eth_bridge::{Pallet, Call, Storage, Config<T>, Event<T>} = 31,
        PswapDistribution: pswap_distribution::{Pallet, Call, Storage, Config<T>, Event<T>} = 32,
        Multisig: pallet_multisig::{Pallet, Call, Storage, Event<T>} = 33,
        Scheduler: pallet_scheduler::{Pallet, Call, Storage, Event<T>} = 34,
        IrohaMigration: iroha_migration::{Pallet, Call, Storage, Config<T>, Event<T>} = 35,
        ImOnline: pallet_im_online::{Pallet, Call, Storage, Event<T>, ValidateUnsigned, Config<T>} = 36,
        Offences: pallet_offences::{Pallet, Storage, Event} = 37,
        TechnicalMembership: pallet_membership::<Instance1>::{Pallet, Call, Storage, Event<T>, Config<T>} = 38,
        ElectionsPhragmen: pallet_elections_phragmen::{Pallet, Call, Storage, Event<T>, Config<T>} = 39,
        VestedRewards: vested_rewards::{Pallet, Call, Storage, Event<T>} = 40,
        Identity: pallet_identity::{Pallet, Call, Storage, Event<T>} = 41,
        Farming: farming::{Pallet, Storage} = 42,
        XSTPool: xst::{Pallet, Call, Storage, Config<T>, Event<T>} = 43,
        PriceTools: price_tools::{Pallet, Storage, Event<T>} = 44,
        CeresStaking: ceres_staking::{Pallet, Call, Storage, Event<T>} = 45,
        CeresLiquidityLocker: ceres_liquidity_locker::{Pallet, Call, Storage, Event<T>} = 46,
        // Provides a semi-sorted list of nominators for staking.
        BagsList: pallet_bags_list::{Pallet, Call, Storage, Event<T>} = 47,
        ElectionProviderMultiPhase: pallet_election_provider_multi_phase::{Pallet, Call, Storage, Event<T>, ValidateUnsigned} = 48,


        // Trustless ethereum bridge
        Mmr: pallet_mmr::{Pallet, Storage} = 90,
        Beefy: pallet_beefy::{Pallet, Config<T>, Storage} = 91,
        MmrLeaf: pallet_beefy_mmr::{Pallet, Storage} = 92,
        EthereumLightClient: ethereum_light_client::{Pallet, Call, Storage, Event<T>, Config} = 93,
        BasicInboundChannel: basic_channel_inbound::{Pallet, Call, Storage, Event<T>, Config} = 94,
        BasicOutboundChannel: basic_channel_outbound::{Pallet, Storage, Event<T>, Config<T>} = 95,
        IncentivizedInboundChannel: incentivized_channel_inbound::{Pallet, Call, Config<T>, Storage, Event<T>} = 96,
        IncentivizedOutboundChannel: incentivized_channel_outbound::{Pallet, Config<T>, Storage, Event<T>} = 97,
        Dispatch: dispatch::{Pallet, Storage, Event<T>, Origin} = 98,
        EthApp: eth_app::{Pallet, Call, Storage, Event<T>, Config<T>} = 99,
=======
        Currencies: currencies::{Module, Call, Event<T>} = 19,
        TradingPair: trading_pair::{Module, Call, Storage, Config<T>, Event<T>} = 20,
        Assets: assets::{Module, Call, Storage, Config<T>, Event<T>} = 21,
        DEXManager: dex_manager::{Module, Storage, Config<T>} = 22,
        MulticollateralBondingCurvePool: multicollateral_bonding_curve_pool::{Module, Call, Storage, Config<T>, Event<T>} = 23,
        Technical: technical::{Module, Call, Config<T>, Event<T>} = 24,
        PoolXYK: pool_xyk::{Module, Call, Storage, Event<T>} = 25,
        LiquidityProxy: liquidity_proxy::{Module, Call, Event<T>} = 26,
        Council: pallet_collective::<Instance1>::{Module, Call, Storage, Origin<T>, Event<T>, Config<T>} = 27,
        TechnicalCommittee: pallet_collective::<Instance2>::{Module, Call, Storage, Origin<T>, Event<T>, Config<T>} = 28,
        Democracy: pallet_democracy::{Module, Call, Storage, Config, Event<T>} = 29,
        DEXAPI: dex_api::{Module, Call, Storage, Config} = 30,
        EthBridge: eth_bridge::{Module, Call, Storage, Config<T>, Event<T>} = 31,
        PswapDistribution: pswap_distribution::{Module, Call, Storage, Config<T>, Event<T>} = 32,
        Multisig: pallet_multisig::{Module, Call, Storage, Event<T>} = 33,
        Scheduler: pallet_scheduler::{Module, Call, Storage, Event<T>} = 34,
        IrohaMigration: iroha_migration::{Module, Call, Storage, Config<T>, Event<T>} = 35,
        ImOnline: pallet_im_online::{Module, Call, Storage, Event<T>, ValidateUnsigned, Config<T>} = 36,
        Offences: pallet_offences::{Module, Call, Storage, Event} = 37,
        TechnicalMembership: pallet_membership::<Instance1>::{Module, Call, Storage, Event<T>, Config<T>} = 38,
        ElectionsPhragmen: pallet_elections_phragmen::{Module, Call, Storage, Event<T>, Config<T>} = 39,
        VestedRewards: vested_rewards::{Module, Call, Storage, Event<T>} = 40,
        Identity: pallet_identity::{Module, Call, Storage, Event<T>} = 41,
        Farming: farming::{Module, Call, Storage} = 42,
        XSTPool: xst::{Module, Call, Storage, Config<T>, Event<T>} = 43,
        PriceTools: price_tools::{Module, Storage, Event<T>} = 44,
        CeresStaking: ceres_staking::{Module, Call, Storage, Event<T>} = 45,
        CeresLiquidityLocker: ceres_liquidity_locker::{Module, Call, Storage, Event<T>} = 46,
        CeresTokenLocker: ceres_token_locker::{Module, Call, Storage, Event<T>} = 47,
        CeresGovernancePlatform: ceres_governance_platform::{Module, Call, Storage, Event<T>} = 48,
        CeresLaunchpad: ceres_launchpad::{Module, Call, Storage, Event<T>} = 49,
        DemeterFarmingPlatform: demeter_farming_platform::{Module, Call, Storage, Event<T>} = 50,
>>>>>>> 2beac78d
    }
}

// This is needed, because the compiler automatically places `Serialize` bound
// when `derive` is used, but the method is never actually used
#[cfg(feature = "std")]
impl Serialize for Runtime {
    fn serialize<S>(
        &self,
        _serializer: S,
    ) -> Result<<S as Serializer>::Ok, <S as Serializer>::Error>
    where
        S: Serializer,
    {
        unreachable!("we never serialize runtime; qed")
    }
}

/// The address format for describing accounts.
pub type Address = AccountId;
/// Block header type as expected by this runtime.
pub type Header = generic::Header<BlockNumber, BlakeTwo256>;
/// Block type as expected by this runtime.
pub type Block = generic::Block<Header, UncheckedExtrinsic>;
/// A Block signed with a Justification
pub type SignedBlock = generic::SignedBlock<Block>;
/// BlockId type as expected by this runtime.
pub type BlockId = generic::BlockId<Block>;
/// The SignedExtension to the basic transaction logic.
pub type SignedExtra = (
    frame_system::CheckSpecVersion<Runtime>,
    frame_system::CheckTxVersion<Runtime>,
    frame_system::CheckGenesis<Runtime>,
    frame_system::CheckEra<Runtime>,
    frame_system::CheckNonce<Runtime>,
    frame_system::CheckWeight<Runtime>,
    ChargeTransactionPayment<Runtime>,
);
/// Unchecked extrinsic type as expected by this runtime.
pub type UncheckedExtrinsic = generic::UncheckedExtrinsic<Address, Call, Signature, SignedExtra>;
/// Extrinsic type that has already been checked.
pub type CheckedExtrinsic = generic::CheckedExtrinsic<AccountId, Call, SignedExtra>;
/// Executive: handles dispatch to the various modules.
pub type Executive = frame_executive::Executive<
    Runtime,
    Block,
    frame_system::ChainContext<Runtime>,
    Runtime,
    AllPalletsWithSystem,
    MigratePalletVersionToStorageVersion,
>;

/// Migrate from `PalletVersion` to the new `StorageVersion`
pub struct MigratePalletVersionToStorageVersion;

impl OnRuntimeUpgrade for MigratePalletVersionToStorageVersion {
    fn on_runtime_upgrade() -> frame_support::weights::Weight {
        frame_support::migrations::migrate_from_pallet_version_to_storage_version::<
            AllPalletsWithSystem,
        >(&RocksDbWeight::get())
    }
}

impl_runtime_apis! {
    impl sp_api::Core<Block> for Runtime {
        fn version() -> RuntimeVersion {
            VERSION
        }

        fn execute_block(block: Block) {
            Executive::execute_block(block)
        }

        fn initialize_block(header: &<Block as BlockT>::Header) {
            Executive::initialize_block(header)
        }
    }

    impl sp_api::Metadata<Block> for Runtime {
        fn metadata() -> OpaqueMetadata {
            OpaqueMetadata::new(Runtime::metadata().into())
        }
    }

    impl sp_block_builder::BlockBuilder<Block> for Runtime {
        fn apply_extrinsic(
            extrinsic: <Block as BlockT>::Extrinsic,
        ) -> ApplyExtrinsicResult {
            Executive::apply_extrinsic(extrinsic)
        }

        fn finalize_block() -> <Block as BlockT>::Header {
            Executive::finalize_block()
        }

        fn inherent_extrinsics(data: sp_inherents::InherentData) -> Vec<<Block as BlockT>::Extrinsic> {
            data.create_extrinsics()
        }

        fn check_inherents(block: Block, data: sp_inherents::InherentData) -> sp_inherents::CheckInherentsResult {
            data.check_extrinsics(&block)
        }

        // fn random_seed() -> <Block as BlockT>::Hash {
        //     RandomnessCollectiveFlip::random_seed()
        // }
    }

    impl sp_transaction_pool::runtime_api::TaggedTransactionQueue<Block> for Runtime {
        fn validate_transaction(
            source: TransactionSource,
            tx: <Block as BlockT>::Extrinsic,
            block_hash: <Block as BlockT>::Hash,
        ) -> TransactionValidity {
            Executive::validate_transaction(source, tx, block_hash)
        }
    }

    impl sp_offchain::OffchainWorkerApi<Block> for Runtime {
        fn offchain_worker(header: &<Block as BlockT>::Header) {
            Executive::offchain_worker(header)
        }
    }

    impl sp_session::SessionKeys<Block> for Runtime {
        fn decode_session_keys(
            encoded: Vec<u8>,
        ) -> Option<Vec<(Vec<u8>, sp_core::crypto::KeyTypeId)>> {
            opaque::SessionKeys::decode_into_raw_public_keys(&encoded)
        }

        fn generate_session_keys(seed: Option<Vec<u8>>) -> Vec<u8> {
            opaque::SessionKeys::generate(seed)
        }
    }

    impl pallet_transaction_payment_rpc_runtime_api::TransactionPaymentApi<
        Block,
        Balance,
    > for Runtime {
        fn query_info(uxt: <Block as BlockT>::Extrinsic, len: u32) -> pallet_transaction_payment_rpc_runtime_api::RuntimeDispatchInfo<Balance> {
            let maybe_dispatch_info = XorFee::query_info(&uxt, len);
            let output = match maybe_dispatch_info {
                Some(dispatch_info) => dispatch_info,
                _ => TransactionPayment::query_info(uxt, len),
            };
            output
        }

        fn query_fee_details(uxt: <Block as BlockT>::Extrinsic, len: u32) -> pallet_transaction_payment_rpc_runtime_api::FeeDetails<Balance> {
            let maybe_fee_details = XorFee::query_fee_details(&uxt, len);
            let output = match maybe_fee_details {
                Some(fee_details) => fee_details,
                _ => TransactionPayment::query_fee_details(uxt, len),
            };
            output
        }
    }

    impl dex_manager_runtime_api::DEXManagerAPI<Block, DEXId> for Runtime {
        fn list_dex_ids() -> Vec<DEXId> {
            DEXManager::list_dex_ids()
        }
    }

    impl dex_runtime_api::DEXAPI<
        Block,
        AssetId,
        DEXId,
        Balance,
        LiquiditySourceType,
        SwapVariant,
    > for Runtime {
        #[cfg_attr(not(feature = "private-net"), allow(unused))]
        fn quote(
            dex_id: DEXId,
            liquidity_source_type: LiquiditySourceType,
            input_asset_id: AssetId,
            output_asset_id: AssetId,
            desired_input_amount: BalanceWrapper,
            swap_variant: SwapVariant,
        ) -> Option<dex_runtime_api::SwapOutcomeInfo<Balance>> {
            #[cfg(feature = "private-net")]
            {
                DEXAPI::quote(
                    &LiquiditySourceId::new(dex_id, liquidity_source_type),
                    &input_asset_id,
                    &output_asset_id,
                    QuoteAmount::with_variant(swap_variant, desired_input_amount.into()),
                    true,
                ).ok().map(|sa| dex_runtime_api::SwapOutcomeInfo::<Balance> { amount: sa.amount, fee: sa.fee})
            }
            #[cfg(not(feature = "private-net"))]
            {
                // Mainnet should not be able to access liquidity source quote directly, to avoid arbitrage exploits.
                None
            }
        }

        fn can_exchange(
            dex_id: DEXId,
            liquidity_source_type: LiquiditySourceType,
            input_asset_id: AssetId,
            output_asset_id: AssetId,
        ) -> bool {
            DEXAPI::can_exchange(
                &LiquiditySourceId::new(dex_id, liquidity_source_type),
                &input_asset_id,
                &output_asset_id,
            )
        }

        fn list_supported_sources() -> Vec<LiquiditySourceType> {
            DEXAPI::get_supported_types()
        }
    }

    impl trading_pair_runtime_api::TradingPairAPI<Block, DEXId, common::TradingPair<AssetId>, AssetId, LiquiditySourceType> for Runtime {
        fn list_enabled_pairs(dex_id: DEXId) -> Vec<common::TradingPair<AssetId>> {
            // TODO: error passing PR fixes this crunch return
            TradingPair::list_trading_pairs(&dex_id).unwrap_or(Vec::new())
        }

        fn is_pair_enabled(dex_id: DEXId, asset_id_a: AssetId, asset_id_b: AssetId) -> bool {
            // TODO: error passing PR fixes this crunch return
            TradingPair::is_trading_pair_enabled(&dex_id, &asset_id_a, &asset_id_b).unwrap_or(false)
                || TradingPair::is_trading_pair_enabled(&dex_id, &asset_id_b, &asset_id_a).unwrap_or(false)
        }

        fn list_enabled_sources_for_pair(
            dex_id: DEXId,
            base_asset_id: AssetId,
            target_asset_id: AssetId,
        ) -> Vec<LiquiditySourceType> {
            // TODO: error passing PR fixes this crunch return
            TradingPair::list_enabled_sources_for_trading_pair(&dex_id, &base_asset_id, &target_asset_id).map(|bts| bts.into_iter().collect::<Vec<_>>()).unwrap_or(Vec::new())
        }

        fn is_source_enabled_for_pair(
            dex_id: DEXId,
            base_asset_id: AssetId,
            target_asset_id: AssetId,
            source_type: LiquiditySourceType,
        ) -> bool {
            // TODO: error passing PR fixes this crunch return
            TradingPair::is_source_enabled_for_trading_pair(&dex_id, &base_asset_id, &target_asset_id, source_type).unwrap_or(false)
        }
    }

    impl assets_runtime_api::AssetsAPI<Block, AccountId, AssetId, Balance, AssetSymbol, AssetName, BalancePrecision, ContentSource, Description> for Runtime {
        fn free_balance(account_id: AccountId, asset_id: AssetId) -> Option<assets_runtime_api::BalanceInfo<Balance>> {
            Assets::free_balance(&asset_id, &account_id).ok().map(|balance|
                assets_runtime_api::BalanceInfo::<Balance> {
                    balance: balance.clone(),
                }
            )
        }

        fn usable_balance(account_id: AccountId, asset_id: AssetId) -> Option<assets_runtime_api::BalanceInfo<Balance>> {
            let usable_balance = if asset_id == <Runtime as currencies::Config>::GetNativeCurrencyId::get() {
                Balances::usable_balance(account_id)
            } else {
                let account_data = Tokens::accounts(account_id, asset_id);
                account_data.free.saturating_sub(account_data.frozen)
            };
            Some(assets_runtime_api::BalanceInfo { balance: usable_balance })
        }

        fn total_balance(account_id: AccountId, asset_id: AssetId) -> Option<assets_runtime_api::BalanceInfo<Balance>> {
            Assets::total_balance(&asset_id, &account_id).ok().map(|balance|
                assets_runtime_api::BalanceInfo::<Balance> {
                    balance: balance.clone(),
                }
            )
        }

        fn total_supply(asset_id: AssetId) -> Option<assets_runtime_api::BalanceInfo<Balance>> {
            Assets::total_issuance(&asset_id).ok().map(|balance|
                assets_runtime_api::BalanceInfo::<Balance> {
                    balance: balance.clone(),
                }
            )
        }

        fn list_asset_ids() -> Vec<AssetId> {
            Assets::list_registered_asset_ids()
        }

        fn list_asset_infos() -> Vec<assets_runtime_api::AssetInfo<AssetId, AssetSymbol, AssetName, u8, ContentSource, Description>> {
            Assets::list_registered_asset_infos().into_iter().map(|(asset_id, symbol, name, precision, is_mintable, content_source, description)|
                assets_runtime_api::AssetInfo::<AssetId, AssetSymbol, AssetName, BalancePrecision, ContentSource, Description> {
                    asset_id,
                    symbol,
                    name,
                    precision,
                    is_mintable,
                    content_source,
                    description
                }
            ).collect()
        }

        fn get_asset_info(asset_id: AssetId) -> Option<assets_runtime_api::AssetInfo<AssetId, AssetSymbol, AssetName, BalancePrecision, ContentSource, Description>> {
            let (symbol, name, precision, is_mintable, content_source, description) = Assets::get_asset_info(&asset_id);
            Some(assets_runtime_api::AssetInfo::<AssetId, AssetSymbol, AssetName, BalancePrecision, ContentSource, Description> {
                asset_id,
                symbol,
                name,
                precision,
                is_mintable,
                content_source,
                description
            })
        }

        fn get_asset_content_src(asset_id: AssetId) -> Option<ContentSource> {
            Assets::get_asset_content_src(&asset_id)
        }
    }

    impl
        eth_bridge_runtime_api::EthBridgeRuntimeApi<
            Block,
            sp_core::H256,
            SignatureParams,
            AccountId,
            AssetKind,
            AssetId,
            sp_core::H160,
            OffchainRequest<Runtime>,
            RequestStatus,
            OutgoingRequestEncoded,
            NetworkId,
            BalancePrecision,
        > for Runtime
    {
        fn get_requests(
            hashes: Vec<sp_core::H256>,
            network_id: Option<NetworkId>,
            redirect_finished_load_requests: bool,
        ) -> Result<
            Vec<(
                OffchainRequest<Runtime>,
                RequestStatus,
            )>,
            DispatchError,
        > {
            EthBridge::get_requests(&hashes, network_id, redirect_finished_load_requests)
        }

        fn get_approved_requests(
            hashes: Vec<sp_core::H256>,
            network_id: Option<NetworkId>
        ) -> Result<
            Vec<(
                OutgoingRequestEncoded,
                Vec<SignatureParams>,
            )>,
            DispatchError,
        > {
            EthBridge::get_approved_requests(&hashes, network_id)
        }

        fn get_approvals(
            hashes: Vec<sp_core::H256>,
            network_id: Option<NetworkId>
        ) -> Result<Vec<Vec<SignatureParams>>, DispatchError> {
            EthBridge::get_approvals(&hashes, network_id)
        }

        fn get_account_requests(account_id: AccountId, status_filter: Option<RequestStatus>) -> Result<Vec<(NetworkId, sp_core::H256)>, DispatchError> {
            EthBridge::get_account_requests(&account_id, status_filter)
        }

        fn get_registered_assets(
            network_id: Option<NetworkId>
        ) -> Result<Vec<(
                AssetKind,
                (AssetId, BalancePrecision),
                Option<(sp_core::H160, BalancePrecision)
        >)>, DispatchError> {
            EthBridge::get_registered_assets(network_id)
        }
    }

    impl iroha_migration_runtime_api::IrohaMigrationAPI<Block> for Runtime {
        fn needs_migration(iroha_address: String) -> bool {
            IrohaMigration::needs_migration(&iroha_address)
        }
    }

    impl liquidity_proxy_runtime_api::LiquidityProxyAPI<
        Block,
        DEXId,
        AssetId,
        Balance,
        SwapVariant,
        LiquiditySourceType,
        FilterMode,
    > for Runtime {
        fn quote(
            dex_id: DEXId,
            input_asset_id: AssetId,
            output_asset_id: AssetId,
            amount: BalanceWrapper,
            swap_variant: SwapVariant,
            selected_source_types: Vec<LiquiditySourceType>,
            filter_mode: FilterMode,
        ) -> Option<liquidity_proxy_runtime_api::SwapOutcomeInfo<Balance, AssetId>> {
            if LiquidityProxy::is_forbidden_filter(&input_asset_id, &output_asset_id, &selected_source_types, &filter_mode) {
                return None;
            }

            LiquidityProxy::inner_quote(
                &input_asset_id,
                &output_asset_id,
                QuoteAmount::with_variant(swap_variant, amount.into()),
                LiquiditySourceFilter::with_mode(dex_id, filter_mode, selected_source_types),
                false,
                true,
            ).ok().map(|(asa, rewards, amount_without_impact)| liquidity_proxy_runtime_api::SwapOutcomeInfo::<Balance, AssetId> {
                amount: asa.amount,
                fee: asa.fee,
                rewards: rewards.into_iter()
                                .map(|(amount, currency, reason)| liquidity_proxy_runtime_api::RewardsInfo::<Balance, AssetId> {
                                    amount,
                                    currency,
                                    reason
                                })
                                .collect(),
                amount_without_impact: amount_without_impact.unwrap_or(0)})
        }

        fn is_path_available(
            dex_id: DEXId,
            input_asset_id: AssetId,
            output_asset_id: AssetId
        ) -> bool {
            LiquidityProxy::is_path_available(
                dex_id, input_asset_id, output_asset_id
            ).unwrap_or(false)
        }

        fn list_enabled_sources_for_path(
            dex_id: DEXId,
            input_asset_id: AssetId,
            output_asset_id: AssetId,
        ) -> Vec<LiquiditySourceType> {
            LiquidityProxy::list_enabled_sources_for_path_with_xyk_forbidden(
                dex_id, input_asset_id, output_asset_id
            ).unwrap_or(Vec::new())
        }
    }

    impl pswap_distribution_runtime_api::PswapDistributionAPI<
        Block,
        AccountId,
        Balance,
    > for Runtime {
        fn claimable_amount(
            account_id: AccountId,
        ) -> pswap_distribution_runtime_api::BalanceInfo<Balance> {
            let claimable = PswapDistribution::claimable_amount(&account_id).unwrap_or(0);
            pswap_distribution_runtime_api::BalanceInfo::<Balance> {
                balance: claimable
            }
        }
    }

    impl rewards_runtime_api::RewardsAPI<Block, sp_core::H160, Balance> for Runtime {
        fn claimables(eth_address: sp_core::H160) -> Vec<rewards_runtime_api::BalanceInfo<Balance>> {
            Rewards::claimables(&eth_address).into_iter().map(|balance| rewards_runtime_api::BalanceInfo::<Balance> { balance }).collect()
        }
    }

    impl sp_consensus_babe::BabeApi<Block> for Runtime {
            fn configuration() -> sp_consensus_babe::BabeGenesisConfiguration {
                    // The choice of `c` parameter (where `1 - c` represents the
                    // probability of a slot being empty), is done in accordance to the
                    // slot duration and expected target block time, for safely
                    // resisting network delays of maximum two seconds.
                    // <https://research.web3.foundation/en/latest/polkadot/BABE/Babe/#6-practical-results>
                    sp_consensus_babe::BabeGenesisConfiguration {
                            slot_duration: Babe::slot_duration(),
                            epoch_length: EpochDuration::get(),
                            c: PRIMARY_PROBABILITY,
                            genesis_authorities: Babe::authorities().to_vec(),
                            randomness: Babe::randomness(),
                            allowed_slots: sp_consensus_babe::AllowedSlots::PrimaryAndSecondaryPlainSlots,
                    }
            }

            fn current_epoch() -> sp_consensus_babe::Epoch {
                Babe::current_epoch()
            }

            fn current_epoch_start() -> sp_consensus_babe::Slot {
                Babe::current_epoch_start()
            }

            fn next_epoch() -> sp_consensus_babe::Epoch {
                Babe::next_epoch()
            }

            fn generate_key_ownership_proof(
                    _slot_number: sp_consensus_babe::Slot,
                    authority_id: sp_consensus_babe::AuthorityId,
            ) -> Option<sp_consensus_babe::OpaqueKeyOwnershipProof> {
                    use codec::Encode;
                    Historical::prove((sp_consensus_babe::KEY_TYPE, authority_id))
                            .map(|p| p.encode())
                            .map(sp_consensus_babe::OpaqueKeyOwnershipProof::new)
            }

            fn submit_report_equivocation_unsigned_extrinsic(
                    equivocation_proof: sp_consensus_babe::EquivocationProof<<Block as BlockT>::Header>,
                    key_owner_proof: sp_consensus_babe::OpaqueKeyOwnershipProof,
            ) -> Option<()> {
                    let key_owner_proof = key_owner_proof.decode()?;
                    Babe::submit_unsigned_equivocation_report(
                            equivocation_proof,
                            key_owner_proof,
                    )
            }
    }

    impl frame_system_rpc_runtime_api::AccountNonceApi<Block, AccountId, Index> for Runtime {
        fn account_nonce(account: AccountId) -> Index {
            System::account_nonce(account)
        }
    }

    impl beefy_primitives::BeefyApi<Block> for Runtime {
        fn validator_set() -> Option<beefy_primitives::ValidatorSet<BeefyId>> {
            Beefy::validator_set()
        }
    }

    impl pallet_mmr_primitives::MmrApi<Block, Hash> for Runtime {
        fn generate_proof(leaf_index: u64)
            -> Result<(mmr::EncodableOpaqueLeaf, mmr::Proof<Hash>), mmr::Error>
        {
            Mmr::generate_proof(leaf_index)
                .map(|(leaf, proof)| (mmr::EncodableOpaqueLeaf::from_leaf(&leaf), proof))
        }

        fn verify_proof(leaf: mmr::EncodableOpaqueLeaf, proof: mmr::Proof<Hash>)
            -> Result<(), mmr::Error>
        {
            pub type Leaf = <
                <Runtime as pallet_mmr::Config>::LeafData as mmr::LeafDataProvider
            >::LeafData;

            let leaf: Leaf = leaf
                .into_opaque_leaf()
                .try_decode()
                .ok_or(mmr::Error::Verify)?;
            Mmr::verify_leaf(leaf, proof)
        }

        fn verify_proof_stateless(
            root: Hash,
            leaf: mmr::EncodableOpaqueLeaf,
            proof: mmr::Proof<Hash>
        ) -> Result<(), mmr::Error> {
            type MmrHashing = <Runtime as pallet_mmr::Config>::Hashing;
            let node = mmr::DataOrHash::Data(leaf.into_opaque_leaf());
            pallet_mmr::verify_leaf_proof::<MmrHashing, _>(root, node, proof)
        }
    }

    impl fg_primitives::GrandpaApi<Block> for Runtime {
        fn grandpa_authorities() -> GrandpaAuthorityList {
            Grandpa::grandpa_authorities()
        }

        fn current_set_id() -> fg_primitives::SetId {
            Grandpa::current_set_id()
        }

        fn submit_report_equivocation_unsigned_extrinsic(
            equivocation_proof: fg_primitives::EquivocationProof<
                <Block as BlockT>::Hash,
                NumberFor<Block>,
            >,
            key_owner_proof: fg_primitives::OpaqueKeyOwnershipProof,
        ) -> Option<()> {
            let key_owner_proof = key_owner_proof.decode()?;
            Grandpa::submit_unsigned_equivocation_report(
                equivocation_proof,
                key_owner_proof,
            )
        }

        fn generate_key_ownership_proof(
            _set_id: fg_primitives::SetId,
            authority_id: GrandpaId,
        ) -> Option<fg_primitives::OpaqueKeyOwnershipProof> {
            use codec::Encode;
            Historical::prove((fg_primitives::KEY_TYPE, authority_id))
                .map(|p| p.encode())
                .map(fg_primitives::OpaqueKeyOwnershipProof::new)
        }
    }

    #[cfg(feature = "runtime-benchmarks")]
    impl frame_benchmarking::Benchmark<Block> for Runtime {
        fn benchmark_metadata(extra: bool) -> (
            Vec<frame_benchmarking::BenchmarkList>,
            Vec<frame_support::traits::StorageInfo>,
        ) {
            use frame_benchmarking::{list_benchmark, Benchmarking, BenchmarkList};
            use frame_support::traits::StorageInfoTrait;

            use dex_api_benchmarking::Pallet as DEXAPIBench;
            use liquidity_proxy_benchmarking::Pallet as LiquidityProxyBench;
            use pool_xyk_benchmarking::Pallet as XYKPoolBench;
            use pswap_distribution_benchmarking::Pallet as PswapDistributionBench;
            use xor_fee_benchmarking::Pallet as XorFeeBench;
            use ceres_liquidity_locker_benchmarking::Pallet as CeresLiquidityLockerBench;

            let mut list = Vec::<BenchmarkList>::new();

            list_benchmark!(list, extra, assets, Assets);
            list_benchmark!(list, extra, dex_api, DEXAPIBench::<Runtime>);
            #[cfg(feature = "private-net")]
            list_benchmark!(list, extra, faucet, Faucet);
            list_benchmark!(list, extra, farming, Farming);
            list_benchmark!(list, extra, iroha_migration, IrohaMigration);
            list_benchmark!(list, extra, liquidity_proxy, LiquidityProxyBench::<Runtime>);
            list_benchmark!(list, extra, multicollateral_bonding_curve_pool, MulticollateralBondingCurvePool);
            list_benchmark!(list, extra, pswap_distribution, PswapDistributionBench::<Runtime>);
            list_benchmark!(list, extra, rewards, Rewards);
            list_benchmark!(list, extra, trading_pair, TradingPair);
            list_benchmark!(list, extra, pool_xyk, XYKPoolBench::<Runtime>);
            list_benchmark!(list, extra, eth_bridge, EthBridge);
            list_benchmark!(list, extra, vested_rewards, VestedRewards);
            list_benchmark!(list, extra, price_tools, PriceTools);
            list_benchmark!(list, extra, xor_fee, XorFeeBench::<Runtime>);
            list_benchmark!(list, extra, ethereum_light_client, EthereumLightClient);
            list_benchmark!(list, extra, referrals, Referrals);
            list_benchmark!(list, extra, ceres_staking, CeresStaking);
            list_benchmark!(list, extra, ceres_liquidity_locker, CeresLiquidityLockerBench::<Runtime>);

            let storage_info = AllPalletsWithSystem::storage_info();

            return (list, storage_info)
        }

        fn dispatch_benchmark(
            config: frame_benchmarking::BenchmarkConfig
        ) -> Result<Vec<frame_benchmarking::BenchmarkBatch>, sp_runtime::RuntimeString> {
            use frame_benchmarking::{Benchmarking, BenchmarkBatch, add_benchmark, TrackedStorageKey};

<<<<<<< HEAD
            use dex_api_benchmarking::Pallet as DEXAPIBench;
            use liquidity_proxy_benchmarking::Pallet as LiquidityProxyBench;
            use pool_xyk_benchmarking::Pallet as XYKPoolBench;
            use pswap_distribution_benchmarking::Pallet as PswapDistributionBench;
            use xor_fee_benchmarking::Pallet as XorFeeBench;
            use ceres_liquidity_locker_benchmarking::Pallet as CeresLiquidityLockerBench;
=======
            use liquidity_proxy_benchmarking::Module as LiquidityProxyBench;
            use pool_xyk_benchmarking::Module as XYKPoolBench;
            use pswap_distribution_benchmarking::Module as PswapDistributionBench;
            use xor_fee_benchmarking::Module as XorFeeBench;
            use ceres_liquidity_locker_benchmarking::Module as CeresLiquidityLockerBench;
            use demeter_farming_platform_benchmarking::Module as DemeterFarmingPlatformBench;
>>>>>>> 2beac78d

            impl liquidity_proxy_benchmarking::Config for Runtime {}
            impl pool_xyk_benchmarking::Config for Runtime {}
            impl pswap_distribution_benchmarking::Config for Runtime {}
            impl xor_fee_benchmarking::Config for Runtime {}
            impl ceres_liquidity_locker_benchmarking::Config for Runtime {}

            let whitelist: Vec<TrackedStorageKey> = vec![
                // Block Number
                hex_literal::hex!("26aa394eea5630e07c48ae0c9558cef702a5c1b19ab7a04f536c519aca4983ac").to_vec().into(),
                // Total Issuance
                hex_literal::hex!("c2261276cc9d1f8598ea4b6a74b15c2f57c875e4cff74148e4628f264b974c80").to_vec().into(),
                // Execution Phase
                hex_literal::hex!("26aa394eea5630e07c48ae0c9558cef7ff553b5a9862a516939d82b3d3d8661a").to_vec().into(),
                // Event Count
                hex_literal::hex!("26aa394eea5630e07c48ae0c9558cef70a98fdbe9ce6c55837576c60c7af3850").to_vec().into(),
                // System Events
                hex_literal::hex!("26aa394eea5630e07c48ae0c9558cef780d41e5e16056765bc8461851072c9d7").to_vec().into(),
                // Treasury Account
                hex_literal::hex!("26aa394eea5630e07c48ae0c9558cef7b99d880ec681799c0cf30e8886371da95ecffd7b6c0f78751baa9d281e0bfa3a6d6f646c70792f74727372790000000000000000000000000000000000000000").to_vec().into(),
            ];

            let mut batches = Vec::<BenchmarkBatch>::new();
            let params = (&config, &whitelist);

            add_benchmark!(params, batches, assets, Assets);
            #[cfg(feature = "private-net")]
            add_benchmark!(params, batches, faucet, Faucet);
            add_benchmark!(params, batches, farming, Farming);
            add_benchmark!(params, batches, iroha_migration, IrohaMigration);
            add_benchmark!(params, batches, liquidity_proxy, LiquidityProxyBench::<Runtime>);
            add_benchmark!(params, batches, multicollateral_bonding_curve_pool, MulticollateralBondingCurvePool);
            add_benchmark!(params, batches, pswap_distribution, PswapDistributionBench::<Runtime>);
            add_benchmark!(params, batches, rewards, Rewards);
            add_benchmark!(params, batches, trading_pair, TradingPair);
            add_benchmark!(params, batches, pool_xyk, XYKPoolBench::<Runtime>);
            add_benchmark!(params, batches, eth_bridge, EthBridge);
            add_benchmark!(params, batches, vested_rewards, VestedRewards);
            add_benchmark!(params, batches, price_tools, PriceTools);
            add_benchmark!(params, batches, xor_fee, XorFeeBench::<Runtime>);
<<<<<<< HEAD
            add_benchmark!(params, batches, ethereum_light_client, EthereumLightClient);
            add_benchmark!(params, batches, referrals, Referrals);
=======
            add_benchmark!(params, batches, referrals, Referrals);
            // add_benchmark!(params, batches, referrals, Referrals);
>>>>>>> 2beac78d
            add_benchmark!(params, batches, ceres_staking, CeresStaking);
            add_benchmark!(params, batches, ceres_liquidity_locker, CeresLiquidityLockerBench::<Runtime>);
            add_benchmark!(params, batches, ceres_token_locker, CeresTokenLocker);
            add_benchmark!(params, batches, ceres_governance_platform, CeresGovernancePlatform);
            add_benchmark!(params, batches, ceres_launchpad, CeresLaunchpad);
            add_benchmark!(params, batches, demeter_farming_platform, DemeterFarmingPlatformBench::<Runtime>);

            if batches.is_empty() { return Err("Benchmark not found for this pallet.".into()) }
            Ok(batches)
        }
    }

    impl vested_rewards_runtime_api::VestedRewardsApi<Block, AccountId, AssetId, Balance> for Runtime {
        fn crowdloan_claimable(account_id: AccountId, asset_id: AssetId) -> Option<vested_rewards_runtime_api::BalanceInfo<Balance>> {
            use sp_runtime::traits::UniqueSaturatedInto;

            let current_block_num = <frame_system::Pallet<Runtime>>::block_number().unique_saturated_into();
            VestedRewards::crowdloan_reward_for_asset(&account_id, &asset_id, current_block_num).ok().map(|balance|
                vested_rewards_runtime_api::BalanceInfo::<Balance> {
                    balance
                }
            )
        }

        fn crowdloan_lease() -> vested_rewards_runtime_api::CrowdloanLease {
            use vested_rewards::{LEASE_START_BLOCK, LEASE_TOTAL_DAYS, BLOCKS_PER_DAY};

            vested_rewards_runtime_api::CrowdloanLease {
                start_block: LEASE_START_BLOCK,
                total_days: LEASE_TOTAL_DAYS,
                blocks_per_day: BLOCKS_PER_DAY,
            }
        }
    }
}<|MERGE_RESOLUTION|>--- conflicted
+++ resolved
@@ -49,13 +49,9 @@
 
 use common::prelude::constants::{BIG_FEE, SMALL_FEE};
 use common::prelude::QuoteAmount;
-<<<<<<< HEAD
-use common::{AssetId32, PredefinedAssetId, ETH};
+use common::{AssetId32, Description, PredefinedAssetId, ETH};
 use constants::currency::deposit;
-=======
-use common::Description;
 use constants::rewards::*;
->>>>>>> 2beac78d
 use constants::time::*;
 use dispatch::EnsureEthereumAccount;
 use frame_support::weights::ConstantMultiplier;
@@ -238,12 +234,8 @@
     spec_version: 33,
     impl_version: 1,
     apis: RUNTIME_API_VERSIONS,
-<<<<<<< HEAD
-    transaction_version: 21,
+    transaction_version: 33,
     state_version: 0,
-=======
-    transaction_version: 33,
->>>>>>> 2beac78d
 };
 
 /// The version infromation used to identify this runtime when compiled natively.
@@ -779,6 +771,8 @@
     type ExistentialDeposits = ExistentialDeposits;
     type OnDust = ();
     type MaxLocks = ();
+    type MaxReserves = ();
+    type ReserveIdentifier = ();
     type DustRemovalWhitelist = Everything;
 }
 
@@ -798,7 +792,6 @@
 }
 
 impl currencies::Config for Runtime {
-    type Event = Event;
     type MultiCurrency = Tokens;
     type NativeCurrency = BasicCurrencyAdapter<Runtime, Balances, Amount, BlockNumber>;
     type GetNativeCurrencyId = <Runtime as assets::Config>::GetBaseAssetId;
@@ -1109,33 +1102,19 @@
     type DexId = DEXId;
     type AssetId = AssetId;
     type Amount = SwapAmount<u128>;
-<<<<<<< HEAD
-    fn extract(&self) -> Option<xor_fee::SwapInfo<Self::DexId, Self::AssetId, Self::Amount>> {
-        if let Call::LiquidityProxy(liquidity_proxy::Call::swap {
-            dex_id,
-            input_asset_id,
-            output_asset_id,
-            swap_amount,
-            selected_source_types,
-            filter_mode,
-        }) = self
-        {
-            Some(xor_fee::SwapInfo {
-=======
     fn extract(
         &self,
     ) -> Option<xor_fee::SwapInfo<Self::AccountId, Self::DexId, Self::AssetId, Self::Amount>> {
         match self {
-            Call::LiquidityProxy(liquidity_proxy::Call::swap(
+            Call::LiquidityProxy(liquidity_proxy::Call::swap {
                 dex_id,
                 input_asset_id,
                 output_asset_id,
-                amount,
+                swap_amount,
                 selected_source_types,
                 filter_mode,
-            )) => Some(xor_fee::SwapInfo {
+            }) => Some(xor_fee::SwapInfo {
                 fee_source: None,
->>>>>>> 2beac78d
                 dex_id: *dex_id,
                 input_asset_id: *input_asset_id,
                 output_asset_id: *output_asset_id,
@@ -1143,20 +1122,21 @@
                 selected_source_types: selected_source_types.to_vec(),
                 filter_mode: filter_mode.clone(),
             }),
-            Call::LiquidityProxy(liquidity_proxy::Call::swap_transfer(
-                target,
+            Call::LiquidityProxy(liquidity_proxy::Call::swap_transfer {
+                receiver,
                 dex_id,
                 input_asset_id,
                 output_asset_id,
-                amount,
+                swap_amount,
                 selected_source_types,
                 filter_mode,
-            )) => Some(xor_fee::SwapInfo {
-                fee_source: Some(target.clone()),
+                ..
+            }) => Some(xor_fee::SwapInfo {
+                fee_source: Some(receiver.clone()),
                 dex_id: *dex_id,
                 input_asset_id: *input_asset_id,
                 output_asset_id: *output_asset_id,
-                amount: *amount,
+                amount: *swap_amount,
                 selected_source_types: selected_source_types.to_vec(),
                 filter_mode: filter_mode.clone(),
             }),
@@ -1618,7 +1598,7 @@
     pub GetCrowdloanRewardsAccountId: AccountId = {
         let tech_account_id = GetCrowdloanRewardsTechAccountId::get();
         let account_id =
-            technical::Module::<Runtime>::tech_account_id_to_account_id(&tech_account_id)
+            technical::Pallet::<Runtime>::tech_account_id_to_account_id(&tech_account_id)
                 .expect("Failed to get ordinary account id for technical account id.");
         account_id
     };
@@ -1966,8 +1946,7 @@
         // Non-native tokens - everything apart of XOR.
         Tokens: tokens::{Pallet, Storage, Config<T>, Event<T>} = 18,
         // Unified interface for XOR and non-native tokens.
-<<<<<<< HEAD
-        Currencies: currencies::{Pallet, Call, Event<T>} = 19,
+        Currencies: currencies::{Pallet, Call} = 19,
         TradingPair: trading_pair::{Pallet, Call, Storage, Config<T>, Event<T>} = 20,
         Assets: assets::{Pallet, Call, Storage, Config<T>, Event<T>} = 21,
         DEXManager: dex_manager::{Pallet, Storage, Config<T>} = 22,
@@ -1978,7 +1957,7 @@
         Council: pallet_collective::<Instance1>::{Pallet, Call, Storage, Origin<T>, Event<T>, Config<T>} = 27,
         TechnicalCommittee: pallet_collective::<Instance2>::{Pallet, Call, Storage, Origin<T>, Event<T>, Config<T>} = 28,
         Democracy: pallet_democracy::{Pallet, Call, Storage, Config<T>, Event<T>} = 29,
-        DEXAPI: dex_api::{Pallet, Call, Storage, Config, Event<T>} = 30,
+        DEXAPI: dex_api::{Pallet, Call, Storage, Config} = 30,
         EthBridge: eth_bridge::{Pallet, Call, Storage, Config<T>, Event<T>} = 31,
         PswapDistribution: pswap_distribution::{Pallet, Call, Storage, Config<T>, Event<T>} = 32,
         Multisig: pallet_multisig::{Pallet, Call, Storage, Event<T>} = 33,
@@ -1988,50 +1967,20 @@
         Offences: pallet_offences::{Pallet, Storage, Event} = 37,
         TechnicalMembership: pallet_membership::<Instance1>::{Pallet, Call, Storage, Event<T>, Config<T>} = 38,
         ElectionsPhragmen: pallet_elections_phragmen::{Pallet, Call, Storage, Event<T>, Config<T>} = 39,
-        VestedRewards: vested_rewards::{Pallet, Call, Storage, Event<T>} = 40,
+        VestedRewards: vested_rewards::{Pallet, Call, Storage, Event<T>, Config} = 40,
         Identity: pallet_identity::{Pallet, Call, Storage, Event<T>} = 41,
         Farming: farming::{Pallet, Storage} = 42,
         XSTPool: xst::{Pallet, Call, Storage, Config<T>, Event<T>} = 43,
         PriceTools: price_tools::{Pallet, Storage, Event<T>} = 44,
         CeresStaking: ceres_staking::{Pallet, Call, Storage, Event<T>} = 45,
         CeresLiquidityLocker: ceres_liquidity_locker::{Pallet, Call, Storage, Event<T>} = 46,
+        CeresTokenLocker: ceres_token_locker::{Pallet, Call, Storage, Event<T>} = 47,
+        CeresGovernancePlatform: ceres_governance_platform::{Pallet, Call, Storage, Event<T>} = 48,
+        CeresLaunchpad: ceres_launchpad::{Pallet, Call, Storage, Event<T>} = 49,
+        DemeterFarmingPlatform: demeter_farming_platform::{Pallet, Call, Storage, Event<T>} = 50,
         // Provides a semi-sorted list of nominators for staking.
-        BagsList: pallet_bags_list::{Pallet, Call, Storage, Event<T>} = 47,
-        ElectionProviderMultiPhase: pallet_election_provider_multi_phase::{Pallet, Call, Storage, Event<T>, ValidateUnsigned} = 48,
-=======
-        Currencies: currencies::{Module, Call, Event<T>} = 19,
-        TradingPair: trading_pair::{Module, Call, Storage, Config<T>, Event<T>} = 20,
-        Assets: assets::{Module, Call, Storage, Config<T>, Event<T>} = 21,
-        DEXManager: dex_manager::{Module, Storage, Config<T>} = 22,
-        MulticollateralBondingCurvePool: multicollateral_bonding_curve_pool::{Module, Call, Storage, Config<T>, Event<T>} = 23,
-        Technical: technical::{Module, Call, Config<T>, Event<T>} = 24,
-        PoolXYK: pool_xyk::{Module, Call, Storage, Event<T>} = 25,
-        LiquidityProxy: liquidity_proxy::{Module, Call, Event<T>} = 26,
-        Council: pallet_collective::<Instance1>::{Module, Call, Storage, Origin<T>, Event<T>, Config<T>} = 27,
-        TechnicalCommittee: pallet_collective::<Instance2>::{Module, Call, Storage, Origin<T>, Event<T>, Config<T>} = 28,
-        Democracy: pallet_democracy::{Module, Call, Storage, Config, Event<T>} = 29,
-        DEXAPI: dex_api::{Module, Call, Storage, Config} = 30,
-        EthBridge: eth_bridge::{Module, Call, Storage, Config<T>, Event<T>} = 31,
-        PswapDistribution: pswap_distribution::{Module, Call, Storage, Config<T>, Event<T>} = 32,
-        Multisig: pallet_multisig::{Module, Call, Storage, Event<T>} = 33,
-        Scheduler: pallet_scheduler::{Module, Call, Storage, Event<T>} = 34,
-        IrohaMigration: iroha_migration::{Module, Call, Storage, Config<T>, Event<T>} = 35,
-        ImOnline: pallet_im_online::{Module, Call, Storage, Event<T>, ValidateUnsigned, Config<T>} = 36,
-        Offences: pallet_offences::{Module, Call, Storage, Event} = 37,
-        TechnicalMembership: pallet_membership::<Instance1>::{Module, Call, Storage, Event<T>, Config<T>} = 38,
-        ElectionsPhragmen: pallet_elections_phragmen::{Module, Call, Storage, Event<T>, Config<T>} = 39,
-        VestedRewards: vested_rewards::{Module, Call, Storage, Event<T>, Config} = 40,
-        Identity: pallet_identity::{Module, Call, Storage, Event<T>} = 41,
-        Farming: farming::{Module, Call, Storage} = 42,
-        XSTPool: xst::{Module, Call, Storage, Config<T>, Event<T>} = 43,
-        PriceTools: price_tools::{Module, Storage, Event<T>} = 44,
-        CeresStaking: ceres_staking::{Module, Call, Storage, Event<T>} = 45,
-        CeresLiquidityLocker: ceres_liquidity_locker::{Module, Call, Storage, Event<T>} = 46,
-        CeresTokenLocker: ceres_token_locker::{Module, Call, Storage, Event<T>} = 47,
-        CeresGovernancePlatform: ceres_governance_platform::{Module, Call, Storage, Event<T>} = 48,
-        CeresLaunchpad: ceres_launchpad::{Module, Call, Storage, Event<T>} = 49,
-        DemeterFarmingPlatform: demeter_farming_platform::{Module, Call, Storage, Event<T>} = 50,
->>>>>>> 2beac78d
+        BagsList: pallet_bags_list::{Pallet, Call, Storage, Event<T>} = 51,
+        ElectionProviderMultiPhase: pallet_election_provider_multi_phase::{Pallet, Call, Storage, Event<T>, ValidateUnsigned} = 52,
 
         // Available only for test net
         Faucet: faucet::{Pallet, Call, Config<T>, Event<T>} = 80,
@@ -2081,8 +2030,7 @@
         // Non-native tokens - everything apart of XOR.
         Tokens: tokens::{Pallet, Storage, Config<T>, Event<T>} = 18,
         // Unified interface for XOR and non-native tokens.
-<<<<<<< HEAD
-        Currencies: currencies::{Pallet, Call, Event<T>} = 19,
+        Currencies: currencies::{Pallet, Call} = 19,
         TradingPair: trading_pair::{Pallet, Call, Storage, Config<T>, Event<T>} = 20,
         Assets: assets::{Pallet, Call, Storage, Config<T>, Event<T>} = 21,
         DEXManager: dex_manager::{Pallet, Storage, Config<T>} = 22,
@@ -2093,7 +2041,7 @@
         Council: pallet_collective::<Instance1>::{Pallet, Call, Storage, Origin<T>, Event<T>, Config<T>} = 27,
         TechnicalCommittee: pallet_collective::<Instance2>::{Pallet, Call, Storage, Origin<T>, Event<T>, Config<T>} = 28,
         Democracy: pallet_democracy::{Pallet, Call, Storage, Config<T>, Event<T>} = 29,
-        DEXAPI: dex_api::{Pallet, Call, Storage, Config, Event<T>} = 30,
+        DEXAPI: dex_api::{Pallet, Call, Storage, Config} = 30,
         EthBridge: eth_bridge::{Pallet, Call, Storage, Config<T>, Event<T>} = 31,
         PswapDistribution: pswap_distribution::{Pallet, Call, Storage, Config<T>, Event<T>} = 32,
         Multisig: pallet_multisig::{Pallet, Call, Storage, Event<T>} = 33,
@@ -2103,16 +2051,20 @@
         Offences: pallet_offences::{Pallet, Storage, Event} = 37,
         TechnicalMembership: pallet_membership::<Instance1>::{Pallet, Call, Storage, Event<T>, Config<T>} = 38,
         ElectionsPhragmen: pallet_elections_phragmen::{Pallet, Call, Storage, Event<T>, Config<T>} = 39,
-        VestedRewards: vested_rewards::{Pallet, Call, Storage, Event<T>} = 40,
+        VestedRewards: vested_rewards::{Pallet, Call, Storage, Event<T>, Config} = 40,
         Identity: pallet_identity::{Pallet, Call, Storage, Event<T>} = 41,
         Farming: farming::{Pallet, Storage} = 42,
         XSTPool: xst::{Pallet, Call, Storage, Config<T>, Event<T>} = 43,
         PriceTools: price_tools::{Pallet, Storage, Event<T>} = 44,
         CeresStaking: ceres_staking::{Pallet, Call, Storage, Event<T>} = 45,
         CeresLiquidityLocker: ceres_liquidity_locker::{Pallet, Call, Storage, Event<T>} = 46,
+        CeresTokenLocker: ceres_token_locker::{Pallet, Call, Storage, Event<T>} = 47,
+        CeresGovernancePlatform: ceres_governance_platform::{Pallet, Call, Storage, Event<T>} = 48,
+        CeresLaunchpad: ceres_launchpad::{Pallet, Call, Storage, Event<T>} = 49,
+        DemeterFarmingPlatform: demeter_farming_platform::{Pallet, Call, Storage, Event<T>} = 50,
         // Provides a semi-sorted list of nominators for staking.
-        BagsList: pallet_bags_list::{Pallet, Call, Storage, Event<T>} = 47,
-        ElectionProviderMultiPhase: pallet_election_provider_multi_phase::{Pallet, Call, Storage, Event<T>, ValidateUnsigned} = 48,
+        BagsList: pallet_bags_list::{Pallet, Call, Storage, Event<T>} = 51,
+        ElectionProviderMultiPhase: pallet_election_provider_multi_phase::{Pallet, Call, Storage, Event<T>, ValidateUnsigned} = 52,
 
 
         // Trustless ethereum bridge
@@ -2126,40 +2078,6 @@
         IncentivizedOutboundChannel: incentivized_channel_outbound::{Pallet, Config<T>, Storage, Event<T>} = 97,
         Dispatch: dispatch::{Pallet, Storage, Event<T>, Origin} = 98,
         EthApp: eth_app::{Pallet, Call, Storage, Event<T>, Config<T>} = 99,
-=======
-        Currencies: currencies::{Module, Call, Event<T>} = 19,
-        TradingPair: trading_pair::{Module, Call, Storage, Config<T>, Event<T>} = 20,
-        Assets: assets::{Module, Call, Storage, Config<T>, Event<T>} = 21,
-        DEXManager: dex_manager::{Module, Storage, Config<T>} = 22,
-        MulticollateralBondingCurvePool: multicollateral_bonding_curve_pool::{Module, Call, Storage, Config<T>, Event<T>} = 23,
-        Technical: technical::{Module, Call, Config<T>, Event<T>} = 24,
-        PoolXYK: pool_xyk::{Module, Call, Storage, Event<T>} = 25,
-        LiquidityProxy: liquidity_proxy::{Module, Call, Event<T>} = 26,
-        Council: pallet_collective::<Instance1>::{Module, Call, Storage, Origin<T>, Event<T>, Config<T>} = 27,
-        TechnicalCommittee: pallet_collective::<Instance2>::{Module, Call, Storage, Origin<T>, Event<T>, Config<T>} = 28,
-        Democracy: pallet_democracy::{Module, Call, Storage, Config, Event<T>} = 29,
-        DEXAPI: dex_api::{Module, Call, Storage, Config} = 30,
-        EthBridge: eth_bridge::{Module, Call, Storage, Config<T>, Event<T>} = 31,
-        PswapDistribution: pswap_distribution::{Module, Call, Storage, Config<T>, Event<T>} = 32,
-        Multisig: pallet_multisig::{Module, Call, Storage, Event<T>} = 33,
-        Scheduler: pallet_scheduler::{Module, Call, Storage, Event<T>} = 34,
-        IrohaMigration: iroha_migration::{Module, Call, Storage, Config<T>, Event<T>} = 35,
-        ImOnline: pallet_im_online::{Module, Call, Storage, Event<T>, ValidateUnsigned, Config<T>} = 36,
-        Offences: pallet_offences::{Module, Call, Storage, Event} = 37,
-        TechnicalMembership: pallet_membership::<Instance1>::{Module, Call, Storage, Event<T>, Config<T>} = 38,
-        ElectionsPhragmen: pallet_elections_phragmen::{Module, Call, Storage, Event<T>, Config<T>} = 39,
-        VestedRewards: vested_rewards::{Module, Call, Storage, Event<T>} = 40,
-        Identity: pallet_identity::{Module, Call, Storage, Event<T>} = 41,
-        Farming: farming::{Module, Call, Storage} = 42,
-        XSTPool: xst::{Module, Call, Storage, Config<T>, Event<T>} = 43,
-        PriceTools: price_tools::{Module, Storage, Event<T>} = 44,
-        CeresStaking: ceres_staking::{Module, Call, Storage, Event<T>} = 45,
-        CeresLiquidityLocker: ceres_liquidity_locker::{Module, Call, Storage, Event<T>} = 46,
-        CeresTokenLocker: ceres_token_locker::{Module, Call, Storage, Event<T>} = 47,
-        CeresGovernancePlatform: ceres_governance_platform::{Module, Call, Storage, Event<T>} = 48,
-        CeresLaunchpad: ceres_launchpad::{Module, Call, Storage, Event<T>} = 49,
-        DemeterFarmingPlatform: demeter_farming_platform::{Module, Call, Storage, Event<T>} = 50,
->>>>>>> 2beac78d
     }
 }
 
@@ -2774,7 +2692,6 @@
             use frame_benchmarking::{list_benchmark, Benchmarking, BenchmarkList};
             use frame_support::traits::StorageInfoTrait;
 
-            use dex_api_benchmarking::Pallet as DEXAPIBench;
             use liquidity_proxy_benchmarking::Pallet as LiquidityProxyBench;
             use pool_xyk_benchmarking::Pallet as XYKPoolBench;
             use pswap_distribution_benchmarking::Pallet as PswapDistributionBench;
@@ -2784,7 +2701,6 @@
             let mut list = Vec::<BenchmarkList>::new();
 
             list_benchmark!(list, extra, assets, Assets);
-            list_benchmark!(list, extra, dex_api, DEXAPIBench::<Runtime>);
             #[cfg(feature = "private-net")]
             list_benchmark!(list, extra, faucet, Faucet);
             list_benchmark!(list, extra, farming, Farming);
@@ -2814,21 +2730,12 @@
         ) -> Result<Vec<frame_benchmarking::BenchmarkBatch>, sp_runtime::RuntimeString> {
             use frame_benchmarking::{Benchmarking, BenchmarkBatch, add_benchmark, TrackedStorageKey};
 
-<<<<<<< HEAD
-            use dex_api_benchmarking::Pallet as DEXAPIBench;
             use liquidity_proxy_benchmarking::Pallet as LiquidityProxyBench;
             use pool_xyk_benchmarking::Pallet as XYKPoolBench;
             use pswap_distribution_benchmarking::Pallet as PswapDistributionBench;
             use xor_fee_benchmarking::Pallet as XorFeeBench;
             use ceres_liquidity_locker_benchmarking::Pallet as CeresLiquidityLockerBench;
-=======
-            use liquidity_proxy_benchmarking::Module as LiquidityProxyBench;
-            use pool_xyk_benchmarking::Module as XYKPoolBench;
-            use pswap_distribution_benchmarking::Module as PswapDistributionBench;
-            use xor_fee_benchmarking::Module as XorFeeBench;
-            use ceres_liquidity_locker_benchmarking::Module as CeresLiquidityLockerBench;
-            use demeter_farming_platform_benchmarking::Module as DemeterFarmingPlatformBench;
->>>>>>> 2beac78d
+            use demeter_farming_platform_benchmarking::Pallet as DemeterFarmingPlatformBench;
 
             impl liquidity_proxy_benchmarking::Config for Runtime {}
             impl pool_xyk_benchmarking::Config for Runtime {}
@@ -2869,13 +2776,8 @@
             add_benchmark!(params, batches, vested_rewards, VestedRewards);
             add_benchmark!(params, batches, price_tools, PriceTools);
             add_benchmark!(params, batches, xor_fee, XorFeeBench::<Runtime>);
-<<<<<<< HEAD
             add_benchmark!(params, batches, ethereum_light_client, EthereumLightClient);
             add_benchmark!(params, batches, referrals, Referrals);
-=======
-            add_benchmark!(params, batches, referrals, Referrals);
-            // add_benchmark!(params, batches, referrals, Referrals);
->>>>>>> 2beac78d
             add_benchmark!(params, batches, ceres_staking, CeresStaking);
             add_benchmark!(params, batches, ceres_liquidity_locker, CeresLiquidityLockerBench::<Runtime>);
             add_benchmark!(params, batches, ceres_token_locker, CeresTokenLocker);

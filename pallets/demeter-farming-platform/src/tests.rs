--- conflicted
+++ resolved
@@ -8,14 +8,10 @@
         DEFAULT_BALANCE_PRECISION, DEMETER_ASSET_ID, XOR, XSTUSD,
     };
     use demeter_farming_platform::{PoolData, TokenInfo, UserInfo};
-<<<<<<< HEAD
-    use frame_support::{assert_err, assert_ok, PalletId};
-=======
     use frame_support::pallet_prelude::{StorageDoubleMap, StorageMap};
     use frame_support::storage::types::ValueQuery;
     use frame_support::traits::Hooks;
     use frame_support::{assert_err, assert_ok, Identity, PalletId};
->>>>>>> 568d7eee
     use hex_literal::hex;
     use sp_runtime::traits::AccountIdConversion;
 
@@ -98,10 +94,7 @@
                 None,
             ));
 
-<<<<<<< HEAD
-=======
             /************ XOR DEX ************/
->>>>>>> 568d7eee
             assert_ok!(trading_pair::Pallet::<Runtime>::register(
                 Origin::signed(BOB),
                 dex_id.clone(),
@@ -145,8 +138,6 @@
                 Some((repr.clone(), fee_repr.clone()))
             );
 
-<<<<<<< HEAD
-=======
             /********* XSTUSD DEX ********/
             assert_ok!(trading_pair::Pallet::<Runtime>::register(
                 Origin::signed(BOB),
@@ -193,7 +184,6 @@
             );
 
             /********** MINTS ***********/
->>>>>>> 568d7eee
             assert_ok!(assets::Pallet::<Runtime>::mint_to(
                 &xor,
                 &ALICE,
@@ -202,8 +192,6 @@
             ));
 
             assert_ok!(assets::Pallet::<Runtime>::mint_to(
-<<<<<<< HEAD
-=======
                 &xstusd,
                 &ALICE,
                 &ALICE,
@@ -211,7 +199,6 @@
             ));
 
             assert_ok!(assets::Pallet::<Runtime>::mint_to(
->>>>>>> 568d7eee
                 &ceres,
                 &ALICE,
                 &ALICE,
@@ -226,8 +213,6 @@
             ));
 
             assert_ok!(assets::Pallet::<Runtime>::mint_to(
-<<<<<<< HEAD
-=======
                 &xstusd,
                 &ALICE,
                 &BOB,
@@ -235,7 +220,6 @@
             ));
 
             assert_ok!(assets::Pallet::<Runtime>::mint_to(
->>>>>>> 568d7eee
                 &ceres,
                 &ALICE,
                 &BOB,
@@ -257,8 +241,6 @@
             ));
 
             assert_ok!(assets::Pallet::<Runtime>::mint_to(
-<<<<<<< HEAD
-=======
                 &xstusd,
                 &ALICE,
                 &pallet_account,
@@ -266,7 +248,6 @@
             ));
 
             assert_ok!(assets::Pallet::<Runtime>::mint_to(
->>>>>>> 568d7eee
                 &util,
                 &ALICE,
                 &ALICE,
@@ -275,13 +256,10 @@
 
             assert_eq!(
                 assets::Pallet::<Runtime>::free_balance(&xor, &ALICE).unwrap(),
-<<<<<<< HEAD
-=======
                 balance!(2000)
             );
             assert_eq!(
                 assets::Pallet::<Runtime>::free_balance(&xstusd, &ALICE).unwrap(),
->>>>>>> 568d7eee
                 balance!(2000)
             );
             assert_eq!(
@@ -3032,11 +3010,7 @@
             // Check XOR/CERES pool and CERES pool - reward UTIL
             let pool_infos = demeter_farming_platform::Pools::<Runtime>::get(&ceres, &util);
             for pool_info in pool_infos {
-<<<<<<< HEAD
-                if pool_info.is_farm {
-=======
                 if pool_info.is_farm && pool_info.base_asset == xor {
->>>>>>> 568d7eee
                     assert_eq!(pool_info.total_tokens_in_pool, balance!(0.96));
                     assert_eq!(pool_info.rewards_to_be_distributed, balance!(72));
                     assert_eq!(pool_info.rewards, balance!(9));
@@ -3046,12 +3020,7 @@
                     assert_eq!(pool_info.rewards, balance!(7.2));
                 }
             }
-<<<<<<< HEAD
-            let token_info =
-                demeter_farming_platform::TokenInfos::<Runtime>::get(&util).unwrap_or_default();
-=======
             let token_info = demeter_farming_platform::TokenInfos::<Runtime>::get(&util).unwrap();
->>>>>>> 568d7eee
             assert_eq!(
                 assets::Pallet::<Runtime>::free_balance(&util, &token_info.team_account).unwrap(),
                 balance!(14.4)
@@ -3060,10 +3029,7 @@
                 if user_info.pool_asset == ceres
                     && user_info.reward_asset == util
                     && user_info.is_farm
-<<<<<<< HEAD
-=======
                     && user_info.base_asset == xor
->>>>>>> 568d7eee
                 {
                     assert_eq!(user_info.rewards, balance!(9));
                 }
@@ -3076,8 +3042,6 @@
                     assert_eq!(user_info.rewards, balance!(7.2));
                 }
             }
-<<<<<<< HEAD
-=======
 
             assert_ok!(demeter_farming_platform::Pallet::<Runtime>::get_rewards(
                 Origin::signed(ALICE),
@@ -3289,7 +3253,6 @@
                 deposit_fee,
                 is_core
             ));
->>>>>>> 568d7eee
 
             assert_ok!(pool_xyk::Pallet::<Runtime>::deposit_liquidity(
                 Origin::signed(ALICE),

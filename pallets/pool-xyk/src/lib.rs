--- conflicted
+++ resolved
@@ -731,16 +731,12 @@
                     origin.clone(),
                     ManagementMode::Public,
                 )?;
-<<<<<<< HEAD
-                let (_, tech_account_id, fees_account_id) = Pallet::<T>::initialize_pool_unchecked(
-=======
                 ensure!(
                     assets::AssetInfos::<T>::get(asset_a).2 != 0
                         && assets::AssetInfos::<T>::get(asset_b).2 != 0,
                     Error::<T>::UnableToCreatePoolWithIndivisibleAssets
                 );
-                let (_, tech_account_id, fees_account_id) = Module::<T>::initialize_pool_unchecked(
->>>>>>> 2beac78d
+                let (_, tech_account_id, fees_account_id) = Pallet::<T>::initialize_pool_unchecked(
                     source.clone(),
                     dex_id,
                     asset_a,

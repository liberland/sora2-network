// This file is part of the SORA network and Polkaswap app.

// Copyright (c) 2020, 2021, Polka Biome Ltd. All rights reserved.
// SPDX-License-Identifier: BSD-4-Clause

// Redistribution and use in source and binary forms, with or without modification,
// are permitted provided that the following conditions are met:

// Redistributions of source code must retain the above copyright notice, this list
// of conditions and the following disclaimer.
// Redistributions in binary form must reproduce the above copyright notice, this
// list of conditions and the following disclaimer in the documentation and/or other
// materials provided with the distribution.
//
// All advertising materials mentioning features or use of this software must display
// the following acknowledgement: This product includes software developed by Polka Biome
// Ltd., SORA, and Polkaswap.
//
// Neither the name of the Polka Biome Ltd. nor the names of its contributors may be used
// to endorse or promote products derived from this software without specific prior written permission.

// THIS SOFTWARE IS PROVIDED BY Polka Biome Ltd. AS IS AND ANY EXPRESS OR IMPLIED WARRANTIES,
// INCLUDING, BUT NOT LIMITED TO, THE IMPLIED WARRANTIES OF MERCHANTABILITY AND FITNESS FOR
// A PARTICULAR PURPOSE ARE DISCLAIMED. IN NO EVENT SHALL Polka Biome Ltd. BE LIABLE FOR ANY
// DIRECT, INDIRECT, INCIDENTAL, SPECIAL, EXEMPLARY, OR CONSEQUENTIAL DAMAGES (INCLUDING,
// BUT NOT LIMITED TO, PROCUREMENT OF SUBSTITUTE GOODS OR SERVICES; LOSS OF USE, DATA, OR PROFITS;
// OR BUSINESS INTERRUPTION) HOWEVER CAUSED AND ON ANY THEORY OF LIABILITY, WHETHER IN CONTRACT,
// STRICT LIABILITY, OR TORT (INCLUDING NEGLIGENCE OR OTHERWISE) ARISING IN ANY WAY OUT OF THE
// USE OF THIS SOFTWARE, EVEN IF ADVISED OF THE POSSIBILITY OF SUCH DAMAGE.

#[rustfmt::skip]
mod tests {
    use crate::{Error, Pallet, mock::*};
<<<<<<< HEAD
    use common::{self, AssetName, AssetSymbol, DEXId, FromGenericPair, LiquiditySource, USDT, VAL, XOR, XST, XSTUSD, DAI, balance, fixed, prelude::{Balance, SwapAmount, QuoteAmount,}, GetMarketInfo };
    use frame_support::assert_ok;
use frame_support::assert_noop;
=======
    use common::{self, AssetName, AssetSymbol, DEXId, FromGenericPair, LiquiditySource, USDT, VAL, XOR, XST, XSTUSD, DAI, balance, fixed, prelude::{Balance, SwapAmount, QuoteAmount, FixedWrapper,}, GetMarketInfo, assert_approx_eq, PriceToolsPallet };
    use frame_support::{assert_ok, assert_noop};
>>>>>>> e5a34a64
    use sp_arithmetic::traits::{Zero};
    use sp_runtime::DispatchError;

    type XSTPool = Pallet<Runtime>;

    /// Sets up the tech account so that mint permission is enabled
    fn xst_pool_init() -> Result<TechAccountId, DispatchError> {
        let xst_tech_account_id = TechAccountId::from_generic_pair(
            crate::TECH_ACCOUNT_PREFIX.to_vec(), crate::TECH_ACCOUNT_PERMISSIONED.to_vec()
        );
        Technical::register_tech_account_id(xst_tech_account_id.clone())?;
        XSTPool::set_tech_account_id(xst_tech_account_id.clone())?;

        Ok(xst_tech_account_id)
    }

    #[test]
    fn should_calculate_price() {
        let mut ext = ExtBuilder::default().build();
        ext.execute_with(|| {
            MockDEXApi::init().unwrap();
            let _ = xst_pool_init().unwrap();
            let alice = &alice();
<<<<<<< HEAD
            TradingPair::register(RuntimeOrigin::signed(alice.clone()), DEXId::Polkaswap.into(), XST, XSTUSD).expect("Failed to register trading pair.");
=======
            TradingPair::register(Origin::signed(alice.clone()), DEXId::Polkaswap.into(), XST, XSTUSD).expect("Failed to register trading pair.");
>>>>>>> e5a34a64
            XSTPool::initialize_pool_unchecked(XSTUSD, false).expect("Failed to initialize pool.");

            // base case for buy
            assert_eq!(
                XSTPool::buy_price(&XST, &XSTUSD, QuoteAmount::with_desired_output(balance!(100000)))
                    .expect("failed to calculate buy assets price"),
                fixed!(18161970.0) // (100000.0-100000.0*0.007)*182.9
            );
            assert_eq!(
                XSTPool::buy_price(&XST, &XSTUSD, QuoteAmount::with_desired_input(balance!(1151397.348365215316854563)))
                    .expect("failed to calculate buy assets price"),
                fixed!(6339.606046949837032296) // (1151397.348365215316854563+1151397.348365215316854563*0.007)/182.9
            );

            // base case for sell
            assert_ok!(
                XSTPool::sell_price(&XST, &XSTUSD, QuoteAmount::with_desired_output(balance!(100000)))
            );
            assert_ok!(
                XSTPool::sell_price(&XST, &XSTUSD, QuoteAmount::with_desired_input(balance!(100000)))
            );

            // base case for sell with some reserves
            XSTPool::exchange(alice, alice, &DEXId::Polkaswap, &XSTUSD, &XST, SwapAmount::with_desired_input(balance!(100000), 0)).expect("Failed to buy XST.");
            assert_eq!(
                XSTPool::sell_price(&XST, &XSTUSD, QuoteAmount::with_desired_output(balance!(50000)))
                    .expect("failed to calculate buy assets price"),
                fixed!(275.300531825567380631) // (50000+50000*0.007)/182.9
            );
            assert_eq!(
                XSTPool::sell_price(&XST, &XSTUSD, QuoteAmount::with_desired_input(balance!(15287.903511880099065528)))
                    .expect("failed to calculate buy assets price"),
                fixed!(2776584.449456610028251475) // (15287.903511880099065528-15287.903511880099065528*0.007)*182.9
            );
        });
    }

    #[test]
    fn calculate_price_for_boundary_values() {
        let mut ext = ExtBuilder::default().build();
        ext.execute_with(|| {
            MockDEXApi::init().unwrap();
            let _ = xst_pool_init().unwrap();

            let alice = alice();
<<<<<<< HEAD
            TradingPair::register(RuntimeOrigin::signed(alice.clone()), DEXId::Polkaswap.into(), XST, XSTUSD).expect("Failed to register trading pair.");
=======
            TradingPair::register(Origin::signed(alice.clone()), DEXId::Polkaswap.into(), XST, XSTUSD).expect("Failed to register trading pair.");
>>>>>>> e5a34a64
            XSTPool::initialize_pool_unchecked(XSTUSD, false).expect("Failed to initialize pool.");
            // add some reserves
            XSTPool::exchange(&alice, &alice, &DEXId::Polkaswap, &XSTUSD, &XST, SwapAmount::with_desired_input(balance!(1), 0)).expect("Failed to buy XST.");

            assert_noop!(
                XSTPool::sell_price(
                    &XST,
                    &XSTUSD,
                    QuoteAmount::with_desired_input(Balance::max_value()),
                ),
                Error::<Runtime>::PriceCalculationFailed,
            );
            assert_noop!(
                XSTPool::sell_price(
                    &XST,
                    &XSTUSD,
                    QuoteAmount::with_desired_output(Balance::max_value()),
                ),
                Error::<Runtime>::PriceCalculationFailed,
            );
            assert_eq!(
                XSTPool::sell_price(
                    &XST,
                    &XSTUSD,
                    QuoteAmount::with_desired_input(Balance::zero()),
                ),
                Ok(fixed!(0)),
            );
            assert_eq!(
                XSTPool::sell_price(
                    &XST,
                    &XSTUSD,
                    QuoteAmount::with_desired_output(Balance::zero()),
                ),
                Ok(fixed!(0)),
            );

            assert_noop!(
                XSTPool::buy_price(
                    &XST,
                    &XSTUSD,
                    QuoteAmount::with_desired_input(Balance::max_value()),
                ),
                Error::<Runtime>::PriceCalculationFailed,
            );
            assert_noop!(
                XSTPool::buy_price(
                    &XST,
                    &XSTUSD,
                    QuoteAmount::with_desired_output(Balance::max_value()),
                ),
                Error::<Runtime>::PriceCalculationFailed,
            );
            assert_eq!(
                XSTPool::buy_price(
                    &XST,
                    &XSTUSD,
                    QuoteAmount::with_desired_input(Balance::zero()),
                ),
                Ok(fixed!(0)),
            );
            assert_eq!(
                XSTPool::buy_price(
                    &XST,
                    &XSTUSD,
                    QuoteAmount::with_desired_output(Balance::zero()),
                ),
                Ok(fixed!(0)),
            );
        });
    }

    #[test]
    fn should_set_new_reference_token() {
        let mut ext = ExtBuilder::new(vec![
            (alice(), DAI, balance!(0), AssetSymbol(b"DAI".to_vec()), AssetName(b"DAI".to_vec()), 18),
            (alice(), USDT, balance!(0), AssetSymbol(b"USDT".to_vec()), AssetName(b"Tether USD".to_vec()), 18),
            (alice(), XOR, balance!(1), AssetSymbol(b"XOR".to_vec()), AssetName(b"SORA".to_vec()), 18),
            (alice(), VAL, balance!(0), AssetSymbol(b"VAL".to_vec()), AssetName(b"SORA Validator Token".to_vec()), 18),
            (alice(), XST, balance!(0), AssetSymbol(b"XST".to_vec()), AssetName(b"SORA Synthetics".to_vec()), 18),
            (alice(), XSTUSD, balance!(0), AssetSymbol(b"XSTUSD".to_vec()), AssetName(b"SORA Synthetic USD".to_vec()), 18),
        ])
        .build();
        ext.execute_with(|| {
            MockDEXApi::init().unwrap();
<<<<<<< HEAD
            TradingPair::register(RuntimeOrigin::signed(alice()), DEXId::Polkaswap.into(), XST, XSTUSD).expect("Failed to register trading pair.");
=======
            TradingPair::register(Origin::signed(alice()), DEXId::Polkaswap.into(), XST, XSTUSD).expect("Failed to register trading pair.");
>>>>>>> e5a34a64
            XSTPool::initialize_pool_unchecked(XSTUSD, false).expect("Failed to initialize pool.");

            let price_a = XSTPool::quote(
                    &DEXId::Polkaswap.into(),
                    &XST,
                    &XSTUSD,
                    QuoteAmount::with_desired_output(balance!(1)),
                    true,
            )
                .unwrap();

            XSTPool::set_reference_asset(RuntimeOrigin::root(), DAI).expect("Failed to set new reference asset.");

            let price_b = XSTPool::quote(
                    &DEXId::Polkaswap.into(),
                    &XSTUSD,
                    &XST,
                    QuoteAmount::with_desired_output(balance!(1)),
                    true,
            )
                .unwrap();

            assert_ne!(price_a, price_b);
        });
    }

    #[test]
    fn similar_returns_should_be_identical() {
        let mut ext = ExtBuilder::new(vec![
            (alice(), DAI, balance!(0), AssetSymbol(b"DAI".to_vec()), AssetName(b"DAI".to_vec()), 18),
            (alice(), USDT, balance!(0), AssetSymbol(b"USDT".to_vec()), AssetName(b"Tether USD".to_vec()), 18),
            (alice(), XOR, balance!(0), AssetSymbol(b"XOR".to_vec()), AssetName(b"SORA".to_vec()), 18),
            (alice(), VAL, balance!(4000), AssetSymbol(b"VAL".to_vec()), AssetName(b"SORA Validator Token".to_vec()), 18),
            (alice(), XST, balance!(0), AssetSymbol(b"XST".to_vec()), AssetName(b"SORA Synthetics".to_vec()), 18),
            (alice(), XSTUSD, balance!(50000), AssetSymbol(b"XSTUSD".to_vec()), AssetName(b"SORA Synthetic USD".to_vec()), 18),
        ])
        .build();
        ext.execute_with(|| {
            MockDEXApi::init().unwrap();
            let _ = xst_pool_init().unwrap();
<<<<<<< HEAD
            TradingPair::register(RuntimeOrigin::signed(alice()), DEXId::Polkaswap.into(), XST, XSTUSD).expect("Failed to register trading pair.");
=======
            TradingPair::register(Origin::signed(alice()), DEXId::Polkaswap.into(), XST, XSTUSD).expect("Failed to register trading pair.");
>>>>>>> e5a34a64
            XSTPool::initialize_pool_unchecked(XSTUSD, false).expect("Failed to initialize pool.");

            // Buy with desired input
            let amount_a: Balance = balance!(2000);
            let quote_outcome_a = XSTPool::quote(
                &DEXId::Polkaswap.into(),
                &XSTUSD,
                &XST,
                QuoteAmount::with_desired_input(amount_a.clone()),
                true,
            )
            .unwrap();

            let exchange_outcome_a = XSTPool::exchange(
                &alice(),
                &alice(),
                &DEXId::Polkaswap.into(),
                &XSTUSD,
                &XST,
                SwapAmount::with_desired_input(amount_a.clone(), Balance::zero()),
            )
            .unwrap();

            let xstusd_balance_a = Assets::free_balance(&XSTUSD, &alice()).unwrap();
            let xor_balance_a = Assets::free_balance(&XST, &alice()).unwrap();

            assert_eq!(quote_outcome_a.amount, exchange_outcome_a.amount);
            assert_eq!(exchange_outcome_a.amount, xor_balance_a);
            assert_eq!(xstusd_balance_a, balance!(48000));

            // Buy with desired output
            let amount_b: Balance = balance!(200);
            let quote_outcome_b = XSTPool::quote(
                &DEXId::Polkaswap.into(),
                &XSTUSD,
                &XST,
                QuoteAmount::with_desired_output(amount_b.clone()),
                true,
            )
            .unwrap();

            let exchange_outcome_b = XSTPool::exchange(
                &alice(),
                &alice(),
                &DEXId::Polkaswap.into(),
                &XSTUSD,
                &XST,
                SwapAmount::with_desired_output(amount_b.clone(), Balance::max_value()),
            )
            .unwrap();

            let xstusd_balance_b = Assets::free_balance(&XSTUSD, &alice()).unwrap();
            let xor_balance_b = Assets::free_balance(&XST, &alice()).unwrap();

            assert_eq!(quote_outcome_b.amount, exchange_outcome_b.amount);
            assert_eq!(xor_balance_a + amount_b.clone(), xor_balance_b);
            assert_eq!(xstusd_balance_b, balance!(11432.520587110153623278));

            // Sell with desired input
            let amount_c: Balance = balance!(205);
            let quote_outcome_c = XSTPool::quote(
                &DEXId::Polkaswap.into(),
                &XST,
                &XSTUSD,
                QuoteAmount::with_desired_input(amount_c.clone()),
                true,
            )
            .unwrap();

            let exchange_outcome_c = XSTPool::exchange(
                &alice(),
                &alice(),
                &DEXId::Polkaswap.into(),
                &XST,
                &XSTUSD,
                SwapAmount::with_desired_input(amount_c.clone(), Balance::zero()),
            )
            .unwrap();

            let xstusd_balance_c = Assets::free_balance(&XSTUSD, &alice()).unwrap();
            let xor_balance_c = Assets::free_balance(&XST, &alice()).unwrap();

            assert_eq!(quote_outcome_c.amount, exchange_outcome_c.amount);
            assert_eq!(xstusd_balance_b + exchange_outcome_c.amount, xstusd_balance_c);
            assert_eq!(xor_balance_b - amount_c.clone(), xor_balance_c.clone());

            // Sell with desired output
            let amount_d: Balance = balance!(100);
            let quote_outcome_d = XSTPool::quote(
                &DEXId::Polkaswap.into(),
                &XSTUSD,
                &XST,
                QuoteAmount::with_desired_output(amount_d.clone()),
                true,
            )
            .unwrap();
            let exchange_outcome_d = XSTPool::exchange(
                &alice(),
                &alice(),
                &DEXId::Polkaswap.into(),
                &XSTUSD,
                &XST,
                SwapAmount::with_desired_output(amount_d.clone(), Balance::max_value()),
            )
            .unwrap();
            let xstusd_balance_d = Assets::free_balance(&XSTUSD, &alice()).unwrap();
            let xor_balance_d = Assets::free_balance(&XST, &alice()).unwrap();
            assert_eq!(quote_outcome_d.amount, exchange_outcome_d.amount);
            assert_eq!(xstusd_balance_c - quote_outcome_d.amount, xstusd_balance_d);
            assert_eq!(xor_balance_c + amount_d.clone(), xor_balance_d);
        });
    }

    #[test]
    fn test_deducing_fee() {
        let mut ext = ExtBuilder::new(vec![
            (alice(), DAI, balance!(0), AssetSymbol(b"DAI".to_vec()), AssetName(b"DAI".to_vec()), 18),
            (alice(), XOR, balance!(0), AssetSymbol(b"XOR".to_vec()), AssetName(b"SORA".to_vec()), 18),
            (alice(), XST, balance!(0), AssetSymbol(b"XST".to_vec()), AssetName(b"SORA Synthetics".to_vec()), 18),
            (alice(), XSTUSD, balance!(2000), AssetSymbol(b"XSTUSD".to_vec()), AssetName(b"SORA Synthetic USD".to_vec()), 18),
        ])
            .build();
        ext.execute_with(|| {
            MockDEXApi::init().unwrap();
            let _ = xst_pool_init().unwrap();
<<<<<<< HEAD
            TradingPair::register(RuntimeOrigin::signed(alice()), DEXId::Polkaswap.into(), XST, XSTUSD).expect("Failed to register trading pair.");
=======
            TradingPair::register(Origin::signed(alice()), DEXId::Polkaswap.into(), XST, XSTUSD).expect("Failed to register trading pair.");
>>>>>>> e5a34a64
            XSTPool::initialize_pool_unchecked(XSTUSD, false).expect("Failed to initialize pool.");

            let price_a = XSTPool::quote(
                &DEXId::Polkaswap.into(),
                &XSTUSD,
                &XST,
                QuoteAmount::with_desired_input(balance!(100)),
                true,
            )
            .unwrap();
<<<<<<< HEAD
            assert_eq!(price_a.fee, balance!(0.003667003083916557));
            assert_eq!(price_a.amount, balance!(0.546934060567218204));

=======
            assert_approx_eq!(price_a.fee, balance!(0.000008553555383546), balance!(0.000000000000000002));
            assert_eq!(price_a.amount, balance!(0.546934060567218204));

            // mock uses conversion with fee
            let price_a_fee_without_fee = (
                FixedWrapper::from(price_a.fee) / balance!(0.993)
            ).into_balance();
            // convert fee back to output_asset_id (XST) for comparison
            let base_to_output: FixedWrapper = MockDEXApi::get_average_price(&XOR, &XST, common::PriceVariant::Buy)
                .expect("Failed to convert fee back to synthetic base asset")
                .into();
            // mock returns get_average_price with fee, we want no fee for this comparison
            let base_to_output_without_fee = base_to_output / balance!(0.993);
            let price_a_fee_in_synthetic_base_asset = (price_a_fee_without_fee * base_to_output_without_fee).into_balance();
>>>>>>> e5a34a64
            let price_b = XSTPool::quote(
                &DEXId::Polkaswap.into(),
                &XSTUSD,
                &XST,
                QuoteAmount::with_desired_input(balance!(100)),
                false,
            )
            .unwrap();
            assert_eq!(price_b.fee, balance!(0));
            // more error, because more computations/roundings or larger coefficients
            assert_approx_eq!(price_b.amount, price_a_fee_in_synthetic_base_asset + price_a.amount, balance!(0.000000000000001000));

            let price_a = XSTPool::quote(
                &DEXId::Polkaswap.into(),
                &XSTUSD,
                &XST,
                QuoteAmount::with_desired_output(balance!(100)),
                true,
            )
            .unwrap();
<<<<<<< HEAD
            assert_eq!(price_a.fee, balance!(0.670465298890611472));
=======
            assert_approx_eq!(price_a.fee, balance!(0.001563909801974061), balance!(0.000000000000000002));
>>>>>>> e5a34a64
            assert_eq!(price_a.amount, balance!(18283.739706444923188361));

            let price_b = XSTPool::quote(
                &DEXId::Polkaswap.into(),
                &XSTUSD,
                &XST,
                QuoteAmount::with_desired_output(balance!(100)),
                false,
            )
            .unwrap();
            assert_eq!(price_b.fee, balance!(0));
            assert_eq!(price_b.amount, balance!(18161.970000000000000000));
        });
    }

    #[test]
    fn fees_for_equivalent_trades_should_match() {
        let mut ext = ExtBuilder::new(vec![
            (alice(), DAI, balance!(0), AssetSymbol(b"DAI".to_vec()), AssetName(b"DAI".to_vec()), 18),
            (alice(), USDT, balance!(0), AssetSymbol(b"USDT".to_vec()), AssetName(b"Tether USD".to_vec()), 18),
            (alice(), XOR, balance!(0), AssetSymbol(b"XOR".to_vec()), AssetName(b"SORA".to_vec()), 18),
            (alice(), VAL, balance!(2000), AssetSymbol(b"VAL".to_vec()), AssetName(b"SORA Validator Token".to_vec()), 18),
            (alice(), XST, balance!(0), AssetSymbol(b"XST".to_vec()), AssetName(b"SORA Synthetics".to_vec()), 18),
            (alice(), XSTUSD, balance!(2000), AssetSymbol(b"XSTUSD".to_vec()), AssetName(b"SORA Synthetic USD".to_vec()), 18),
        ])
        .build();
        ext.execute_with(|| {
            MockDEXApi::init().unwrap();
            let _ = xst_pool_init().unwrap();
<<<<<<< HEAD
            TradingPair::register(RuntimeOrigin::signed(alice()),DEXId::Polkaswap.into(), XST, XSTUSD).expect("Failed to register trading pair.");
=======
            TradingPair::register(Origin::signed(alice()),DEXId::Polkaswap.into(), XST, XSTUSD).expect("Failed to register trading pair.");
>>>>>>> e5a34a64
            XSTPool::initialize_pool_unchecked(XSTUSD, false).expect("Failed to initialize pool.");

            XSTPool::exchange(
                &alice(),
                &alice(),
                &DEXId::Polkaswap.into(),
                &XSTUSD,
                &XST,
                SwapAmount::with_desired_input(balance!(1000), Balance::zero()),
            )
            .unwrap();

            // Buy
            let price_a = XSTPool::quote(
                &DEXId::Polkaswap.into(),
                &XSTUSD,
                &XST,
                QuoteAmount::with_desired_input(balance!(100)),
                true,
            )
            .unwrap();
            let price_b = XSTPool::quote(
                &DEXId::Polkaswap.into(),
                &XSTUSD,
                &XST,
                QuoteAmount::with_desired_output(price_a.amount.clone()),
                true,
            )
            .unwrap();
            assert_eq!(price_a.fee, price_b.fee);
<<<<<<< HEAD
            assert_eq!(price_a.fee, balance!(0.003667003083916557));
=======
            assert_approx_eq!(price_a.fee, balance!(0.000008553555383546), balance!(0.000000000000000002));
>>>>>>> e5a34a64

            // Sell
            let price_c = XSTPool::quote(
                &DEXId::Polkaswap.into(),
                &XST,
                &XSTUSD,
                QuoteAmount::with_desired_output(balance!(100)),
                true,
            )
            .unwrap();
            let price_d = XSTPool::quote(
                &DEXId::Polkaswap.into(),
                &XST,
                &XSTUSD,
                QuoteAmount::with_desired_input(price_c.amount.clone()),
                true,
            )
            .unwrap();
            assert_eq!(price_c.fee, price_d.fee);
<<<<<<< HEAD
            assert_eq!(price_c.fee, balance!(0.003691589067103466));
=======
            assert_approx_eq!(price_c.fee, balance!(0.000008610904004214), balance!(0.000000000000000002));
>>>>>>> e5a34a64
        });
    }

    #[test]
    fn price_without_impact() {
        let mut ext = ExtBuilder::new(vec![
            (alice(), DAI, balance!(0), AssetSymbol(b"DAI".to_vec()), AssetName(b"DAI".to_vec()), 18),
            (alice(), USDT, balance!(0), AssetSymbol(b"USDT".to_vec()), AssetName(b"Tether USD".to_vec()), 18),
            (alice(), XOR, balance!(0), AssetSymbol(b"XOR".to_vec()), AssetName(b"SORA".to_vec()), 18),
            (alice(), VAL, balance!(0), AssetSymbol(b"VAL".to_vec()), AssetName(b"SORA Validator Token".to_vec()), 18),
            (alice(), XST, balance!(0), AssetSymbol(b"XST".to_vec()), AssetName(b"SORA Synthetics".to_vec()), 18),
            (alice(), XSTUSD, 0, AssetSymbol(b"XSTUSD".to_vec()), AssetName(b"SORA Synthetic USD".to_vec()), 18),
        ])
        .build();
        ext.execute_with(|| {
            MockDEXApi::init().unwrap();
            let _ = xst_pool_init().unwrap();
<<<<<<< HEAD
            TradingPair::register(RuntimeOrigin::signed(alice()),DEXId::Polkaswap.into(), XST, XSTUSD).expect("Failed to register trading pair.");
=======
            TradingPair::register(Origin::signed(alice()),DEXId::Polkaswap.into(), XST, XSTUSD).expect("Failed to register trading pair.");
>>>>>>> e5a34a64
            XSTPool::initialize_pool_unchecked(XSTUSD, false).expect("Failed to initialize pool.");

            // Buy with desired input
            let amount_a: Balance = balance!(200);
            let quote_outcome_a = XSTPool::quote(
                &DEXId::Polkaswap.into(),
                &XSTUSD,
                &XST,
                QuoteAmount::with_desired_input(amount_a.clone()),
                true,
            )
            .unwrap();
            let quote_without_impact_a = XSTPool::quote_without_impact(
                &DEXId::Polkaswap.into(),
                &XSTUSD,
                &XST,
                QuoteAmount::with_desired_input(amount_a.clone()),
                true,
            )
            .unwrap();
            assert_eq!(quote_outcome_a.amount, quote_without_impact_a.amount);

            // Buy with desired output
            let amount_b: Balance = balance!(200);
            let quote_outcome_b = XSTPool::quote(
                &DEXId::Polkaswap.into(),
                &XSTUSD,
                &XST,
                QuoteAmount::with_desired_output(amount_b.clone()),
                true,
            )
            .unwrap();
            let quote_without_impact_b = XSTPool::quote_without_impact(
                &DEXId::Polkaswap.into(),
                &XSTUSD,
                &XST,
                QuoteAmount::with_desired_output(amount_b.clone()),
                true,
            )
            .unwrap();
            assert_eq!(quote_outcome_b.amount, quote_without_impact_b.amount);

            // Sell with desired input
            let amount_c: Balance = balance!(1);
            let quote_outcome_c = XSTPool::quote(
                &DEXId::Polkaswap.into(),
                &XST,
                &XSTUSD,
                QuoteAmount::with_desired_input(amount_c.clone()),
                true,
            )
            .unwrap();
            let quote_without_impact_c = XSTPool::quote_without_impact(
                &DEXId::Polkaswap.into(),
                &XST,
                &XSTUSD,
                QuoteAmount::with_desired_input(amount_c.clone()),
                true,
            )
            .unwrap();
            assert_eq!(quote_outcome_c.amount, quote_without_impact_c.amount);

            // Sell with desired output
            let amount_d: Balance = balance!(1);
            let quote_outcome_d = XSTPool::quote(
                &DEXId::Polkaswap.into(),
                &XST,
                &XSTUSD,
                QuoteAmount::with_desired_output(amount_d.clone()),
                true,
            )
            .unwrap();
            let quote_without_impact_d = XSTPool::quote_without_impact(
                &DEXId::Polkaswap.into(),
                &XST,
                &XSTUSD,
                QuoteAmount::with_desired_output(amount_d.clone()),
                true,
            )
            .unwrap();
            assert_eq!(quote_outcome_d.amount, quote_without_impact_d.amount);
        });
    }

    #[test]
    fn exchange_synthesic_to_any_token_disallowed() {
        let mut ext = ExtBuilder::default().build();
        ext.execute_with(|| {
            MockDEXApi::init().unwrap();
            let _ = xst_pool_init().unwrap();

            let alice = alice();
<<<<<<< HEAD
            TradingPair::register(RuntimeOrigin::signed(alice.clone()), DEXId::Polkaswap.into(), XST, XSTUSD).expect("Failed to register trading pair.");
=======
            TradingPair::register(Origin::signed(alice.clone()), DEXId::Polkaswap.into(), XST, XSTUSD).expect("Failed to register trading pair.");
>>>>>>> e5a34a64
            XSTPool::initialize_pool_unchecked(XSTUSD, false).expect("Failed to initialize pool.");
            // add some reserves
            assert_noop!(XSTPool::exchange(&alice, &alice, &DEXId::Polkaswap, &XSTUSD, &DAI, SwapAmount::with_desired_input(balance!(1), 0)), Error::<Runtime>::CantExchange);
        });
    }

    #[test]
    fn set_synthetic_base_asset_floor_price_should_work() {
        let mut ext = ExtBuilder::default().build();
        ext.execute_with(|| {
            MockDEXApi::init().unwrap();
            let _ = xst_pool_init().unwrap();

            let price_before = <XSTPool as GetMarketInfo<_>>::buy_price(&XST, &XSTUSD).expect("Failed to get buy price before setting floor price.");
            assert_eq!(price_before, fixed!(181.6197));

<<<<<<< HEAD
            XSTPool::set_synthetic_base_asset_floor_price(RuntimeOrigin::root(), balance!(200)).expect("Failed to set floor price.");
=======
            XSTPool::set_synthetic_base_asset_floor_price(Origin::root(), balance!(200)).expect("Failed to set floor price.");
>>>>>>> e5a34a64
            let price_after = <XSTPool as GetMarketInfo<_>>::buy_price(&XST, &XSTUSD).expect("Failed to get buy price after setting floor price.");
            assert_eq!(price_after, fixed!(200));
        });
    }

    #[test]
    fn default_synthetic_base_asset_floor_price_should_be_greater_tha_zero() {
        let mut ext = ExtBuilder::default().build();
        ext.execute_with(|| {
            assert!(XSTPool::synthetic_base_asset_floor_price() > 0);
        });
    }
}<|MERGE_RESOLUTION|>--- conflicted
+++ resolved
@@ -31,14 +31,9 @@
 #[rustfmt::skip]
 mod tests {
     use crate::{Error, Pallet, mock::*};
-<<<<<<< HEAD
     use common::{self, AssetName, AssetSymbol, DEXId, FromGenericPair, LiquiditySource, USDT, VAL, XOR, XST, XSTUSD, DAI, balance, fixed, prelude::{Balance, SwapAmount, QuoteAmount,}, GetMarketInfo };
     use frame_support::assert_ok;
 use frame_support::assert_noop;
-=======
-    use common::{self, AssetName, AssetSymbol, DEXId, FromGenericPair, LiquiditySource, USDT, VAL, XOR, XST, XSTUSD, DAI, balance, fixed, prelude::{Balance, SwapAmount, QuoteAmount, FixedWrapper,}, GetMarketInfo, assert_approx_eq, PriceToolsPallet };
-    use frame_support::{assert_ok, assert_noop};
->>>>>>> e5a34a64
     use sp_arithmetic::traits::{Zero};
     use sp_runtime::DispatchError;
 
@@ -62,11 +57,7 @@
             MockDEXApi::init().unwrap();
             let _ = xst_pool_init().unwrap();
             let alice = &alice();
-<<<<<<< HEAD
             TradingPair::register(RuntimeOrigin::signed(alice.clone()), DEXId::Polkaswap.into(), XST, XSTUSD).expect("Failed to register trading pair.");
-=======
-            TradingPair::register(Origin::signed(alice.clone()), DEXId::Polkaswap.into(), XST, XSTUSD).expect("Failed to register trading pair.");
->>>>>>> e5a34a64
             XSTPool::initialize_pool_unchecked(XSTUSD, false).expect("Failed to initialize pool.");
 
             // base case for buy
@@ -112,11 +103,7 @@
             let _ = xst_pool_init().unwrap();
 
             let alice = alice();
-<<<<<<< HEAD
             TradingPair::register(RuntimeOrigin::signed(alice.clone()), DEXId::Polkaswap.into(), XST, XSTUSD).expect("Failed to register trading pair.");
-=======
-            TradingPair::register(Origin::signed(alice.clone()), DEXId::Polkaswap.into(), XST, XSTUSD).expect("Failed to register trading pair.");
->>>>>>> e5a34a64
             XSTPool::initialize_pool_unchecked(XSTUSD, false).expect("Failed to initialize pool.");
             // add some reserves
             XSTPool::exchange(&alice, &alice, &DEXId::Polkaswap, &XSTUSD, &XST, SwapAmount::with_desired_input(balance!(1), 0)).expect("Failed to buy XST.");
@@ -202,11 +189,7 @@
         .build();
         ext.execute_with(|| {
             MockDEXApi::init().unwrap();
-<<<<<<< HEAD
             TradingPair::register(RuntimeOrigin::signed(alice()), DEXId::Polkaswap.into(), XST, XSTUSD).expect("Failed to register trading pair.");
-=======
-            TradingPair::register(Origin::signed(alice()), DEXId::Polkaswap.into(), XST, XSTUSD).expect("Failed to register trading pair.");
->>>>>>> e5a34a64
             XSTPool::initialize_pool_unchecked(XSTUSD, false).expect("Failed to initialize pool.");
 
             let price_a = XSTPool::quote(
@@ -247,11 +230,7 @@
         ext.execute_with(|| {
             MockDEXApi::init().unwrap();
             let _ = xst_pool_init().unwrap();
-<<<<<<< HEAD
             TradingPair::register(RuntimeOrigin::signed(alice()), DEXId::Polkaswap.into(), XST, XSTUSD).expect("Failed to register trading pair.");
-=======
-            TradingPair::register(Origin::signed(alice()), DEXId::Polkaswap.into(), XST, XSTUSD).expect("Failed to register trading pair.");
->>>>>>> e5a34a64
             XSTPool::initialize_pool_unchecked(XSTUSD, false).expect("Failed to initialize pool.");
 
             // Buy with desired input
@@ -377,11 +356,7 @@
         ext.execute_with(|| {
             MockDEXApi::init().unwrap();
             let _ = xst_pool_init().unwrap();
-<<<<<<< HEAD
             TradingPair::register(RuntimeOrigin::signed(alice()), DEXId::Polkaswap.into(), XST, XSTUSD).expect("Failed to register trading pair.");
-=======
-            TradingPair::register(Origin::signed(alice()), DEXId::Polkaswap.into(), XST, XSTUSD).expect("Failed to register trading pair.");
->>>>>>> e5a34a64
             XSTPool::initialize_pool_unchecked(XSTUSD, false).expect("Failed to initialize pool.");
 
             let price_a = XSTPool::quote(
@@ -392,11 +367,6 @@
                 true,
             )
             .unwrap();
-<<<<<<< HEAD
-            assert_eq!(price_a.fee, balance!(0.003667003083916557));
-            assert_eq!(price_a.amount, balance!(0.546934060567218204));
-
-=======
             assert_approx_eq!(price_a.fee, balance!(0.000008553555383546), balance!(0.000000000000000002));
             assert_eq!(price_a.amount, balance!(0.546934060567218204));
 
@@ -411,7 +381,6 @@
             // mock returns get_average_price with fee, we want no fee for this comparison
             let base_to_output_without_fee = base_to_output / balance!(0.993);
             let price_a_fee_in_synthetic_base_asset = (price_a_fee_without_fee * base_to_output_without_fee).into_balance();
->>>>>>> e5a34a64
             let price_b = XSTPool::quote(
                 &DEXId::Polkaswap.into(),
                 &XSTUSD,
@@ -432,11 +401,7 @@
                 true,
             )
             .unwrap();
-<<<<<<< HEAD
-            assert_eq!(price_a.fee, balance!(0.670465298890611472));
-=======
             assert_approx_eq!(price_a.fee, balance!(0.001563909801974061), balance!(0.000000000000000002));
->>>>>>> e5a34a64
             assert_eq!(price_a.amount, balance!(18283.739706444923188361));
 
             let price_b = XSTPool::quote(
@@ -466,11 +431,7 @@
         ext.execute_with(|| {
             MockDEXApi::init().unwrap();
             let _ = xst_pool_init().unwrap();
-<<<<<<< HEAD
             TradingPair::register(RuntimeOrigin::signed(alice()),DEXId::Polkaswap.into(), XST, XSTUSD).expect("Failed to register trading pair.");
-=======
-            TradingPair::register(Origin::signed(alice()),DEXId::Polkaswap.into(), XST, XSTUSD).expect("Failed to register trading pair.");
->>>>>>> e5a34a64
             XSTPool::initialize_pool_unchecked(XSTUSD, false).expect("Failed to initialize pool.");
 
             XSTPool::exchange(
@@ -501,11 +462,7 @@
             )
             .unwrap();
             assert_eq!(price_a.fee, price_b.fee);
-<<<<<<< HEAD
-            assert_eq!(price_a.fee, balance!(0.003667003083916557));
-=======
             assert_approx_eq!(price_a.fee, balance!(0.000008553555383546), balance!(0.000000000000000002));
->>>>>>> e5a34a64
 
             // Sell
             let price_c = XSTPool::quote(
@@ -525,11 +482,7 @@
             )
             .unwrap();
             assert_eq!(price_c.fee, price_d.fee);
-<<<<<<< HEAD
-            assert_eq!(price_c.fee, balance!(0.003691589067103466));
-=======
             assert_approx_eq!(price_c.fee, balance!(0.000008610904004214), balance!(0.000000000000000002));
->>>>>>> e5a34a64
         });
     }
 
@@ -547,11 +500,7 @@
         ext.execute_with(|| {
             MockDEXApi::init().unwrap();
             let _ = xst_pool_init().unwrap();
-<<<<<<< HEAD
             TradingPair::register(RuntimeOrigin::signed(alice()),DEXId::Polkaswap.into(), XST, XSTUSD).expect("Failed to register trading pair.");
-=======
-            TradingPair::register(Origin::signed(alice()),DEXId::Polkaswap.into(), XST, XSTUSD).expect("Failed to register trading pair.");
->>>>>>> e5a34a64
             XSTPool::initialize_pool_unchecked(XSTUSD, false).expect("Failed to initialize pool.");
 
             // Buy with desired input
@@ -644,11 +593,7 @@
             let _ = xst_pool_init().unwrap();
 
             let alice = alice();
-<<<<<<< HEAD
             TradingPair::register(RuntimeOrigin::signed(alice.clone()), DEXId::Polkaswap.into(), XST, XSTUSD).expect("Failed to register trading pair.");
-=======
-            TradingPair::register(Origin::signed(alice.clone()), DEXId::Polkaswap.into(), XST, XSTUSD).expect("Failed to register trading pair.");
->>>>>>> e5a34a64
             XSTPool::initialize_pool_unchecked(XSTUSD, false).expect("Failed to initialize pool.");
             // add some reserves
             assert_noop!(XSTPool::exchange(&alice, &alice, &DEXId::Polkaswap, &XSTUSD, &DAI, SwapAmount::with_desired_input(balance!(1), 0)), Error::<Runtime>::CantExchange);
@@ -665,11 +610,7 @@
             let price_before = <XSTPool as GetMarketInfo<_>>::buy_price(&XST, &XSTUSD).expect("Failed to get buy price before setting floor price.");
             assert_eq!(price_before, fixed!(181.6197));
 
-<<<<<<< HEAD
             XSTPool::set_synthetic_base_asset_floor_price(RuntimeOrigin::root(), balance!(200)).expect("Failed to set floor price.");
-=======
-            XSTPool::set_synthetic_base_asset_floor_price(Origin::root(), balance!(200)).expect("Failed to set floor price.");
->>>>>>> e5a34a64
             let price_after = <XSTPool as GetMarketInfo<_>>::buy_price(&XST, &XSTUSD).expect("Failed to get buy price after setting floor price.");
             assert_eq!(price_after, fixed!(200));
         });

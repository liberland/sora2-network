// This file is part of the SORA network and Polkaswap app.

// Copyright (c) 2020, 2021, Polka Biome Ltd. All rights reserved.
// SPDX-License-Identifier: BSD-4-Clause

// Redistribution and use in source and binary forms, with or without modification,
// are permitted provided that the following conditions are met:

// Redistributions of source code must retain the above copyright notice, this list
// of conditions and the following disclaimer.
// Redistributions in binary form must reproduce the above copyright notice, this
// list of conditions and the following disclaimer in the documentation and/or other
// materials provided with the distribution.
//
// All advertising materials mentioning features or use of this software must display
// the following acknowledgement: This product includes software developed by Polka Biome
// Ltd., SORA, and Polkaswap.
//
// Neither the name of the Polka Biome Ltd. nor the names of its contributors may be used
// to endorse or promote products derived from this software without specific prior written permission.

// THIS SOFTWARE IS PROVIDED BY Polka Biome Ltd. AS IS AND ANY EXPRESS OR IMPLIED WARRANTIES,
// INCLUDING, BUT NOT LIMITED TO, THE IMPLIED WARRANTIES OF MERCHANTABILITY AND FITNESS FOR
// A PARTICULAR PURPOSE ARE DISCLAIMED. IN NO EVENT SHALL Polka Biome Ltd. BE LIABLE FOR ANY
// DIRECT, INDIRECT, INCIDENTAL, SPECIAL, EXEMPLARY, OR CONSEQUENTIAL DAMAGES (INCLUDING,
// BUT NOT LIMITED TO, PROCUREMENT OF SUBSTITUTE GOODS OR SERVICES; LOSS OF USE, DATA, OR PROFITS;
// OR BUSINESS INTERRUPTION) HOWEVER CAUSED AND ON ANY THEORY OF LIABILITY, WHETHER IN CONTRACT,
// STRICT LIABILITY, OR TORT (INCLUDING NEGLIGENCE OR OTHERWISE) ARISING IN ANY WAY OUT OF THE
// USE OF THIS SOFTWARE, EVEN IF ADVISED OF THE POSSIBILITY OF SUCH DAMAGE.

#![cfg(test)]

use crate::{Config, *};
use common::mock::ExistentialDeposits;
use common::prelude::{Balance, QuoteAmount};
use common::{
    fixed, fixed_from_basis_points, hash, Amount, AssetId32, BalancePrecision, ContentSource,
    DEXInfo, Description, Fixed, FromGenericPair, LiquidityProxyTrait, LiquiditySourceFilter,
    LiquiditySourceType, PriceToolsPallet, TechPurpose, DEFAULT_BALANCE_PRECISION, XST,
};
use currencies::BasicCurrencyAdapter;

use frame_support::traits::{Everything, GenesisBuild};
use frame_support::{construct_runtime, parameter_types};
use frame_system::pallet_prelude::BlockNumberFor;
use liquidity_proxy::LiquidityProxyTrait;
use multicollateral_bonding_curve_pool::{
    DistributionAccount, DistributionAccountData, DistributionAccounts,
};
use permissions::{Scope, BURN, MANAGE_DEX, MINT};
use sp_core::H256;
use sp_runtime::testing::Header;
use sp_runtime::traits::{BlakeTwo256, IdentityLookup};
use sp_runtime::{AccountId32, DispatchError, DispatchResult, Percent};

pub type DEXId = u32;
pub type AssetId = AssetId32<common::PredefinedAssetId>;
pub type TechAssetId = common::TechAssetId<common::PredefinedAssetId>;
pub type AccountId = AccountId32;
pub type BlockNumber = u64;
type TechAccountId = common::TechAccountId<AccountId, TechAssetId, DEXId>;
type UncheckedExtrinsic = frame_system::mocking::MockUncheckedExtrinsic<Runtime>;
type Block = frame_system::mocking::MockBlock<Runtime>;

pub fn alice() -> AccountId {
    AccountId32::from(hex!(
        "d43593c715fdd31c61141abd04a99fd6822c8558854ccde39a5684e7a56da27d"
    ))
}

parameter_types! {
    pub GetLiquidityProxyTechAccountId: TechAccountId = {
        let tech_account_id = TechAccountId::from_generic_pair(
            liquidity_proxy::TECH_ACCOUNT_PREFIX.to_vec(),
            liquidity_proxy::TECH_ACCOUNT_MAIN.to_vec(),
        );
        tech_account_id
    };
    pub GetLiquidityProxyAccountId: AccountId = {
        let tech_account_id = GetLiquidityProxyTechAccountId::get();
        let account_id =
            technical::Pallet::<Runtime>::tech_account_id_to_account_id(&tech_account_id)
                .expect("Failed to get ordinary account id for technical account id.");
        account_id
    };
    pub const BlockHashCount: u64 = 250;
    pub const GetNumSamples: usize = 40;
    pub const GetBaseAssetId: AssetId = XOR;
    pub const GetSyntheticBaseAssetId: AssetId = XST;
    pub const ExistentialDeposit: u128 = 0;
    pub GetFee: Fixed = fixed_from_basis_points(0u16);
    pub GetPswapDistributionAccountId: AccountId = AccountId32::from([3; 32]);
    pub const GetDefaultSubscriptionFrequency: BlockNumber = 10;
    pub const GetBurnUpdateFrequency: BlockNumber = 10;
    pub GetIncentiveAssetId: AssetId = common::PSWAP.into();
    pub GetParliamentAccountId: AccountId = AccountId32::from([8; 32]);
    pub GetMarketMakerRewardsAccountId: AccountId = AccountId32::from([9; 32]);
    pub GetBondingCurveRewardsAccountId: AccountId = AccountId32::from([10; 32]);
    pub GetFarmingRewardsAccountId: AccountId = AccountId32::from([12; 32]);
    pub GetCrowdloanRewardsAccountId: AccountId = AccountId32::from([13; 32]);
    pub GetXykFee: Fixed = fixed!(0.003);
    pub const MinimumPeriod: u64 = 5;
}

construct_runtime! {
    pub enum Runtime where
        Block = Block,
        NodeBlock = Block,
        UncheckedExtrinsic = UncheckedExtrinsic,
    {
        System: frame_system::{Pallet, Call, Config, Storage, Event<T>},
        LiquidityProxy: liquidity_proxy::{Pallet, Call, Event<T>},
        Tokens: tokens::{Pallet, Call, Config<T>, Storage, Event<T>},
        Timestamp: pallet_timestamp::{Pallet, Call, Storage, Inherent},
        Currencies: currencies::{Pallet, Call, Storage},
        Assets: assets::{Pallet, Call, Config<T>, Storage, Event<T>},
        Balances: pallet_balances::{Pallet, Call, Storage, Event<T>},
        DexManager: dex_manager::{Pallet, Call, Config<T>, Storage},
        Technical: technical::{Pallet, Call, Config<T>, Storage, Event<T>},
        Permissions: permissions::{Pallet, Call, Config<T>, Storage, Event<T>},
        DexApi: dex_api::{Pallet, Call, Config, Storage},
        TradingPair: trading_pair::{Pallet, Call, Config<T>, Storage, Event<T>},
        PriceTools: price_tools::{Pallet, Storage, Event<T>},
        PoolXYK: pool_xyk::{Pallet, Call, Storage, Event<T>},
        MBCPool: multicollateral_bonding_curve_pool::{Pallet, Call, Storage, Event<T>},
        PswapDistribution: pswap_distribution::{Pallet, Call, Config<T>, Storage, Event<T>},
        VestedRewards: vested_rewards::{Pallet, Call, Storage, Event<T>},
        CeresLiquidityLocker: ceres_liquidity_locker::{Pallet, Call, Storage, Event<T>},
        DemeterFarmingPlatform: demeter_farming_platform::{Pallet, Call, Storage, Event<T>},
    }
}

impl frame_system::Config for Runtime {
    type BaseCallFilter = Everything;
    type BlockWeights = ();
    type BlockLength = ();
    type Origin = Origin;
    type Call = Call;
    type Index = u64;
    type BlockNumber = u64;
    type Hash = H256;
    type Hashing = BlakeTwo256;
    type AccountId = AccountId;
    type Lookup = IdentityLookup<Self::AccountId>;
    type Header = Header;
    type Event = Event;
    type BlockHashCount = BlockHashCount;
    type DbWeight = ();
    type Version = ();
    type AccountData = pallet_balances::AccountData<Balance>;
    type OnNewAccount = ();
    type OnKilledAccount = ();
    type SystemWeightInfo = ();
    type PalletInfo = PalletInfo;
    type SS58Prefix = ();
    type OnSetCode = ();
    type MaxConsumers = frame_support::traits::ConstU32<65536>;
}

impl liquidity_proxy::Config for Runtime {
    type Event = Event;
    type LiquidityRegistry = dex_api::Pallet<Runtime>;
    type GetNumSamples = GetNumSamples;
    type GetTechnicalAccountId = GetLiquidityProxyAccountId;
    type WeightInfo = ();
    type PrimaryMarketTBC = ();
    type PrimaryMarketXST = ();
    type SecondaryMarket = ();
    type VestedRewardsPallet = vested_rewards::Pallet<Runtime>;
}

impl tokens::Config for Runtime {
    type Event = Event;
    type Balance = Balance;
    type Amount = Amount;
    type CurrencyId = <Runtime as assets::Config>::AssetId;
    type WeightInfo = ();
    type ExistentialDeposits = ExistentialDeposits;
    type OnDust = ();
    type MaxLocks = ();
    type MaxReserves = ();
    type ReserveIdentifier = ();
    type OnNewTokenAccount = ();
    type OnKilledTokenAccount = ();
    type DustRemovalWhitelist = Everything;
}

impl currencies::Config for Runtime {
    type MultiCurrency = Tokens;
    type NativeCurrency = BasicCurrencyAdapter<Runtime, Balances, Amount, BlockNumber>;
    type GetNativeCurrencyId = GetBaseAssetId;
    type WeightInfo = ();
}

parameter_types! {
    pub const GetBuyBackAssetId: AssetId = XST;
    pub GetBuyBackSupplyAssets: Vec<AssetId> = vec![VAL, PSWAP];
    pub const GetBuyBackPercentage: u8 = 10;
    pub const GetBuyBackAccountId: AccountId = AccountId::new(hex!(
            "0000000000000000000000000000000000000000000000000000000000000023"
    ));
    pub const GetBuyBackDexId: DEXId = 0;
}

impl assets::Config for Runtime {
    type Event = Event;
    type ExtraAccountId = [u8; 32];
    type ExtraAssetRecordArg =
        common::AssetIdExtraAssetRecordArg<DEXId, common::LiquiditySourceType, [u8; 32]>;
    type AssetId = AssetId;
    type GetBaseAssetId = GetBaseAssetId;
<<<<<<< HEAD
    type GetBuyBackAssetId = GetBuyBackAssetId;
    type GetBuyBackSupplyAssets = GetBuyBackSupplyAssets;
    type GetBuyBackPercentage = GetBuyBackPercentage;
    type GetBuyBackAccountId = GetBuyBackAccountId;
    type GetBuyBackDexId = GetBuyBackDexId;
    type BuyBackLiquidityProxy = ();
    type Currency = currencies::Pallet<Runtime>;
=======
    type Currency = currencies::Pallet<Runtime>;
    type GetTeamReservesAccountId = GetTeamReservesAccountId;
>>>>>>> 568d7eee
    type GetTotalBalance = ();
    type WeightInfo = ();
}

impl common::Config for Runtime {
    type DEXId = DEXId;
    type LstId = common::LiquiditySourceType;
}

impl pallet_balances::Config for Runtime {
    type Balance = Balance;
    type DustRemoval = ();
    type Event = Event;
    type ExistentialDeposit = ExistentialDeposit;
    type AccountStore = System;
    type WeightInfo = ();
    type MaxLocks = ();
    type MaxReserves = ();
    type ReserveIdentifier = ();
}

impl dex_manager::Config for Runtime {}

impl mock_liquidity_source::Config<mock_liquidity_source::Instance1> for Runtime {
    type GetFee = GetFee;
    type EnsureDEXManager = dex_manager::Pallet<Runtime>;
    type EnsureTradingPairExists = trading_pair::Pallet<Runtime>;
}

impl mock_liquidity_source::Config<mock_liquidity_source::Instance2> for Runtime {
    type GetFee = GetFee;
    type EnsureDEXManager = dex_manager::Pallet<Runtime>;
    type EnsureTradingPairExists = trading_pair::Pallet<Runtime>;
}

impl mock_liquidity_source::Config<mock_liquidity_source::Instance3> for Runtime {
    type GetFee = GetFee;
    type EnsureDEXManager = dex_manager::Pallet<Runtime>;
    type EnsureTradingPairExists = trading_pair::Pallet<Runtime>;
}

impl mock_liquidity_source::Config<mock_liquidity_source::Instance4> for Runtime {
    type GetFee = GetFee;
    type EnsureDEXManager = dex_manager::Pallet<Runtime>;
    type EnsureTradingPairExists = trading_pair::Pallet<Runtime>;
}

impl technical::Config for Runtime {
    type Event = Event;
    type TechAssetId = TechAssetId;
    type TechAccountId = TechAccountId;
    type Trigger = ();
    type Condition = ();
    type SwapAction = pool_xyk::PolySwapAction<AssetId, AccountId, TechAccountId>;
}

impl permissions::Config for Runtime {
    type Event = Event;
}

impl dex_api::Config for Runtime {
    type MockLiquiditySource = ();
    type MockLiquiditySource2 = ();
    type MockLiquiditySource3 = ();
    type MockLiquiditySource4 = ();
    type XYKPool = pool_xyk::Pallet<Runtime>;
    type XSTPool = ();
    type MulticollateralBondingCurvePool = multicollateral_bonding_curve_pool::Pallet<Runtime>;
    type WeightInfo = ();
}

impl trading_pair::Config for Runtime {
    type Event = Event;
    type EnsureDEXManager = dex_manager::Pallet<Runtime>;
    type WeightInfo = ();
}

impl demeter_farming_platform::Config for Runtime {
    type Event = Event;
    type DemeterAssetId = ();
    const BLOCKS_PER_HOUR_AND_A_HALF: BlockNumberFor<Self> = 900;
    type WeightInfo = ();
}

impl pool_xyk::Config for Runtime {
    const MIN_XOR: Balance = balance!(0.0007);
    type Event = Event;
    type PairSwapAction = pool_xyk::PairSwapAction<AssetId, AccountId, TechAccountId>;
    type DepositLiquidityAction =
        pool_xyk::DepositLiquidityAction<AssetId, AccountId, TechAccountId>;
    type WithdrawLiquidityAction =
        pool_xyk::WithdrawLiquidityAction<AssetId, AccountId, TechAccountId>;
    type PolySwapAction = pool_xyk::PolySwapAction<AssetId, AccountId, TechAccountId>;
    type EnsureDEXManager = dex_manager::Pallet<Runtime>;
    type GetFee = GetXykFee;
    type OnPoolCreated = PswapDistribution;
    type OnPoolReservesChanged = ();
    type WeightInfo = ();
}

impl vested_rewards::Config for Runtime {
    type Event = Event;
    type GetMarketMakerRewardsAccountId = GetMarketMakerRewardsAccountId;
    type GetBondingCurveRewardsAccountId = GetBondingCurveRewardsAccountId;
    type GetFarmingRewardsAccountId = GetFarmingRewardsAccountId;
    type GetCrowdloanRewardsAccountId = GetCrowdloanRewardsAccountId;
    type WeightInfo = ();
}

impl pallet_timestamp::Config for Runtime {
    type Moment = u64;
    type OnTimestampSet = ();
    type MinimumPeriod = MinimumPeriod;
    type WeightInfo = ();
}

impl ceres_liquidity_locker::Config for Runtime {
    const BLOCKS_PER_ONE_DAY: BlockNumberFor<Self> = 14_440;
    type Event = Event;
    type XYKPool = PoolXYK;
    type DemeterFarmingPlatform = DemeterFarmingPlatform;
    type CeresAssetId = ();
    type WeightInfo = ();
}

fn bonding_curve_distribution_accounts() -> DistributionAccounts<
    DistributionAccountData<
        DistributionAccount<
            <Runtime as frame_system::Config>::AccountId,
            <Runtime as technical::Config>::TechAccountId,
        >,
    >,
> {
    use common::fixed_wrapper;
    let val_holders_coefficient = fixed_wrapper!(0.5);
    let val_holders_xor_alloc_coeff = fixed_wrapper!(0.9) * val_holders_coefficient.clone();
    let val_holders_buy_back_coefficient =
        val_holders_coefficient.clone() * (fixed_wrapper!(1) - fixed_wrapper!(0.9));
    let projects_coefficient = fixed_wrapper!(1) - val_holders_coefficient;
    let projects_sora_citizens_coeff = projects_coefficient.clone() * fixed_wrapper!(0.01);
    let projects_stores_and_shops_coeff = projects_coefficient.clone() * fixed_wrapper!(0.04);
    let projects_parliament_and_development_coeff =
        projects_coefficient.clone() * fixed_wrapper!(0.05);
    let projects_other_coeff = projects_coefficient.clone() * fixed_wrapper!(0.9);

    let xor_allocation = DistributionAccountData::new(
        DistributionAccount::TechAccount(TechAccountId::Pure(
            0u32,
            TechPurpose::Identifier(b"xor_allocation".to_vec()),
        )),
        val_holders_xor_alloc_coeff.get().unwrap(),
    );
    let sora_citizens = DistributionAccountData::new(
        DistributionAccount::TechAccount(TechAccountId::Pure(
            0u32,
            TechPurpose::Identifier(b"sora_citizens".to_vec()),
        )),
        projects_sora_citizens_coeff.get().unwrap(),
    );
    let stores_and_shops = DistributionAccountData::new(
        DistributionAccount::TechAccount(TechAccountId::Pure(
            0u32,
            TechPurpose::Identifier(b"stores_and_shops".to_vec()),
        )),
        projects_stores_and_shops_coeff.get().unwrap(),
    );
    let parliament_and_development = DistributionAccountData::new(
        DistributionAccount::Account(
            hex!("881b87c9f83664b95bd13e2bb40675bfa186287da93becc0b22683334d411e4e").into(),
        ),
        projects_parliament_and_development_coeff.get().unwrap(),
    );
    let projects = DistributionAccountData::new(
        DistributionAccount::TechAccount(TechAccountId::Pure(
            0u32,
            TechPurpose::Identifier(b"projects".to_vec()),
        )),
        projects_other_coeff.get().unwrap(),
    );
    let val_holders = DistributionAccountData::new(
        DistributionAccount::TechAccount(TechAccountId::Pure(
            0u32,
            TechPurpose::Identifier(b"val_holders".to_vec()),
        )),
        val_holders_buy_back_coefficient.get().unwrap(),
    );
    DistributionAccounts::<_> {
        xor_allocation,
        sora_citizens,
        stores_and_shops,
        parliament_and_development,
        projects,
        val_holders,
    }
}

parameter_types! {
    pub GetMbcReservesTechAccountId: TechAccountId = {
        let tech_account_id = TechAccountId::from_generic_pair(
            multicollateral_bonding_curve_pool::TECH_ACCOUNT_PREFIX.to_vec(),
            multicollateral_bonding_curve_pool::TECH_ACCOUNT_RESERVES.to_vec(),
        );
        tech_account_id
    };
    pub GetMbcReservesAccountId: AccountId = {
        let tech_account_id = GetMbcReservesTechAccountId::get();
        let account_id =
            technical::Pallet::<Runtime>::tech_account_id_to_account_id(&tech_account_id)
                .expect("Failed to get ordinary account id for technical account id.");
        account_id
    };
    pub GetMbcRewardsTechAccountId: TechAccountId = {
        let tech_account_id = TechAccountId::from_generic_pair(
            multicollateral_bonding_curve_pool::TECH_ACCOUNT_PREFIX.to_vec(),
            multicollateral_bonding_curve_pool::TECH_ACCOUNT_REWARDS.to_vec(),
        );
        tech_account_id
    };
    pub GetMbcRewardsAccountId: AccountId = {
        let tech_account_id = GetMbcRewardsTechAccountId::get();
        let account_id =
            technical::Pallet::<Runtime>::tech_account_id_to_account_id(&tech_account_id)
                .expect("Failed to get ordinary account id for technical account id.");
        account_id
    };
    pub GetMbcFreeReservesTechAccountId: TechAccountId = {
        let tech_account_id = TechAccountId::from_generic_pair(
            multicollateral_bonding_curve_pool::TECH_ACCOUNT_PREFIX.to_vec(),
            multicollateral_bonding_curve_pool::TECH_ACCOUNT_FREE_RESERVES.to_vec(),
        );
        tech_account_id
    };
    pub GetMbcFreeReservesAccountId: AccountId = {
        let tech_account_id = GetMbcFreeReservesTechAccountId::get();
        let account_id =
            technical::Pallet::<Runtime>::tech_account_id_to_account_id(&tech_account_id)
                .expect("Failed to get ordinary account id for technical account id.");
        account_id
    };
}

pub struct MockPriceTools;

impl PriceToolsPallet<AssetId> for MockPriceTools {
    fn get_average_price(
        input_asset_id: &AssetId,
        output_asset_id: &AssetId,
    ) -> Result<Balance, DispatchError> {
        let res = <LiquidityProxy as LiquidityProxyTrait<DEXId, AccountId, AssetId>>::quote(
            0,
            input_asset_id,
            output_asset_id,
            QuoteAmount::with_desired_input(balance!(1)),
            LiquiditySourceFilter::with_allowed(
                0u32,
                [LiquiditySourceType::XYKPool].iter().cloned().collect(),
            ),
            true,
        );
        Ok(res?.amount)
    }

    fn register_asset(_: &AssetId) -> DispatchResult {
        // do nothing
        Ok(())
    }
}

impl multicollateral_bonding_curve_pool::Config for Runtime {
    type Event = Event;
    type LiquidityProxy = liquidity_proxy::Pallet<Runtime>;
    type EnsureDEXManager = dex_manager::Pallet<Runtime>;
    type EnsureTradingPairExists = trading_pair::Pallet<Runtime>;
    type PriceToolsPallet = MockPriceTools;
    type VestedRewardsPallet = VestedRewards;
    type WeightInfo = ();
}

impl pswap_distribution::Config for Runtime {
    const PSWAP_BURN_PERCENT: Percent = Percent::from_percent(3);
    type Event = Event;
    type GetIncentiveAssetId = GetIncentiveAssetId;
    type LiquidityProxy = liquidity_proxy::Pallet<Runtime>;
    type CompatBalance = Balance;
    type GetDefaultSubscriptionFrequency = GetDefaultSubscriptionFrequency;
    type GetBurnUpdateFrequency = GetBurnUpdateFrequency;
    type GetTechnicalAccountId = GetPswapDistributionAccountId;
    type EnsureDEXManager = ();
    type OnPswapBurnedAggregator = ();
    type WeightInfo = ();
    type GetParliamentAccountId = GetParliamentAccountId;
    type PoolXykPallet = PoolXYK;
}

impl price_tools::Config for Runtime {
    type Event = Event;
    type LiquidityProxy = LiquidityProxy;
    type WeightInfo = price_tools::weights::WeightInfo<Runtime>;
}

impl Config for Runtime {}

pub struct ExtBuilder {
    dex_list: Vec<(DEXId, DEXInfo<AssetId>)>,
    initial_permission_owners: Vec<(u32, Scope, Vec<AccountId>)>,
    initial_permissions: Vec<(AccountId, Scope, Vec<u32>)>,
    source_types: Vec<LiquiditySourceType>,
    tech_accounts: Vec<(AccountId, TechAccountId)>,
    endowed_assets: Vec<(
        AssetId,
        AccountId,
        AssetSymbol,
        AssetName,
        BalancePrecision,
        Balance,
        bool,
        Option<ContentSource>,
        Option<Description>,
    )>,
}

impl Default for ExtBuilder {
    fn default() -> Self {
        Self {
            dex_list: vec![(
                0_u32,
                DEXInfo {
                    base_asset_id: GetBaseAssetId::get(),
                    synthetic_base_asset_id: GetSyntheticBaseAssetId::get(),
                    is_public: true,
                },
            )],
            initial_permission_owners: vec![
                (MINT, Scope::Unlimited, vec![alice()]),
                (BURN, Scope::Unlimited, vec![alice()]),
                (MANAGE_DEX, Scope::Unlimited, vec![alice()]),
            ],
            initial_permissions: vec![
                (alice(), Scope::Unlimited, vec![MINT, BURN]),
                (alice(), Scope::Limited(hash(&0_u32)), vec![MANAGE_DEX]),
                (
                    GetMbcReservesAccountId::get(),
                    Scope::Unlimited,
                    vec![MINT, BURN],
                ),
            ],
            source_types: vec![
                LiquiditySourceType::MulticollateralBondingCurvePool,
                LiquiditySourceType::XYKPool,
            ],
            tech_accounts: vec![
                (
                    GetMbcReservesAccountId::get(),
                    GetMbcReservesTechAccountId::get(),
                ),
                (
                    GetMbcRewardsAccountId::get(),
                    GetMbcRewardsTechAccountId::get(),
                ),
                (
                    GetLiquidityProxyAccountId::get(),
                    GetLiquidityProxyTechAccountId::get(),
                ),
            ],
            endowed_assets: vec![
                (
                    common::XOR.into(),
                    alice(),
                    AssetSymbol(b"XOR".to_vec()),
                    AssetName(b"SORA".to_vec()),
                    DEFAULT_BALANCE_PRECISION,
                    balance!(350000),
                    true,
                    None,
                    None,
                ),
                (
                    common::DOT.into(),
                    alice(),
                    AssetSymbol(b"DOT".to_vec()),
                    AssetName(b"DOT".to_vec()),
                    10,
                    balance!(0),
                    true,
                    None,
                    None,
                ),
                (
                    common::VAL.into(),
                    alice(),
                    AssetSymbol(b"VAL".to_vec()),
                    AssetName(b"VAL".to_vec()),
                    DEFAULT_BALANCE_PRECISION,
                    balance!(0),
                    true,
                    None,
                    None,
                ),
                (
                    common::USDT.into(),
                    alice(),
                    AssetSymbol(b"USDT".to_vec()),
                    AssetName(b"USDT".to_vec()),
                    DEFAULT_BALANCE_PRECISION,
                    balance!(0),
                    true,
                    None,
                    None,
                ),
                (
                    common::PSWAP.into(),
                    alice(),
                    AssetSymbol(b"PSWAP".to_vec()),
                    AssetName(b"PSWAP".to_vec()),
                    DEFAULT_BALANCE_PRECISION,
                    balance!(0),
                    true,
                    None,
                    None,
                ),
            ],
        }
    }
}

impl ExtBuilder {
    pub fn build(self) -> sp_io::TestExternalities {
        let mut t = frame_system::GenesisConfig::default()
            .build_storage::<Runtime>()
            .unwrap();

        let accounts = bonding_curve_distribution_accounts();
        let mut tech_accounts = self.tech_accounts.clone();
        for account in &accounts.accounts() {
            match account {
                DistributionAccount::Account(_) => continue,
                DistributionAccount::TechAccount(account_id) => {
                    tech_accounts.push((
                        Technical::tech_account_id_to_account_id(&account_id).unwrap(),
                        account_id.clone(),
                    ));
                }
            }
        }

        pallet_balances::GenesisConfig::<Runtime> {
            balances: vec![
                (alice(), 0),
                (
                    if let DistributionAccount::TechAccount(account_id) =
                        &accounts.val_holders.account
                    {
                        Technical::tech_account_id_to_account_id(account_id).unwrap()
                    } else {
                        panic!("not a tech account")
                    },
                    0,
                ),
                (GetMbcReservesAccountId::get(), 0),
                (GetMbcRewardsAccountId::get(), 0),
                (GetLiquidityProxyAccountId::get(), 0),
            ],
        }
        .assimilate_storage(&mut t)
        .unwrap();

        permissions::GenesisConfig::<Runtime> {
            initial_permission_owners: self.initial_permission_owners,
            initial_permissions: self.initial_permissions,
        }
        .assimilate_storage(&mut t)
        .unwrap();

        dex_manager::GenesisConfig::<Runtime> {
            dex_list: self.dex_list,
        }
        .assimilate_storage(&mut t)
        .unwrap();

        AssetsConfig {
            endowed_assets: self.endowed_assets,
        }
        .assimilate_storage(&mut t)
        .unwrap();

        technical::GenesisConfig::<Runtime> {
            register_tech_accounts: tech_accounts,
        }
        .assimilate_storage(&mut t)
        .unwrap();

        <dex_api::GenesisConfig as GenesisBuild<Runtime>>::assimilate_storage(
            &dex_api::GenesisConfig {
                source_types: self.source_types,
            },
            &mut t,
        )
        .unwrap();

        trading_pair::GenesisConfig::<Runtime> {
            trading_pairs: vec![
                (
                    0,
                    trading_pair::TradingPair::<Runtime> {
                        base_asset_id: XOR.into(),
                        target_asset_id: VAL.into(),
                    },
                ),
                (
                    0,
                    trading_pair::TradingPair::<Runtime> {
                        base_asset_id: XOR.into(),
                        target_asset_id: PSWAP.into(),
                    },
                ),
            ],
        }
        .assimilate_storage(&mut t)
        .unwrap();

        multicollateral_bonding_curve_pool::GenesisConfig::<Runtime> {
            distribution_accounts: accounts,
            reserves_account_id: GetMbcReservesTechAccountId::get(),
            reference_asset_id: USDT.into(),
            incentives_account_id: Some(GetMbcRewardsAccountId::get()),
            initial_collateral_assets: vec![VAL.into()],
            free_reserves_account_id: Some(GetMbcFreeReservesAccountId::get()),
        }
        .assimilate_storage(&mut t)
        .unwrap();

        t.into()
    }
}<|MERGE_RESOLUTION|>--- conflicted
+++ resolved
@@ -209,7 +209,6 @@
         common::AssetIdExtraAssetRecordArg<DEXId, common::LiquiditySourceType, [u8; 32]>;
     type AssetId = AssetId;
     type GetBaseAssetId = GetBaseAssetId;
-<<<<<<< HEAD
     type GetBuyBackAssetId = GetBuyBackAssetId;
     type GetBuyBackSupplyAssets = GetBuyBackSupplyAssets;
     type GetBuyBackPercentage = GetBuyBackPercentage;
@@ -217,10 +216,6 @@
     type GetBuyBackDexId = GetBuyBackDexId;
     type BuyBackLiquidityProxy = ();
     type Currency = currencies::Pallet<Runtime>;
-=======
-    type Currency = currencies::Pallet<Runtime>;
-    type GetTeamReservesAccountId = GetTeamReservesAccountId;
->>>>>>> 568d7eee
     type GetTotalBalance = ();
     type WeightInfo = ();
 }

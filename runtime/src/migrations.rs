--- conflicted
+++ resolved
@@ -1,23 +1,5 @@
 use crate::*;
 
-<<<<<<< HEAD
-pub struct StakingMigrationV11OldPallet;
-impl Get<&'static str> for StakingMigrationV11OldPallet {
-    fn get() -> &'static str {
-        "BagsList"
-    }
-}
-
-pub type Migrations = (
-    pallet_staking::migrations::v10::MigrateToV10<Runtime>,
-    pallet_staking::migrations::v11::MigrateToV11<Runtime, BagsList, StakingMigrationV11OldPallet>,
-    pallet_staking::migrations::v12::MigrateToV12<Runtime>,
-    pallet_preimage::migration::v1::Migration<Runtime>,
-    pallet_scheduler::migration::v3::MigrateToV4<Runtime>,
-    pallet_democracy::migrations::v1::Migration<Runtime>,
-    pallet_multisig::migrations::v1::MigrateToV1<Runtime>,
-);
-=======
 pub struct GetPoolsWithBlock;
 
 impl Get<Vec<(AccountId, BlockNumber)>> for GetPoolsWithBlock {
@@ -34,5 +16,4 @@
     }
 }
 
-pub type Migrations = (farming::migrations::v2::Migrate<Runtime, GetPoolsWithBlock>,);
->>>>>>> e5a34a64
+pub type Migrations = (farming::migrations::v2::Migrate<Runtime, GetPoolsWithBlock>,);
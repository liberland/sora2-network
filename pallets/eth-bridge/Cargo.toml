[package]
name = "eth-bridge"
version = "0.2.0"
edition = "2018"
authors = ['Polka Biome Ltd. <jihoon@tutanota.de>']
license = "BSD-4-Clause"
homepage = 'https://sora.org'
repository = 'https://github.com/sora-xor/sora2-network'

[dependencies]
codec = { package = "parity-scale-codec", version = "2", default-features = false, features = ["derive", "full"] }
frame-support = { version = "3", default-features = false }
frame-system = { version = "3", default-features = false }
frame-benchmarking = { version = "3", default-features = false, optional = true }
hex-literal = "0.3.1"
libsecp256k1 = { version = "0.3.5", features = ['hmac'], default-features = false }
once_cell = { version = "1.5.2", default-features = false, features = ['alloc', 'unstable'] }
rlp = { version = "0.4.6", default-features = false }
rustc-hex = { version = "2.1.0", default-features = false }
serde = { version = "1.0", features = ["alloc", "derive"], default-features = false }
serde_json = { version = "1.0", default-features = false, features = ["alloc"] }
sp-core = { version = "3", default-features = false }
sp-std = { version = "3", default-features = false }
tiny-keccak = { version = "2", default-features = false }
pallet-scheduler = { version = "3", default-features = false }
pallet-timestamp = { version = "3", default-features = false }

<<<<<<< HEAD
bridge-multisig = { git = "https://github.com/soramitsu/sora2-frame-pallets.git", branch = "v3.1.1-hotfix", package = "pallet-multisig", default-features = false }
=======
bridge-multisig = { git = "https://github.com/soramitsu/sora2-frame-pallets.git", branch = "v3.2.2", package = "pallet-multisig", default-features = false }
>>>>>>> 3c20c18b
ethabi = { git = "https://github.com/vmarkushin/ethabi.git", branch = "no-std", package = "ethabi", default-features = false, features = ["alloc"] }
ethabi-contract = { git = "https://github.com/vmarkushin/ethabi.git", branch = "no-std", package = "ethabi-contract", default-features = false }
ethabi-derive = { git = "https://github.com/vmarkushin/ethabi.git", branch = "no-std", package = "ethabi-derive", default-features = false }
ethereum-types = { git = "https://github.com/vmarkushin/parity-common.git", branch = "no-std", package = "ethereum-types", default-features = false, features = ['serialize', 'codec'] }
jsonrpc-core = { git = "https://github.com/vmarkushin/jsonrpc.git", branch = "no-std", package = "jsonrpc-core", default-features = false }

assets = { path = "../assets", default-features = false }
common = { path = "../../common", default-features = false }
permissions = { path = "../permissions", default-features = false }

[dev-dependencies]
async-std = { version = "1.5", features = ["attributes", "unstable"] }
currencies = { version = "0.4", package = "orml-currencies", default-features = false }
env_logger = "0.8.1"
frame-executive = { version = "3", default-features = false }
orml-traits = { version = "0.4", package = "orml-traits", default-features = false }
pallet-balances = "3"
pallet-sudo = "3"
parity-util-mem = { version = "0.9", default-features = false }
parking_lot = "0.11.0"
sp-core = { version = "3", default-features = false, features = ["full_crypto"] }
sp-keystore = { version = "0.9", default-features = false }
tokens = { version = "0.4", package = "orml-tokens" }
tokio = { version = "0.2.13", default-features = false, features = ["macros"] }

assets = { path = "../assets" }
common = { path = "../../common", features = ["test"] }
permissions = { path = "../permissions" }

[features]
default = ['std']
std = [
    'bridge-multisig/std',
    'codec/std',
    'ethereum-types/std',
    'frame-support/std',
    'frame-system/std',
    'jsonrpc-core/std',
    'libsecp256k1/std',
    'rlp/std',
    'rustc-hex/std',
    'serde_json/std',
    'serde/std',
    'sp-core/std',
    'sp-std/std',
    'pallet-scheduler/std',
    'pallet-timestamp/std',
    'common/std'
]
runtime-benchmarks = [
    "frame-benchmarking",
    "frame-system/runtime-benchmarks",
    "frame-support/runtime-benchmarks",
]<|MERGE_RESOLUTION|>--- conflicted
+++ resolved
@@ -25,11 +25,7 @@
 pallet-scheduler = { version = "3", default-features = false }
 pallet-timestamp = { version = "3", default-features = false }
 
-<<<<<<< HEAD
-bridge-multisig = { git = "https://github.com/soramitsu/sora2-frame-pallets.git", branch = "v3.1.1-hotfix", package = "pallet-multisig", default-features = false }
-=======
 bridge-multisig = { git = "https://github.com/soramitsu/sora2-frame-pallets.git", branch = "v3.2.2", package = "pallet-multisig", default-features = false }
->>>>>>> 3c20c18b
 ethabi = { git = "https://github.com/vmarkushin/ethabi.git", branch = "no-std", package = "ethabi", default-features = false, features = ["alloc"] }
 ethabi-contract = { git = "https://github.com/vmarkushin/ethabi.git", branch = "no-std", package = "ethabi-contract", default-features = false }
 ethabi-derive = { git = "https://github.com/vmarkushin/ethabi.git", branch = "no-std", package = "ethabi-derive", default-features = false }

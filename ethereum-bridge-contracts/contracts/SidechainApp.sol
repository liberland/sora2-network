--- conflicted
+++ resolved
@@ -144,10 +144,6 @@
     function registerAsset(
         string memory name,
         string memory symbol,
-<<<<<<< HEAD
-        uint256 decimals,
-=======
->>>>>>> 275718f9
         bytes32 sidechainAssetId
     ) public onlyRole(INBOUND_CHANNEL_ROLE) {
         // Create new instance of the token

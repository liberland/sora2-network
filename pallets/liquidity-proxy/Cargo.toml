--- conflicted
+++ resolved
@@ -29,11 +29,8 @@
 dex-manager = { path = "../dex-manager", default-features = false }
 trading-pair = { path = "../trading-pair", default-features = false }
 pallet-timestamp = { git = "https://github.com/paritytech/substrate.git", branch = "polkadot-v0.9.25", default-features = false }
-<<<<<<< HEAD
 itertools = { version = "0.10.5", default-features = false }
 fallible-iterator = { version = "0.2.0", default-features = false }
-=======
->>>>>>> 568d7eee
 
 [dev-dependencies]
 ceres-liquidity-locker = { path = "../ceres-liquidity-locker", default-features = false }
@@ -71,5 +68,5 @@
     'trading-pair/std',
     'itertools/use_std',
     'itertools/use_alloc',
-    'fallible-iterator/std'
+    'fallible-iterator/std',
 ]
// This file is part of the SORA network and Polkaswap app.

// Copyright (c) 2020, 2021, Polka Biome Ltd. All rights reserved.
// SPDX-License-Identifier: BSD-4-Clause

// Redistribution and use in source and binary forms, with or without modification,
// are permitted provided that the following conditions are met:

// Redistributions of source code must retain the above copyright notice, this list
// of conditions and the following disclaimer.
// Redistributions in binary form must reproduce the above copyright notice, this
// list of conditions and the following disclaimer in the documentation and/or other
// materials provided with the distribution.
//
// All advertising materials mentioning features or use of this software must display
// the following acknowledgement: This product includes software developed by Polka Biome
// Ltd., SORA, and Polkaswap.
//
// Neither the name of the Polka Biome Ltd. nor the names of its contributors may be used
// to endorse or promote products derived from this software without specific prior written permission.

// THIS SOFTWARE IS PROVIDED BY Polka Biome Ltd. AS IS AND ANY EXPRESS OR IMPLIED WARRANTIES,
// INCLUDING, BUT NOT LIMITED TO, THE IMPLIED WARRANTIES OF MERCHANTABILITY AND FITNESS FOR
// A PARTICULAR PURPOSE ARE DISCLAIMED. IN NO EVENT SHALL Polka Biome Ltd. BE LIABLE FOR ANY
// DIRECT, INDIRECT, INCIDENTAL, SPECIAL, EXEMPLARY, OR CONSEQUENTIAL DAMAGES (INCLUDING,
// BUT NOT LIMITED TO, PROCUREMENT OF SUBSTITUTE GOODS OR SERVICES; LOSS OF USE, DATA, OR PROFITS;
// OR BUSINESS INTERRUPTION) HOWEVER CAUSED AND ON ANY THEORY OF LIABILITY, WHETHER IN CONTRACT,
// STRICT LIABILITY, OR TORT (INCLUDING NEGLIGENCE OR OTHERWISE) ARISING IN ANY WAY OUT OF THE
// USE OF THIS SOFTWARE, EVEN IF ADVISED OF THE POSSIBILITY OF SUCH DAMAGE.

#![cfg_attr(not(feature = "std"), no_std)]
// `construct_runtime!` does a lot of recursion and requires us to increase the limit to 256.
#![recursion_limit = "256"]

extern crate alloc;
use alloc::string::String;

mod bags_thresholds;
/// Constant values used within the runtime.
pub mod constants;
mod extensions;
mod impls;
mod migrations;

#[cfg(test)]
pub mod mock;

#[cfg(test)]
pub mod tests;

use bridge_types::traits::{BridgeAssetRegistry, Verifier};
use bridge_types::types::{AdditionalEVMInboundData, LeafExtraData, ParachainMessage};
use common::prelude::constants::{BIG_FEE, SMALL_FEE};
use common::prelude::QuoteAmount;
use common::{AssetId32, Description, PredefinedAssetId, XOR};
use constants::currency::deposit;
use constants::time::*;
use frame_support::instances::{Instance1, Instance2};
use frame_support::weights::ConstantMultiplier;

// Make the WASM binary available.
#[cfg(all(feature = "std", feature = "build-wasm-binary"))]
include!(concat!(env!("OUT_DIR"), "/wasm_binary.rs"));

pub use beefy_primitives::crypto::AuthorityId as BeefyId;
use beefy_primitives::mmr::MmrLeafVersion;
use core::time::Duration;
use currencies::BasicCurrencyAdapter;
use extensions::ChargeTransactionPayment;
use frame_election_provider_support::{generate_solution_type, onchain, SequentialPhragmen};
use frame_support::traits::{ConstU128, ConstU32, Currency, EitherOfDiverse};
use frame_system::offchain::{Account, SigningTypes};
use frame_system::EnsureRoot;
use hex_literal::hex;
use pallet_grandpa::{
    fg_primitives, AuthorityId as GrandpaId, AuthorityList as GrandpaAuthorityList,
};
use pallet_session::historical as pallet_session_historical;
use pallet_staking::sora::ValBurnedNotifier;
#[cfg(feature = "std")]
use serde::{Serialize, Serializer};
use sp_api::impl_runtime_apis;
use sp_core::crypto::KeyTypeId;
use sp_core::{Encode, OpaqueMetadata, H160, U256};
use sp_mmr_primitives as mmr;
use sp_runtime::traits::{
    BlakeTwo256, Block as BlockT, Convert, IdentifyAccount, IdentityLookup, NumberFor, OpaqueKeys,
    SaturatedConversion, Verify,
};
use sp_runtime::transaction_validity::{
    TransactionLongevity, TransactionPriority, TransactionSource, TransactionValidity,
};
use sp_runtime::{
    create_runtime_str, generic, impl_opaque_keys, ApplyExtrinsicResult, DispatchError,
    FixedPointNumber, MultiSignature, Perbill, Percent, Perquintill,
};
use sp_std::cmp::Ordering;
use sp_std::prelude::*;
use sp_std::vec::Vec;
#[cfg(feature = "std")]
use sp_version::NativeVersion;
use sp_version::RuntimeVersion;
use static_assertions::assert_eq_size;
use traits::parameter_type_with_key;

// A few exports that help ease life for downstream crates.
pub use common::prelude::{
    Balance, BalanceWrapper, PresetWeightInfo, SwapAmount, SwapOutcome, SwapVariant,
};
pub use common::weights::{BlockLength, BlockWeights, TransactionByteFee};
pub use common::{
    balance, fixed, fixed_from_basis_points, AssetName, AssetSymbol, BalancePrecision, BasisPoints,
    ContentSource, FilterMode, Fixed, FromGenericPair, LiquiditySource, LiquiditySourceFilter,
    LiquiditySourceId, LiquiditySourceType, OnPswapBurned, OnValBurned,
};
use constants::rewards::{PSWAP_BURN_PERCENT, VAL_BURN_PERCENT};
pub use ethereum_light_client::EthereumHeader;
pub use frame_support::traits::schedule::Named as ScheduleNamed;
pub use frame_support::traits::{
    KeyOwnerProofSystem, LockIdentifier, OnUnbalanced, Randomness, U128CurrencyToVote,
};
pub use frame_support::weights::constants::{
    BlockExecutionWeight, RocksDbWeight, WEIGHT_PER_SECOND,
};
pub use frame_support::weights::{DispatchClass, Weight};
pub use frame_support::{construct_runtime, debug, parameter_types, StorageValue};
pub use pallet_balances::Call as BalancesCall;
pub use pallet_im_online::sr25519::AuthorityId as ImOnlineId;
pub use pallet_staking::StakerStatus;
pub use pallet_timestamp::Call as TimestampCall;
pub use pallet_transaction_payment::{Multiplier, MultiplierUpdate};
#[cfg(any(feature = "std", test))]
pub use sp_runtime::BuildStorage;
pub use vested_rewards::CrowdloanReward;

use eth_bridge::offchain::SignatureParams;
use eth_bridge::requests::{AssetKind, OffchainRequest, OutgoingRequestEncoded, RequestStatus};
use impls::{
    CollectiveWeightInfo, DemocracyWeightInfo, NegativeImbalanceOf, OnUnbalancedDemocracySlash,
};

use frame_support::traits::{
    Contains, Everything, ExistenceRequirement, Get, PrivilegeCmp, WithdrawReasons,
};
use sp_runtime::traits::Keccak256;
pub use {assets, eth_bridge, frame_system, multicollateral_bonding_curve_pool, xst};

/// An index to a block.
pub type BlockNumber = u32;

/// Alias to 512-bit hash when used in the context of a transaction signature on the chain.
pub type Signature = MultiSignature;

/// Some way of identifying an account on the chain. We intentionally make it equivalent
/// to the public key of our transaction signing scheme.
pub type AccountId = <<Signature as Verify>::Signer as IdentifyAccount>::AccountId;

// This assert is needed for `technical` pallet in order to create
// `AccountId` from the hash type.
assert_eq_size!(AccountId, sp_core::H256);

/// The type for looking up accounts. We don't expect more than 4 billion of them, but you
/// never know...
pub type AccountIndex = u32;

/// Index of a transaction in the chain.
pub type Index = u32;

/// A hash of some data used by the chain.
pub type Hash = sp_core::H256;

/// Digest item type.
pub type DigestItem = generic::DigestItem;

/// Identification of DEX.
pub type DEXId = u32;

pub type Moment = u64;

pub type PeriodicSessions = pallet_session::PeriodicSessions<SessionPeriod, SessionOffset>;

type CouncilCollective = pallet_collective::Instance1;
type TechnicalCollective = pallet_collective::Instance2;

type MoreThanHalfCouncil = EitherOfDiverse<
    EnsureRoot<AccountId>,
    pallet_collective::EnsureProportionMoreThan<AccountId, CouncilCollective, 1, 2>,
>;
type AtLeastHalfCouncil = EitherOfDiverse<
    pallet_collective::EnsureProportionAtLeast<AccountId, CouncilCollective, 1, 2>,
    EnsureRoot<AccountId>,
>;
type AtLeastTwoThirdsCouncil = EitherOfDiverse<
    pallet_collective::EnsureProportionAtLeast<AccountId, CouncilCollective, 2, 3>,
    EnsureRoot<AccountId>,
>;

type SlashCancelOrigin = EitherOfDiverse<
    EnsureRoot<AccountId>,
    pallet_collective::EnsureProportionAtLeast<AccountId, CouncilCollective, 2, 3>,
>;

/// Opaque types. These are used by the CLI to instantiate machinery that don't need to know
/// the specifics of the runtime. They can then be made to be agnostic over specific formats
/// of data like extrinsics, allowing for them to continue syncing the network through upgrades
/// to even the core datastructures.
pub mod opaque {
    use super::*;

    pub use sp_runtime::OpaqueExtrinsic as UncheckedExtrinsic;

    /// Opaque block header type.
    pub type Header = generic::Header<BlockNumber, BlakeTwo256>;
    /// Opaque block type.
    pub type Block = generic::Block<Header, UncheckedExtrinsic>;
    /// Opaque block identifier type.
    pub type BlockId = generic::BlockId<Block>;

    impl_opaque_keys! {
        pub struct SessionKeys {
            pub babe: Babe,
            pub grandpa: Grandpa,
            pub im_online: ImOnline,
            pub beefy: Beefy,
        }
    }
}

/// This runtime version.
pub const VERSION: RuntimeVersion = RuntimeVersion {
    spec_name: create_runtime_str!("sora-substrate"),
    impl_name: create_runtime_str!("sora-substrate"),
    authoring_version: 1,
    spec_version: 37,
    impl_version: 1,
    apis: RUNTIME_API_VERSIONS,
    transaction_version: 37,
    state_version: 0,
};

/// The version infromation used to identify this runtime when compiled natively.
#[cfg(feature = "std")]
pub fn native_version() -> NativeVersion {
    NativeVersion {
        runtime_version: VERSION,
        can_author_with: Default::default(),
    }
}

pub const FARMING_PSWAP_PER_DAY: Balance = balance!(2500000);
pub const FARMING_REFRESH_FREQUENCY: BlockNumber = 2 * HOURS;
// Defined in the article
pub const FARMING_VESTING_COEFF: u32 = 3;
pub const FARMING_VESTING_FREQUENCY: BlockNumber = 6 * HOURS;

parameter_types! {
    pub const BlockHashCount: BlockNumber = 250;
    pub const Version: RuntimeVersion = VERSION;
    pub const DisabledValidatorsThreshold: Perbill = Perbill::from_percent(17);
    pub const EpochDuration: u64 = EPOCH_DURATION_IN_BLOCKS as u64;
    pub const ExpectedBlockTime: Moment = MILLISECS_PER_BLOCK;
    pub const UncleGenerations: BlockNumber = 0;
    pub const SessionsPerEra: sp_staking::SessionIndex = 6; // 6 hours
    pub const BondingDuration: sp_staking::EraIndex = 28; // 28 eras for unbonding (7 days).
    pub const ReportLongevity: u64 =
        BondingDuration::get() as u64 * SessionsPerEra::get() as u64 * EpochDuration::get();
    pub const SlashDeferDuration: sp_staking::EraIndex = 27; // 27 eras in which slashes can be cancelled (slightly less than 7 days).
    pub const MaxNominatorRewardedPerValidator: u32 = 256;
    pub const ElectionLookahead: BlockNumber = EPOCH_DURATION_IN_BLOCKS / 4;
    pub const MaxIterations: u32 = 10;
    // 0.05%. The higher the value, the more strict solution acceptance becomes.
    pub MinSolutionScoreBump: Perbill = Perbill::from_rational(5u32, 10_000);
    pub const ValRewardCurve: pallet_staking::sora::ValRewardCurve = pallet_staking::sora::ValRewardCurve {
        duration_to_reward_flatline: Duration::from_secs(5 * 365 * 24 * 60 * 60),
        min_val_burned_percentage_reward: Percent::from_percent(35),
        max_val_burned_percentage_reward: Percent::from_percent(90),
    };
    pub const SessionPeriod: BlockNumber = 150;
    pub const SessionOffset: BlockNumber = 0;
    pub const SS58Prefix: u8 = 69;
    /// A limit for off-chain phragmen unsigned solution submission.
    ///
    /// We want to keep it as high as possible, but can't risk having it reject,
    /// so we always subtract the base block execution weight.
    pub OffchainSolutionWeightLimit: Weight = BlockWeights::get()
    .get(DispatchClass::Normal)
    .max_extrinsic
    .expect("Normal extrinsics have weight limit configured by default; qed")
    .saturating_sub(BlockExecutionWeight::get());
    /// A limit for off-chain phragmen unsigned solution length.
    ///
    /// We allow up to 90% of the block's size to be consumed by the solution.
    pub OffchainSolutionLengthLimit: u32 = Perbill::from_rational(90_u32, 100) *
        *BlockLength::get()
        .max
        .get(DispatchClass::Normal);
    pub const DemocracyEnactmentPeriod: BlockNumber = 30 * DAYS;
    pub const DemocracyLaunchPeriod: BlockNumber = 28 * DAYS;
    pub const DemocracyVotingPeriod: BlockNumber = 14 * DAYS;
    pub const DemocracyMinimumDeposit: Balance = balance!(1);
    pub const DemocracyFastTrackVotingPeriod: BlockNumber = 3 * HOURS;
    pub const DemocracyInstantAllowed: bool = true;
    pub const DemocracyCooloffPeriod: BlockNumber = 28 * DAYS;
    pub const DemocracyPreimageByteDeposit: Balance = balance!(0.000002); // 2 * 10^-6, 5 MiB -> 10.48576 XOR
    pub const DemocracyMaxVotes: u32 = 100;
    pub const DemocracyMaxProposals: u32 = 100;
    pub const CouncilCollectiveMotionDuration: BlockNumber = 5 * DAYS;
    pub const CouncilCollectiveMaxProposals: u32 = 100;
    pub const CouncilCollectiveMaxMembers: u32 = 100;
    pub const TechnicalCollectiveMotionDuration: BlockNumber = 5 * DAYS;
    pub const TechnicalCollectiveMaxProposals: u32 = 100;
    pub const TechnicalCollectiveMaxMembers: u32 = 100;
    pub const SchedulerMaxWeight: Weight = 1024;
    pub OffencesWeightSoftLimit: Weight = Perbill::from_percent(60) * BlockWeights::get().max_block;
    pub const ImOnlineUnsignedPriority: TransactionPriority = TransactionPriority::max_value();
    pub const SessionDuration: BlockNumber = EPOCH_DURATION_IN_BLOCKS;
    pub const ElectionsCandidacyBond: Balance = balance!(1);
    // 1 storage item created, key size is 32 bytes, value size is 16+16.
    pub const ElectionsVotingBondBase: Balance = balance!(0.000001);
    // additional data per vote is 32 bytes (account id).
    pub const ElectionsVotingBondFactor: Balance = balance!(0.000001);
    pub const ElectionsTermDuration: BlockNumber = 7 * DAYS;
    /// 13 members initially, to be increased to 23 eventually.
    pub const ElectionsDesiredMembers: u32 = 13;
    pub const ElectionsDesiredRunnersUp: u32 = 20;
    pub const ElectionsModuleId: LockIdentifier = *b"phrelect";
    pub FarmingRewardDoublingAssets: Vec<AssetId> = vec![GetPswapAssetId::get(), GetValAssetId::get(), GetDaiAssetId::get(), GetEthAssetId::get()];
    pub const MaxAuthorities: u32 = 100_000;
    pub const NoPreimagePostponement: Option<u32> = Some(10);
}

impl frame_system::Config for Runtime {
    type BaseCallFilter = Everything;
    type BlockWeights = BlockWeights;
    /// Maximum size of all encoded transactions (in bytes) that are allowed in one block.
    type BlockLength = BlockLength;
    /// The ubiquitous origin type.
    type Origin = Origin;
    /// The aggregated dispatch type that is available for extrinsics.
    type Call = Call;
    /// The index type for storing how many extrinsics an account has signed.
    type Index = Index;
    /// The index type for blocks.
    type BlockNumber = BlockNumber;
    /// The type for hashing blocks and tries.
    type Hash = Hash;
    /// The hashing algorithm used.
    type Hashing = BlakeTwo256;
    /// The identifier used to distinguish between accounts.
    type AccountId = AccountId;
    /// The lookup mechanism to get account ID from whatever is passed in dispatchers.
    type Lookup = IdentityLookup<AccountId>;
    /// The header type.
    type Header = generic::Header<BlockNumber, BlakeTwo256>;
    /// The ubiquitous event type.
    type Event = Event;
    /// Maximum number of block number to block hash mappings to keep (oldest pruned first).
    type BlockHashCount = BlockHashCount;
    /// The weight of database operations that the runtime can invoke.
    type DbWeight = RocksDbWeight;
    /// Runtime version.
    type Version = Version;
    type PalletInfo = PalletInfo;
    /// Converts a module to an index of this module in the runtime.
    type AccountData = pallet_balances::AccountData<Balance>;
    type OnNewAccount = ();
    type OnKilledAccount = ();
    type SystemWeightInfo = ();
    type SS58Prefix = SS58Prefix;
    type OnSetCode = ();
    type MaxConsumers = frame_support::traits::ConstU32<65536>;
}

impl pallet_babe::Config for Runtime {
    type EpochDuration = EpochDuration;
    type ExpectedBlockTime = ExpectedBlockTime;
    type EpochChangeTrigger = pallet_babe::ExternalTrigger;
    type DisabledValidators = Session;
    type KeyOwnerProof = <Self::KeyOwnerProofSystem as KeyOwnerProofSystem<(
        KeyTypeId,
        pallet_babe::AuthorityId,
    )>>::Proof;
    type KeyOwnerIdentification = <Self::KeyOwnerProofSystem as KeyOwnerProofSystem<(
        KeyTypeId,
        pallet_babe::AuthorityId,
    )>>::IdentificationTuple;
    type KeyOwnerProofSystem = Historical;
    type HandleEquivocation =
        pallet_babe::EquivocationHandler<Self::KeyOwnerIdentification, Offences, ReportLongevity>;
    type WeightInfo = ();
    type MaxAuthorities = MaxAuthorities;
}

impl pallet_collective::Config<CouncilCollective> for Runtime {
    type Origin = Origin;
    type Proposal = Call;
    type Event = Event;
    type MotionDuration = CouncilCollectiveMotionDuration;
    type MaxProposals = CouncilCollectiveMaxProposals;
    type MaxMembers = CouncilCollectiveMaxMembers;
    type DefaultVote = pallet_collective::PrimeDefaultVote;
    type WeightInfo = CollectiveWeightInfo<Self>;
}

impl pallet_collective::Config<TechnicalCollective> for Runtime {
    type Origin = Origin;
    type Proposal = Call;
    type Event = Event;
    type MotionDuration = TechnicalCollectiveMotionDuration;
    type MaxProposals = TechnicalCollectiveMaxProposals;
    type MaxMembers = TechnicalCollectiveMaxMembers;
    type DefaultVote = pallet_collective::PrimeDefaultVote;
    type WeightInfo = CollectiveWeightInfo<Self>;
}

impl pallet_democracy::Config for Runtime {
    type Proposal = Call;
    type Event = Event;
    type Currency = Balances;
    type EnactmentPeriod = DemocracyEnactmentPeriod;
    type LaunchPeriod = DemocracyLaunchPeriod;
    type VotingPeriod = DemocracyVotingPeriod;
    type MinimumDeposit = DemocracyMinimumDeposit;
    /// `external_propose` call condition
    type ExternalOrigin = AtLeastHalfCouncil;
    /// A super-majority can have the next scheduled referendum be a straight majority-carries vote.
    /// `external_propose_majority` call condition
    type ExternalMajorityOrigin = AtLeastHalfCouncil;
    /// `external_propose_default` call condition
    type ExternalDefaultOrigin = AtLeastHalfCouncil;
    /// Two thirds of the technical committee can have an ExternalMajority/ExternalDefault vote
    /// be tabled immediately and with a shorter voting/enactment period.
    type FastTrackOrigin = EitherOfDiverse<
        pallet_collective::EnsureProportionMoreThan<AccountId, TechnicalCollective, 1, 2>,
        EnsureRoot<AccountId>,
    >;
    type InstantOrigin = EitherOfDiverse<
        pallet_collective::EnsureProportionAtLeast<AccountId, TechnicalCollective, 2, 3>,
        EnsureRoot<AccountId>,
    >;
    type InstantAllowed = DemocracyInstantAllowed;
    type FastTrackVotingPeriod = DemocracyFastTrackVotingPeriod;
    /// To cancel a proposal which has been passed, 2/3 of the council must agree to it.
    /// `emergency_cancel` call condition.
    type CancellationOrigin = AtLeastTwoThirdsCouncil;
    type CancelProposalOrigin = AtLeastTwoThirdsCouncil;
    type BlacklistOrigin = EnsureRoot<AccountId>;
    /// `veto_external` - vetoes and blacklists the external proposal hash
    type VetoOrigin = pallet_collective::EnsureMember<AccountId, TechnicalCollective>;
    type CooloffPeriod = DemocracyCooloffPeriod;
    type PreimageByteDeposit = DemocracyPreimageByteDeposit;
    type OperationalPreimageOrigin = pallet_collective::EnsureMember<AccountId, CouncilCollective>;
    type Slash = OnUnbalancedDemocracySlash<Self>;
    type Scheduler = Scheduler;
    type PalletsOrigin = OriginCaller;
    type MaxVotes = DemocracyMaxVotes;
    type WeightInfo = DemocracyWeightInfo;
    type MaxProposals = DemocracyMaxProposals;
    type VoteLockingPeriod = DemocracyEnactmentPeriod;
}

impl pallet_elections_phragmen::Config for Runtime {
    type Event = Event;
    type PalletId = ElectionsModuleId;
    type Currency = Balances;
    type ChangeMembers = Council;
    type InitializeMembers = Council;
    type CurrencyToVote = frame_support::traits::U128CurrencyToVote;
    type CandidacyBond = ElectionsCandidacyBond;
    type VotingBondBase = ElectionsVotingBondBase;
    type VotingBondFactor = ElectionsVotingBondFactor;
    type LoserCandidate = OnUnbalancedDemocracySlash<Self>;
    type KickedMember = OnUnbalancedDemocracySlash<Self>;
    type DesiredMembers = ElectionsDesiredMembers;
    type DesiredRunnersUp = ElectionsDesiredRunnersUp;
    type TermDuration = ElectionsTermDuration;
    type MaxVoters = ();
    type MaxCandidates = ();
    type WeightInfo = ();
}

impl pallet_membership::Config<pallet_membership::Instance1> for Runtime {
    type Event = Event;
    type AddOrigin = MoreThanHalfCouncil;
    type RemoveOrigin = MoreThanHalfCouncil;
    type SwapOrigin = MoreThanHalfCouncil;
    type ResetOrigin = MoreThanHalfCouncil;
    type PrimeOrigin = MoreThanHalfCouncil;
    type MembershipInitialized = TechnicalCommittee;
    type MembershipChanged = TechnicalCommittee;
    type MaxMembers = ();
    type WeightInfo = ();
}

impl pallet_grandpa::Config for Runtime {
    type Event = Event;
    type Call = Call;

    type KeyOwnerProofSystem = Historical;

    type KeyOwnerProof =
        <Self::KeyOwnerProofSystem as KeyOwnerProofSystem<(KeyTypeId, GrandpaId)>>::Proof;

    type KeyOwnerIdentification = <Self::KeyOwnerProofSystem as KeyOwnerProofSystem<(
        KeyTypeId,
        GrandpaId,
    )>>::IdentificationTuple;

    type HandleEquivocation = pallet_grandpa::EquivocationHandler<
        Self::KeyOwnerIdentification,
        Offences,
        ReportLongevity,
    >;
    type WeightInfo = ();
    type MaxAuthorities = MaxAuthorities;
}

parameter_types! {
    pub const MinimumPeriod: u64 = SLOT_DURATION / 2;
}

impl pallet_timestamp::Config for Runtime {
    /// A timestamp: milliseconds since the unix epoch.
    type Moment = Moment;
    type OnTimestampSet = Babe;
    type MinimumPeriod = MinimumPeriod;
    type WeightInfo = ();
}

impl pallet_session::Config for Runtime {
    type SessionManager = pallet_session::historical::NoteHistoricalRoot<Self, XorFee>;
    type Keys = opaque::SessionKeys;
    type ShouldEndSession = Babe;
    type SessionHandler = <opaque::SessionKeys as OpaqueKeys>::KeyTypeIdProviders;
    type Event = Event;
    type ValidatorId = AccountId;
    type ValidatorIdOf = pallet_staking::StashOf<Self>;
    type NextSessionRotation = Babe;
    type WeightInfo = ();
}

impl pallet_session::historical::Config for Runtime {
    type FullIdentification = pallet_staking::Exposure<AccountId, Balance>;
    type FullIdentificationOf = pallet_staking::ExposureOf<Runtime>;
}

impl pallet_authorship::Config for Runtime {
    type FindAuthor = pallet_session::FindAccountFromAuthorIndex<Self, Babe>;
    type UncleGenerations = UncleGenerations;
    type FilterUncle = ();
    type EventHandler = (Staking, ImOnline);
}

/// A reasonable benchmarking config for staking pallet.
pub struct StakingBenchmarkingConfig;
impl pallet_staking::BenchmarkingConfig for StakingBenchmarkingConfig {
    type MaxValidators = ConstU32<1000>;
    type MaxNominators = ConstU32<1000>;
}

parameter_types! {
    pub const OffendingValidatorsThreshold: Perbill = Perbill::from_percent(17);
    pub const MaxNominations: u32 = <NposCompactSolution24 as frame_election_provider_support::NposSolution>::LIMIT as u32;
}

impl pallet_staking::Config for Runtime {
    type Currency = Balances;
    type MultiCurrency = Tokens;
    type CurrencyBalance = Balance;
    type ValTokenId = GetValAssetId;
    type ValRewardCurve = ValRewardCurve;
    type UnixTime = Timestamp;
    type CurrencyToVote = U128CurrencyToVote;
    type Event = Event;
    type Slash = ();
    type SessionsPerEra = SessionsPerEra;
    type BondingDuration = BondingDuration;
    type SlashDeferDuration = SlashDeferDuration;
    type SlashCancelOrigin = SlashCancelOrigin;
    type SessionInterface = Self;
    type NextNewSession = Session;
    type MaxNominatorRewardedPerValidator = MaxNominatorRewardedPerValidator;
    type VoterList = BagsList;
    type ElectionProvider = ElectionProviderMultiPhase;
    type BenchmarkingConfig = StakingBenchmarkingConfig;
    type MaxUnlockingChunks = ConstU32<32>;
    type OffendingValidatorsThreshold = OffendingValidatorsThreshold;
    type MaxNominations = MaxNominations;
    type GenesisElectionProvider = onchain::UnboundedExecution<OnChainSeqPhragmen>;
    type OnStakerSlash = ();
    type WeightInfo = ();
}

/// The numbers configured here could always be more than the the maximum limits of staking pallet
/// to ensure election snapshot will not run out of memory. For now, we set them to smaller values
/// since the staking is bounded and the weight pipeline takes hours for this single pallet.
pub struct ElectionBenchmarkConfig;
impl pallet_election_provider_multi_phase::BenchmarkingConfig for ElectionBenchmarkConfig {
    const VOTERS: [u32; 2] = [1000, 2000];
    const TARGETS: [u32; 2] = [500, 1000];
    const ACTIVE_VOTERS: [u32; 2] = [500, 800];
    const DESIRED_TARGETS: [u32; 2] = [200, 400];
    const SNAPSHOT_MAXIMUM_VOTERS: u32 = 1000;
    const MINER_MAXIMUM_VOTERS: u32 = 1000;
    const MAXIMUM_TARGETS: u32 = 300;
}

parameter_types! {
    // phase durations. 1/4 of the last session for each.
    // in testing: 1min or half of the session for each
    pub SignedPhase: u32 = EPOCH_DURATION_IN_BLOCKS / 4;
    pub UnsignedPhase: u32 = EPOCH_DURATION_IN_BLOCKS / 4;

    // signed config
    pub const SignedMaxSubmissions: u32 = 16;
    pub const SignedMaxRefunds: u32 = 16 / 4;
    pub const SignedDepositBase: Balance = deposit(2, 0);
    pub const SignedDepositByte: Balance = deposit(0, 10) / 1024;
    pub SignedRewardBase: Balance =  constants::currency::UNITS / 10;
    pub SolutionImprovementThreshold: Perbill = Perbill::from_rational(5u32, 10_000);
    pub BetterUnsignedThreshold: Perbill = Perbill::from_rational(5u32, 10_000);

    // 1 hour session, 15 minutes unsigned phase, 8 offchain executions.
    pub OffchainRepeat: BlockNumber = UnsignedPhase::get() / 8;

    /// We take the top 12500 nominators as electing voters..
    pub const MaxElectingVoters: u32 = 12_500;
    /// ... and all of the validators as electable targets. Whilst this is the case, we cannot and
    /// shall not increase the size of the validator intentions.
    pub const MaxElectableTargets: u16 = u16::MAX;
    pub NposSolutionPriority: TransactionPriority =
        Perbill::from_percent(90) * TransactionPriority::max_value();
}

generate_solution_type!(
    #[compact]
    pub struct NposCompactSolution24::<
        VoterIndex = u32,
        TargetIndex = u16,
        Accuracy = sp_runtime::PerU16,
        MaxVoters = MaxElectingVoters,
    >(24)
);

/// The accuracy type used for genesis election provider;
pub type OnChainAccuracy = sp_runtime::Perbill;

pub struct OnChainSeqPhragmen;
impl onchain::Config for OnChainSeqPhragmen {
    type System = Runtime;
    type Solver = SequentialPhragmen<AccountId, OnChainAccuracy>;
    type DataProvider = Staking;
    type WeightInfo = ();
}

impl pallet_election_provider_multi_phase::MinerConfig for Runtime {
    type AccountId = AccountId;
    type MaxLength = OffchainSolutionLengthLimit;
    type MaxWeight = OffchainSolutionWeightLimit;
    type Solution = NposCompactSolution24;
    type MaxVotesPerVoter = <
		<Self as pallet_election_provider_multi_phase::Config>::DataProvider
		as
		frame_election_provider_support::ElectionDataProvider
	>::MaxVotesPerVoter;

    // The unsigned submissions have to respect the weight of the submit_unsigned call, thus their
    // weight estimate function is wired to this call's weight.
    fn solution_weight(v: u32, t: u32, a: u32, d: u32) -> Weight {
        <
			<Self as pallet_election_provider_multi_phase::Config>::WeightInfo
			as
			pallet_election_provider_multi_phase::WeightInfo
		>::submit_unsigned(v, t, a, d)
    }
}

impl pallet_election_provider_multi_phase::Config for Runtime {
    type Event = Event;
    type Currency = Balances;
    type EstimateCallFee = TransactionPayment;
    type UnsignedPhase = UnsignedPhase;
    type SignedMaxSubmissions = SignedMaxSubmissions;
    type SignedMaxRefunds = SignedMaxRefunds;
    type SignedRewardBase = SignedRewardBase;
    type SignedDepositBase = SignedDepositBase;
    type SignedDepositByte = SignedDepositByte;
    type SignedDepositWeight = ();
    type SignedMaxWeight =
        <Self::MinerConfig as pallet_election_provider_multi_phase::MinerConfig>::MaxWeight;
    type MinerConfig = Self;
    type SlashHandler = (); // burn slashes
    type RewardHandler = (); // nothing to do upon rewards
    type SignedPhase = SignedPhase;
    type BetterUnsignedThreshold = BetterUnsignedThreshold;
    type BetterSignedThreshold = ();
    type OffchainRepeat = OffchainRepeat;
    type MinerTxPriority = NposSolutionPriority;
    type DataProvider = Staking;
    type Fallback = pallet_election_provider_multi_phase::NoFallback<Self>;
    type GovernanceFallback = onchain::UnboundedExecution<OnChainSeqPhragmen>;
    type Solver = SequentialPhragmen<
        AccountId,
        pallet_election_provider_multi_phase::SolutionAccuracyOf<Self>,
        (),
    >;
    type BenchmarkingConfig = ElectionBenchmarkConfig;
    type ForceOrigin = EitherOfDiverse<
        EnsureRoot<AccountId>,
        pallet_collective::EnsureProportionAtLeast<AccountId, CouncilCollective, 2, 3>,
    >;
    type WeightInfo = ();
    type MaxElectingVoters = MaxElectingVoters;
    type MaxElectableTargets = MaxElectableTargets;
}

parameter_types! {
    pub const BagThresholds: &'static [u64] = &bags_thresholds::THRESHOLDS;
}

impl pallet_bags_list::Config for Runtime {
    type Event = Event;
    type ScoreProvider = Staking;
    type WeightInfo = ();
    type BagThresholds = BagThresholds;
    type Score = sp_npos_elections::VoteWeight;
}

/// Used the compare the privilege of an origin inside the scheduler.
pub struct OriginPrivilegeCmp;

impl PrivilegeCmp<OriginCaller> for OriginPrivilegeCmp {
    fn cmp_privilege(left: &OriginCaller, right: &OriginCaller) -> Option<Ordering> {
        if left == right {
            return Some(Ordering::Equal);
        }

        match (left, right) {
            // Root is greater than anything.
            (OriginCaller::system(frame_system::RawOrigin::Root), _) => Some(Ordering::Greater),
            // Check which one has more yes votes.
            (
                OriginCaller::Council(pallet_collective::RawOrigin::Members(l_yes_votes, l_count)),
                OriginCaller::Council(pallet_collective::RawOrigin::Members(r_yes_votes, r_count)),
            ) => Some((l_yes_votes * r_count).cmp(&(r_yes_votes * l_count))),
            // For every other origin we don't care, as they are not used for `ScheduleOrigin`.
            _ => None,
        }
    }
}

impl pallet_scheduler::Config for Runtime {
    type Event = Event;
    type Origin = Origin;
    type PalletsOrigin = OriginCaller;
    type Call = Call;
    type MaximumWeight = SchedulerMaxWeight;
    type ScheduleOrigin = frame_system::EnsureRoot<AccountId>;
    type MaxScheduledPerBlock = ();
    type WeightInfo = ();
    type OriginPrivilegeCmp = OriginPrivilegeCmp;
    type PreimageProvider = ();
    type NoPreimagePostponement = NoPreimagePostponement;
}

parameter_types! {
    pub const ExistentialDeposit: u128 = 0;
    pub const TransferFee: u128 = 0;
    pub const CreationFee: u128 = 0;
    pub const MaxLocks: u32 = 50;
}

impl pallet_balances::Config for Runtime {
    /// The type for recording an account's balance.
    type Balance = Balance;
    type DustRemoval = ();
    /// The ubiquitous event type.
    type Event = Event;
    type ExistentialDeposit = ExistentialDeposit;
    type AccountStore = System;
    type WeightInfo = ();
    type MaxLocks = MaxLocks;
    type MaxReserves = ();
    type ReserveIdentifier = ();
}

pub type Amount = i128;

parameter_type_with_key! {
    pub ExistentialDeposits: |_currency_id: AssetId| -> Balance {
        0
    };
}

impl tokens::Config for Runtime {
    type Event = Event;
    type Balance = Balance;
    type Amount = Amount;
    type CurrencyId = AssetId;
    type WeightInfo = ();
    type ExistentialDeposits = ExistentialDeposits;
    type OnDust = ();
    type MaxLocks = ();
    type MaxReserves = ();
    type ReserveIdentifier = ();
    type OnNewTokenAccount = ();
    type OnKilledTokenAccount = ();
    type DustRemovalWhitelist = Everything;
}

parameter_types! {
    // This is common::PredefinedAssetId with 0 index, 2 is size, 0 and 0 is code.
    pub const GetXorAssetId: AssetId = common::AssetId32::from_bytes(hex!("0200000000000000000000000000000000000000000000000000000000000000"));
    pub const GetDotAssetId: AssetId = common::AssetId32::from_bytes(hex!("0200010000000000000000000000000000000000000000000000000000000000"));
    pub const GetKsmAssetId: AssetId = common::AssetId32::from_bytes(hex!("0200020000000000000000000000000000000000000000000000000000000000"));
    pub const GetUsdAssetId: AssetId = common::AssetId32::from_bytes(hex!("0200030000000000000000000000000000000000000000000000000000000000"));
    pub const GetValAssetId: AssetId = common::AssetId32::from_bytes(hex!("0200040000000000000000000000000000000000000000000000000000000000"));
    pub const GetPswapAssetId: AssetId = common::AssetId32::from_bytes(hex!("0200050000000000000000000000000000000000000000000000000000000000"));
    pub const GetDaiAssetId: AssetId = common::AssetId32::from_bytes(hex!("0200060000000000000000000000000000000000000000000000000000000000"));
    pub const GetEthAssetId: AssetId = common::AssetId32::from_bytes(hex!("0200070000000000000000000000000000000000000000000000000000000000"));

    pub const GetBaseAssetId: AssetId = GetXorAssetId::get();
    pub const GetTeamReservesAccountId: AccountId = AccountId::new(hex!("feb92c0acb61f75309730290db5cbe8ac9b46db7ad6f3bbb26a550a73586ea71"));
}

impl currencies::Config for Runtime {
    type MultiCurrency = Tokens;
    type NativeCurrency = BasicCurrencyAdapter<Runtime, Balances, Amount, BlockNumber>;
    type GetNativeCurrencyId = <Runtime as assets::Config>::GetBaseAssetId;
    type WeightInfo = ();
}

impl common::Config for Runtime {
    type DEXId = DEXId;
    type LstId = common::LiquiditySourceType;
}

pub struct GetTotalBalance;

impl assets::GetTotalBalance<Runtime> for GetTotalBalance {
    fn total_balance(asset_id: &AssetId, who: &AccountId) -> Result<Balance, DispatchError> {
        if asset_id == &GetXorAssetId::get() {
            Ok(Referrals::referrer_balance(who).unwrap_or(0))
        } else {
            Ok(0)
        }
    }
}

impl assets::Config for Runtime {
    type Event = Event;
    type ExtraAccountId = [u8; 32];
    type ExtraAssetRecordArg =
        common::AssetIdExtraAssetRecordArg<DEXId, common::LiquiditySourceType, [u8; 32]>;
    type AssetId = AssetId;
    type GetBaseAssetId = GetBaseAssetId;
    type Currency = currencies::Pallet<Runtime>;
    type GetTeamReservesAccountId = GetTeamReservesAccountId;
    type GetTotalBalance = GetTotalBalance;
    type WeightInfo = assets::weights::WeightInfo<Runtime>;
}

impl trading_pair::Config for Runtime {
    type Event = Event;
    type EnsureDEXManager = dex_manager::Pallet<Runtime>;
    type WeightInfo = ();
}

impl dex_manager::Config for Runtime {}

pub type TechAccountId = common::TechAccountId<AccountId, TechAssetId, DEXId>;
pub type TechAssetId = common::TechAssetId<common::PredefinedAssetId>;
pub type AssetId = common::AssetId32<common::PredefinedAssetId>;

impl technical::Config for Runtime {
    type Event = Event;
    type TechAssetId = TechAssetId;
    type TechAccountId = TechAccountId;
    type Trigger = ();
    type Condition = ();
    type SwapAction = pool_xyk::PolySwapAction<AssetId, AccountId, TechAccountId>;
}

parameter_types! {
    pub GetFee: Fixed = fixed!(0.003);
}

impl pool_xyk::Config for Runtime {
    const MIN_XOR: Balance = balance!(0.0007);
    type Event = Event;
    type PairSwapAction = pool_xyk::PairSwapAction<AssetId, AccountId, TechAccountId>;
    type DepositLiquidityAction =
        pool_xyk::DepositLiquidityAction<AssetId, AccountId, TechAccountId>;
    type WithdrawLiquidityAction =
        pool_xyk::WithdrawLiquidityAction<AssetId, AccountId, TechAccountId>;
    type PolySwapAction = pool_xyk::PolySwapAction<AssetId, AccountId, TechAccountId>;
    type EnsureDEXManager = dex_manager::Pallet<Runtime>;
    type GetFee = GetFee;
    type OnPoolCreated = (PswapDistribution, Farming);
    type OnPoolReservesChanged = PriceTools;
    type WeightInfo = pool_xyk::weights::WeightInfo<Runtime>;
}

parameter_types! {
    pub GetLiquidityProxyTechAccountId: TechAccountId = {
        let tech_account_id = TechAccountId::from_generic_pair(
            pswap_distribution::TECH_ACCOUNT_PREFIX.to_vec(),
            pswap_distribution::TECH_ACCOUNT_MAIN.to_vec(),
        );
        tech_account_id
    };
    pub GetLiquidityProxyAccountId: AccountId = {
        let tech_account_id = GetLiquidityProxyTechAccountId::get();
        let account_id =
            technical::Pallet::<Runtime>::tech_account_id_to_account_id(&tech_account_id)
                .expect("Failed to get ordinary account id for technical account id.");
        account_id
    };
    pub const GetNumSamples: usize = 5;
    pub const BasicDeposit: Balance = balance!(0.01);
    pub const FieldDeposit: Balance = balance!(0.01);
    pub const SubAccountDeposit: Balance = balance!(0.01);
    pub const MaxSubAccounts: u32 = 100;
    pub const MaxAdditionalFields: u32 = 100;
    pub const MaxRegistrars: u32 = 20;
    pub ReferralsReservesAcc: AccountId = {
        let tech_account_id = TechAccountId::from_generic_pair(
            b"referrals".to_vec(),
            b"main".to_vec(),
        );
        let account_id =
            technical::Pallet::<Runtime>::tech_account_id_to_account_id(&tech_account_id)
                .expect("Failed to get ordinary account id for technical account id.");
        account_id
    };
}

impl liquidity_proxy::Config for Runtime {
    type Event = Event;
    type LiquidityRegistry = dex_api::Pallet<Runtime>;
    type GetNumSamples = GetNumSamples;
    type GetTechnicalAccountId = GetLiquidityProxyAccountId;
    type PrimaryMarketTBC = multicollateral_bonding_curve_pool::Pallet<Runtime>;
    type PrimaryMarketXST = xst::Pallet<Runtime>;
    type SecondaryMarket = pool_xyk::Pallet<Runtime>;
    type WeightInfo = liquidity_proxy::weights::WeightInfo<Runtime>;
    type VestedRewardsPallet = VestedRewards;
}

impl mock_liquidity_source::Config<mock_liquidity_source::Instance1> for Runtime {
    type GetFee = GetFee;
    type EnsureDEXManager = dex_manager::Pallet<Runtime>;
    type EnsureTradingPairExists = trading_pair::Pallet<Runtime>;
}

impl mock_liquidity_source::Config<mock_liquidity_source::Instance2> for Runtime {
    type GetFee = GetFee;
    type EnsureDEXManager = dex_manager::Pallet<Runtime>;
    type EnsureTradingPairExists = trading_pair::Pallet<Runtime>;
}

impl mock_liquidity_source::Config<mock_liquidity_source::Instance3> for Runtime {
    type GetFee = GetFee;
    type EnsureDEXManager = dex_manager::Pallet<Runtime>;
    type EnsureTradingPairExists = trading_pair::Pallet<Runtime>;
}

impl mock_liquidity_source::Config<mock_liquidity_source::Instance4> for Runtime {
    type GetFee = GetFee;
    type EnsureDEXManager = dex_manager::Pallet<Runtime>;
    type EnsureTradingPairExists = trading_pair::Pallet<Runtime>;
}

impl dex_api::Config for Runtime {
    type MockLiquiditySource =
        mock_liquidity_source::Pallet<Runtime, mock_liquidity_source::Instance1>;
    type MockLiquiditySource2 =
        mock_liquidity_source::Pallet<Runtime, mock_liquidity_source::Instance2>;
    type MockLiquiditySource3 =
        mock_liquidity_source::Pallet<Runtime, mock_liquidity_source::Instance3>;
    type MockLiquiditySource4 =
        mock_liquidity_source::Pallet<Runtime, mock_liquidity_source::Instance4>;
    type MulticollateralBondingCurvePool = multicollateral_bonding_curve_pool::Pallet<Runtime>;
    type XYKPool = pool_xyk::Pallet<Runtime>;
    type XSTPool = xst::Pallet<Runtime>;
    type WeightInfo = dex_api::weights::WeightInfo<Runtime>;
}

impl pallet_multisig::Config for Runtime {
    type Call = Call;
    type Event = Event;
    type Currency = Balances;
    type DepositBase = DepositBase;
    type DepositFactor = DepositFactor;
    type MaxSignatories = MaxSignatories;
    type WeightInfo = ();
}

impl iroha_migration::Config for Runtime {
    type Event = Event;
    type WeightInfo = iroha_migration::weights::WeightInfo<Runtime>;
}

impl pallet_identity::Config for Runtime {
    type Event = Event;
    type Currency = Balances;
    type BasicDeposit = BasicDeposit;
    type FieldDeposit = FieldDeposit;
    type SubAccountDeposit = SubAccountDeposit;
    type MaxSubAccounts = MaxSubAccounts;
    type MaxAdditionalFields = MaxAdditionalFields;
    type MaxRegistrars = MaxRegistrars;
    type Slashed = ();
    type ForceOrigin = MoreThanHalfCouncil;
    type RegistrarOrigin = MoreThanHalfCouncil;
    type WeightInfo = ();
}

impl<T: SigningTypes> frame_system::offchain::SignMessage<T> for Runtime {
    type SignatureData = ();

    fn sign_message(&self, _message: &[u8]) -> Self::SignatureData {
        unimplemented!()
    }

    fn sign<TPayload, F>(&self, _f: F) -> Self::SignatureData
    where
        F: Fn(&Account<T>) -> TPayload,
        TPayload: frame_system::offchain::SignedPayload<T>,
    {
        unimplemented!()
    }
}

impl<LocalCall> frame_system::offchain::CreateSignedTransaction<LocalCall> for Runtime
where
    Call: From<LocalCall>,
{
    fn create_transaction<C: frame_system::offchain::AppCrypto<Self::Public, Self::Signature>>(
        call: Call,
        public: <Signature as sp_runtime::traits::Verify>::Signer,
        account: AccountId,
        index: Index,
    ) -> Option<(
        Call,
        <UncheckedExtrinsic as sp_runtime::traits::Extrinsic>::SignaturePayload,
    )> {
        let period = BlockHashCount::get() as u64;
        let current_block = System::block_number()
            .saturated_into::<u64>()
            .saturating_sub(1);
        let extra: SignedExtra = (
            frame_system::CheckSpecVersion::<Runtime>::new(),
            frame_system::CheckTxVersion::<Runtime>::new(),
            frame_system::CheckGenesis::<Runtime>::new(),
            frame_system::CheckEra::<Runtime>::from(generic::Era::mortal(period, current_block)),
            frame_system::CheckNonce::<Runtime>::from(index),
            frame_system::CheckWeight::<Runtime>::new(),
            ChargeTransactionPayment::<Runtime>::new(),
        );
        #[cfg_attr(not(feature = "std"), allow(unused_variables))]
        let raw_payload = SignedPayload::new(call, extra)
            .map_err(|e| {
                frame_support::log::warn!("SignedPayload error: {:?}", e);
            })
            .ok()?;

        let signature = raw_payload.using_encoded(|payload| C::sign(payload, public))?;

        let address = account;
        let (call, extra, _) = raw_payload.deconstruct();
        Some((call, (address, signature, extra)))
    }
}

impl frame_system::offchain::SigningTypes for Runtime {
    type Public = <Signature as sp_runtime::traits::Verify>::Signer;
    type Signature = Signature;
}

impl<C> frame_system::offchain::SendTransactionTypes<C> for Runtime
where
    Call: From<C>,
{
    type OverarchingCall = Call;
    type Extrinsic = UncheckedExtrinsic;
}

impl referrals::Config for Runtime {
    type ReservesAcc = ReferralsReservesAcc;
    type WeightInfo = referrals::weights::WeightInfo<Runtime>;
}

impl rewards::Config for Runtime {
    const BLOCKS_PER_DAY: BlockNumber = 1 * DAYS;
    const UPDATE_FREQUENCY: BlockNumber = 10 * MINUTES;
    const MAX_CHUNK_SIZE: usize = 100;
    const MAX_VESTING_RATIO: Percent = Percent::from_percent(55);
    const TIME_TO_SATURATION: BlockNumber = 5 * 365 * DAYS; // 5 years
    const VAL_BURN_PERCENT: Percent = VAL_BURN_PERCENT;
    type Event = Event;
    type WeightInfo = rewards::weights::WeightInfo<Runtime>;
}

// Multiplied flat fees implementation for the selected extrinsics.
// Returns a value (* multiplier) if the extrinsic is subject to manual fee
// adjustment and `None` otherwise
impl<T> xor_fee::ApplyCustomFees<Call> for xor_fee::Pallet<T> {
    fn compute_fee(call: &Call) -> Option<Balance> {
        let result = match call {
            Call::Assets(assets::Call::register { .. })
            | Call::EthBridge(eth_bridge::Call::transfer_to_sidechain { .. })
            | Call::PoolXYK(pool_xyk::Call::withdraw_liquidity { .. })
            | Call::Rewards(rewards::Call::claim { .. })
            | Call::VestedRewards(vested_rewards::Call::claim_rewards { .. }) => Some(BIG_FEE),
            Call::Assets(..)
            | Call::EthBridge(..)
            | Call::LiquidityProxy(..)
            | Call::MulticollateralBondingCurvePool(..)
            | Call::PoolXYK(..)
            | Call::Rewards(..)
            | Call::Staking(pallet_staking::Call::payout_stakers { .. })
            | Call::TradingPair(..)
            | Call::Referrals(..) => Some(SMALL_FEE),
            _ => None,
        };
        result.map(|fee| XorFee::multiplier().saturating_mul_int(fee))
    }
}

impl xor_fee::ExtractProxySwap for Call {
    type AccountId = AccountId;
    type DexId = DEXId;
    type AssetId = AssetId;
    type Amount = SwapAmount<u128>;
    fn extract(
        &self,
    ) -> Option<xor_fee::SwapInfo<Self::AccountId, Self::DexId, Self::AssetId, Self::Amount>> {
        match self {
            Call::LiquidityProxy(liquidity_proxy::Call::swap {
                dex_id,
                input_asset_id,
                output_asset_id,
                swap_amount,
                selected_source_types,
                filter_mode,
            }) => Some(xor_fee::SwapInfo {
                fee_source: None,
                dex_id: *dex_id,
                input_asset_id: *input_asset_id,
                output_asset_id: *output_asset_id,
                amount: *swap_amount,
                selected_source_types: selected_source_types.to_vec(),
                filter_mode: filter_mode.clone(),
            }),
            Call::LiquidityProxy(liquidity_proxy::Call::swap_transfer {
                receiver,
                dex_id,
                input_asset_id,
                output_asset_id,
                swap_amount,
                selected_source_types,
                filter_mode,
                ..
            }) => Some(xor_fee::SwapInfo {
                fee_source: Some(receiver.clone()),
                dex_id: *dex_id,
                input_asset_id: *input_asset_id,
                output_asset_id: *output_asset_id,
                amount: *swap_amount,
                selected_source_types: selected_source_types.to_vec(),
                filter_mode: filter_mode.clone(),
            }),
            _ => None,
        }
    }
}

impl xor_fee::IsCalledByBridgePeer<AccountId> for Call {
    fn is_called_by_bridge_peer(&self, who: &AccountId) -> bool {
        match self {
            Call::BridgeMultisig(call) => match call {
                bridge_multisig::Call::as_multi {
                    id: multisig_id, ..
                }
                | bridge_multisig::Call::as_multi_threshold_1 {
                    id: multisig_id, ..
                } => bridge_multisig::Accounts::<Runtime>::get(multisig_id)
                    .map(|acc| acc.is_signatory(&who)),
                _ => None,
            },
            Call::EthBridge(call) => match call {
                eth_bridge::Call::approve_request { network_id, .. } => {
                    Some(eth_bridge::Pallet::<Runtime>::is_peer(who, *network_id))
                }
                eth_bridge::Call::register_incoming_request { incoming_request } => {
                    let net_id = incoming_request.network_id();
                    eth_bridge::BridgeAccount::<Runtime>::get(net_id).map(|acc| acc == *who)
                }
                eth_bridge::Call::import_incoming_request {
                    load_incoming_request,
                    ..
                } => {
                    let net_id = load_incoming_request.network_id();
                    eth_bridge::BridgeAccount::<Runtime>::get(net_id).map(|acc| acc == *who)
                }
                eth_bridge::Call::finalize_incoming_request { network_id, .. }
                | eth_bridge::Call::abort_request { network_id, .. } => {
                    eth_bridge::BridgeAccount::<Runtime>::get(network_id).map(|acc| acc == *who)
                }
                _ => None,
            },
            _ => None,
        }
        .unwrap_or(false)
    }
}

pub struct ValBurnedAggregator<T>(sp_std::marker::PhantomData<T>);

impl<T> OnValBurned for ValBurnedAggregator<T>
where
    T: ValBurnedNotifier<Balance>,
{
    fn on_val_burned(amount: Balance) {
        Rewards::on_val_burned(amount);
        T::notify_val_burned(amount);
    }
}

pub struct WithdrawFee;

impl xor_fee::WithdrawFee<Runtime> for WithdrawFee {
    fn withdraw_fee(
        who: &AccountId,
        call: &Call,
        fee: Balance,
    ) -> Result<(AccountId, Option<NegativeImbalanceOf<Runtime>>), DispatchError> {
        match call {
            Call::Referrals(referrals::Call::set_referrer { referrer })
                if Referrals::can_set_referrer(who) =>
            {
                Referrals::withdraw_fee(referrer, fee)?;
                Ok((
                    referrer.clone(),
                    Some(Balances::withdraw(
                        &ReferralsReservesAcc::get(),
                        fee,
                        WithdrawReasons::TRANSACTION_PAYMENT,
                        ExistenceRequirement::KeepAlive,
                    )?),
                ))
            }
            _ => Ok((
                who.clone(),
                Some(Balances::withdraw(
                    who,
                    fee,
                    WithdrawReasons::TRANSACTION_PAYMENT,
                    ExistenceRequirement::KeepAlive,
                )?),
            )),
        }
    }
}

parameter_types! {
    pub const DEXIdValue: DEXId = 0;
}

impl xor_fee::Config for Runtime {
    type Event = Event;
    // Pass native currency.
    type XorCurrency = Balances;
    type ReferrerWeight = ReferrerWeight;
    type XorBurnedWeight = XorBurnedWeight;
    type XorIntoValBurnedWeight = XorIntoValBurnedWeight;
    type SoraParliamentShare = SoraParliamentShare;
    type XorId = GetXorAssetId;
    type ValId = GetValAssetId;
    type DEXIdValue = DEXIdValue;
    type LiquidityProxy = LiquidityProxy;
    type OnValBurned = ValBurnedAggregator<Staking>;
    type CustomFees = XorFee;
    type GetTechnicalAccountId = GetXorFeeAccountId;
    type GetParliamentAccountId = GetParliamentAccountId;
    type SessionManager = Staking;
    type WeightInfo = xor_fee::weights::WeightInfo<Runtime>;
    type WithdrawFee = WithdrawFee;
}

pub struct ConstantFeeMultiplier;

impl MultiplierUpdate for ConstantFeeMultiplier {
    fn min() -> Multiplier {
        Default::default()
    }
    fn target() -> Perquintill {
        Default::default()
    }
    fn variability() -> Multiplier {
        Default::default()
    }
}
impl Convert<Multiplier, Multiplier> for ConstantFeeMultiplier {
    fn convert(previous: Multiplier) -> Multiplier {
        previous
    }
}

parameter_types! {
    pub const OperationalFeeMultiplier: u8 = 5;
}

impl pallet_transaction_payment::Config for Runtime {
    type Event = Event;
    type OnChargeTransaction = XorFee;
    type WeightToFee = XorFee;
    type FeeMultiplierUpdate = ConstantFeeMultiplier;
    type OperationalFeeMultiplier = OperationalFeeMultiplier;
    type LengthToFee = ConstantMultiplier<Balance, ConstU128<0>>;
}

#[cfg(feature = "private-net")]
impl pallet_sudo::Config for Runtime {
    type Call = Call;
    type Event = Event;
}

impl permissions::Config for Runtime {
    type Event = Event;
}

impl pallet_utility::Config for Runtime {
    type Event = Event;
    type Call = Call;
    type WeightInfo = ();
    type PalletsOrigin = OriginCaller;
}

parameter_types! {
    pub const DepositBase: u64 = 1;
    pub const DepositFactor: u64 = 1;
    pub const MaxSignatories: u16 = 100;
}

impl bridge_multisig::Config for Runtime {
    type Call = Call;
    type Event = Event;
    type Currency = Balances;
    type DepositBase = DepositBase;
    type DepositFactor = DepositFactor;
    type MaxSignatories = MaxSignatories;
    type WeightInfo = ();
}

parameter_types! {
    pub const GetEthNetworkId: u32 = 0;
}

pub struct RemoveTemporaryPeerAccountIds;

#[cfg(feature = "private-net")]
impl Get<Vec<(AccountId, H160)>> for RemoveTemporaryPeerAccountIds {
    fn get() -> Vec<(AccountId, H160)> {
        vec![
            // Dev
            (
                AccountId::new(hex!(
                    "aa79aa80b94b1cfba69c4a7d60eeb7b469e6411d1f686cc61de8adc8b1b76a69"
                )),
                H160(hex!("f858c8366f3a2553516a47f3e0503a85ef93bbba")),
            ),
            (
                AccountId::new(hex!(
                    "60dc5adadc262770cbe904e3f65a26a89d46b70447640cd7968b49ddf5a459bc"
                )),
                H160(hex!("ccd7fe44d58640dc79c55b98f8c3474646e5ea2b")),
            ),
            (
                AccountId::new(hex!(
                    "70d61e980602e09ac8b5fb50658ebd345774e73b8248d3b61862ba1a9a035082"
                )),
                H160(hex!("13d26a91f791e884fe6faa7391c4ef401638baa4")),
            ),
            (
                AccountId::new(hex!(
                    "05918034f4a7f7c5d99cd0382aa6574ec2aba148aa3d769e50e0ac7663e36d58"
                )),
                H160(hex!("aa19829ae887212206be8e97ea47d8fed2120d4e")),
            ),
            // Test
            (
                AccountId::new(hex!(
                    "07f5670d08b8f3bd493ff829482a489d94494fd50dd506957e44e9fdc2e98684"
                )),
                H160(hex!("457d710255184dbf63c019ab50f65743c6cb072f")),
            ),
            (
                AccountId::new(hex!(
                    "211bb96e9f746183c05a1d583bccf513f9d8f679d6f36ecbd06609615a55b1cc"
                )),
                H160(hex!("6d04423c97e8ce36d04c9b614926ce0d029d04df")),
            ),
            (
                AccountId::new(hex!(
                    "ef3139b81d14977d5bf6b4a3994872337dfc1d2af2069a058bc26123a3ed1a5c"
                )),
                H160(hex!("e34022904b1ab539729cc7b5bfa5c8a74b165e80")),
            ),
            (
                AccountId::new(hex!(
                    "71124b336fbf3777d743d4390acce6be1cf5e0781e40c51d4cf2e5b5fd8e41e1"
                )),
                H160(hex!("ee74a5b5346915012d103cf1ccee288f25bcbc81")),
            ),
            // Stage
            (
                AccountId::new(hex!(
                    "07f5670d08b8f3bd493ff829482a489d94494fd50dd506957e44e9fdc2e98684"
                )),
                H160(hex!("457d710255184dbf63c019ab50f65743c6cb072f")),
            ),
            (
                AccountId::new(hex!(
                    "211bb96e9f746183c05a1d583bccf513f9d8f679d6f36ecbd06609615a55b1cc"
                )),
                H160(hex!("6d04423c97e8ce36d04c9b614926ce0d029d04df")),
            ),
        ]
    }
}

#[cfg(not(feature = "private-net"))]
impl Get<Vec<(AccountId, H160)>> for RemoveTemporaryPeerAccountIds {
    fn get() -> Vec<(AccountId, H160)> {
        vec![] // the peer is already removed on main-net.
    }
}

#[cfg(not(feature = "private-net"))]
parameter_types! {
    pub const RemovePendingOutgoingRequestsAfter: BlockNumber = 1 * DAYS;
    pub const TrackPendingIncomingRequestsAfter: (BlockNumber, u64) = (1 * DAYS, 12697214);
}

#[cfg(feature = "private-net")]
parameter_types! {
    pub const RemovePendingOutgoingRequestsAfter: BlockNumber = 30 * MINUTES;
    pub const TrackPendingIncomingRequestsAfter: (BlockNumber, u64) = (30 * MINUTES, 0);
}

pub type NetworkId = u32;

impl eth_bridge::Config for Runtime {
    type Event = Event;
    type Call = Call;
    type PeerId = eth_bridge::offchain::crypto::TestAuthId;
    type NetworkId = NetworkId;
    type GetEthNetworkId = GetEthNetworkId;
    type WeightInfo = eth_bridge::weights::WeightInfo<Runtime>;
    type RemovePendingOutgoingRequestsAfter = RemovePendingOutgoingRequestsAfter;
    type TrackPendingIncomingRequestsAfter = TrackPendingIncomingRequestsAfter;
    type RemovePeerAccountIds = RemoveTemporaryPeerAccountIds;
    type SchedulerOriginCaller = OriginCaller;
    type Scheduler = Scheduler;
    type WeightToFee = XorFee;
}

#[cfg(feature = "private-net")]
impl faucet::Config for Runtime {
    type Event = Event;
    type WeightInfo = faucet::weights::WeightInfo<Runtime>;
}

parameter_types! {
    pub GetPswapDistributionTechAccountId: TechAccountId = {
        let tech_account_id = TechAccountId::from_generic_pair(
            pswap_distribution::TECH_ACCOUNT_PREFIX.to_vec(),
            pswap_distribution::TECH_ACCOUNT_MAIN.to_vec(),
        );
        tech_account_id
    };
    pub GetPswapDistributionAccountId: AccountId = {
        let tech_account_id = GetPswapDistributionTechAccountId::get();
        let account_id =
            technical::Pallet::<Runtime>::tech_account_id_to_account_id(&tech_account_id)
                .expect("Failed to get ordinary account id for technical account id.");
        account_id
    };
    pub GetParliamentAccountId: AccountId = hex!("881b87c9f83664b95bd13e2bb40675bfa186287da93becc0b22683334d411e4e").into();
    pub GetXorFeeTechAccountId: TechAccountId = {
        TechAccountId::from_generic_pair(
            xor_fee::TECH_ACCOUNT_PREFIX.to_vec(),
            xor_fee::TECH_ACCOUNT_MAIN.to_vec(),
        )
    };
    pub GetXorFeeAccountId: AccountId = {
        let tech_account_id = GetXorFeeTechAccountId::get();
        technical::Pallet::<Runtime>::tech_account_id_to_account_id(&tech_account_id)
            .expect("Failed to get ordinary account id for technical account id.")
    };
    pub GetXSTPoolPermissionedTechAccountId: TechAccountId = {
        let tech_account_id = TechAccountId::from_generic_pair(
            xst::TECH_ACCOUNT_PREFIX.to_vec(),
            xst::TECH_ACCOUNT_PERMISSIONED.to_vec(),
        );
        tech_account_id
    };
    pub GetXSTPoolPermissionedAccountId: AccountId = {
        let tech_account_id = GetXSTPoolPermissionedTechAccountId::get();
        let account_id =
            technical::Pallet::<Runtime>::tech_account_id_to_account_id(&tech_account_id)
                .expect("Failed to get ordinary account id for technical account id.");
        account_id
    };
    pub GetTrustlessBridgeTechAccountId: TechAccountId = {
        let tech_account_id = TechAccountId::from_generic_pair(
            bridge_types::types::TECH_ACCOUNT_PREFIX.to_vec(),
            bridge_types::types::TECH_ACCOUNT_MAIN.to_vec(),
        );
        tech_account_id
    };
    pub GetTrustlessBridgeAccountId: AccountId = {
        let tech_account_id = GetTrustlessBridgeTechAccountId::get();
        let account_id =
            technical::Pallet::<Runtime>::tech_account_id_to_account_id(&tech_account_id)
                .expect("Failed to get ordinary account id for technical account id.");
        account_id
    };
    pub GetTrustlessBridgeFeesTechAccountId: TechAccountId = {
        let tech_account_id = TechAccountId::from_generic_pair(
            bridge_types::types::TECH_ACCOUNT_PREFIX.to_vec(),
            bridge_types::types::TECH_ACCOUNT_FEES.to_vec(),
        );
        tech_account_id
    };
    pub GetTrustlessBridgeFeesAccountId: AccountId = {
        let tech_account_id = GetTrustlessBridgeFeesTechAccountId::get();
        let account_id =
            technical::Pallet::<Runtime>::tech_account_id_to_account_id(&tech_account_id)
                .expect("Failed to get ordinary account id for technical account id.");
        account_id
    };
    pub GetTreasuryTechAccountId: TechAccountId = {
        let tech_account_id = TechAccountId::from_generic_pair(
            bridge_types::types::TECH_ACCOUNT_TREASURY_PREFIX.to_vec(),
            bridge_types::types::TECH_ACCOUNT_MAIN.to_vec(),
        );
        tech_account_id
    };
    pub GetTreasuryAccountId: AccountId = {
        let tech_account_id = GetTreasuryTechAccountId::get();
        let account_id =
            technical::Pallet::<Runtime>::tech_account_id_to_account_id(&tech_account_id)
                .expect("Failed to get ordinary account id for technical account id.");
        account_id
    };
}

#[cfg(feature = "reduced-pswap-reward-periods")]
parameter_types! {
    pub const GetDefaultSubscriptionFrequency: BlockNumber = 150;
    pub const GetBurnUpdateFrequency: BlockNumber = 150;
}

#[cfg(not(feature = "reduced-pswap-reward-periods"))]
parameter_types! {
    pub const GetDefaultSubscriptionFrequency: BlockNumber = 14400;
    pub const GetBurnUpdateFrequency: BlockNumber = 14400;
}

pub struct RuntimeOnPswapBurnedAggregator;

impl OnPswapBurned for RuntimeOnPswapBurnedAggregator {
    fn on_pswap_burned(distribution: common::PswapRemintInfo) {
        VestedRewards::on_pswap_burned(distribution);
    }
}

impl farming::Config for Runtime {
    const PSWAP_PER_DAY: Balance = FARMING_PSWAP_PER_DAY;
    const REFRESH_FREQUENCY: BlockNumber = FARMING_REFRESH_FREQUENCY;
    const VESTING_COEFF: u32 = FARMING_VESTING_COEFF;
    const VESTING_FREQUENCY: BlockNumber = FARMING_VESTING_FREQUENCY;
    const BLOCKS_PER_DAY: BlockNumber = 1 * DAYS;
    type Call = Call;
    type SchedulerOriginCaller = OriginCaller;
    type Scheduler = Scheduler;
    type RewardDoublingAssets = FarmingRewardDoublingAssets;
    type WeightInfo = ();
}

impl pswap_distribution::Config for Runtime {
    const PSWAP_BURN_PERCENT: Percent = PSWAP_BURN_PERCENT;
    type Event = Event;
    type GetIncentiveAssetId = GetPswapAssetId;
    type LiquidityProxy = LiquidityProxy;
    type CompatBalance = Balance;
    type GetDefaultSubscriptionFrequency = GetDefaultSubscriptionFrequency;
    type GetBurnUpdateFrequency = GetBurnUpdateFrequency;
    type GetTechnicalAccountId = GetPswapDistributionAccountId;
    type EnsureDEXManager = DEXManager;
    type OnPswapBurnedAggregator = RuntimeOnPswapBurnedAggregator;
    type WeightInfo = pswap_distribution::weights::WeightInfo<Runtime>;
    type GetParliamentAccountId = GetParliamentAccountId;
    type PoolXykPallet = PoolXYK;
}

parameter_types! {
    pub GetMbcReservesTechAccountId: TechAccountId = {
        let tech_account_id = TechAccountId::from_generic_pair(
            multicollateral_bonding_curve_pool::TECH_ACCOUNT_PREFIX.to_vec(),
            multicollateral_bonding_curve_pool::TECH_ACCOUNT_RESERVES.to_vec(),
        );
        tech_account_id
    };
    pub GetMbcReservesAccountId: AccountId = {
        let tech_account_id = GetMbcReservesTechAccountId::get();
        let account_id =
            technical::Pallet::<Runtime>::tech_account_id_to_account_id(&tech_account_id)
                .expect("Failed to get ordinary account id for technical account id.");
        account_id
    };
    pub GetMbcPoolRewardsTechAccountId: TechAccountId = {
        let tech_account_id = TechAccountId::from_generic_pair(
            multicollateral_bonding_curve_pool::TECH_ACCOUNT_PREFIX.to_vec(),
            multicollateral_bonding_curve_pool::TECH_ACCOUNT_REWARDS.to_vec(),
        );
        tech_account_id
    };
    pub GetMbcPoolRewardsAccountId: AccountId = {
        let tech_account_id = GetMbcPoolRewardsTechAccountId::get();
        let account_id =
            technical::Pallet::<Runtime>::tech_account_id_to_account_id(&tech_account_id)
                .expect("Failed to get ordinary account id for technical account id.");
        account_id
    };
    pub GetMbcPoolFreeReservesTechAccountId: TechAccountId = {
        let tech_account_id = TechAccountId::from_generic_pair(
            multicollateral_bonding_curve_pool::TECH_ACCOUNT_PREFIX.to_vec(),
            multicollateral_bonding_curve_pool::TECH_ACCOUNT_FREE_RESERVES.to_vec(),
        );
        tech_account_id
    };
    pub GetMbcPoolFreeReservesAccountId: AccountId = {
        let tech_account_id = GetMbcPoolFreeReservesTechAccountId::get();
        let account_id =
            technical::Pallet::<Runtime>::tech_account_id_to_account_id(&tech_account_id)
                .expect("Failed to get ordinary account id for technical account id.");
        account_id
    };
    pub GetMarketMakerRewardsTechAccountId: TechAccountId = {
        let tech_account_id = TechAccountId::from_generic_pair(
            vested_rewards::TECH_ACCOUNT_PREFIX.to_vec(),
            vested_rewards::TECH_ACCOUNT_MARKET_MAKERS.to_vec(),
        );
        tech_account_id
    };
    pub GetMarketMakerRewardsAccountId: AccountId = {
        let tech_account_id = GetMarketMakerRewardsTechAccountId::get();
        let account_id =
            technical::Pallet::<Runtime>::tech_account_id_to_account_id(&tech_account_id)
                .expect("Failed to get ordinary account id for technical account id.");
        account_id
    };
    pub GetCrowdloanRewardsTechAccountId: TechAccountId = {
        let tech_account_id = TechAccountId::from_generic_pair(
            vested_rewards::TECH_ACCOUNT_PREFIX.to_vec(),
            vested_rewards::TECH_ACCOUNT_CROWDLOAN.to_vec(),
        );
        tech_account_id
    };
    pub GetCrowdloanRewardsAccountId: AccountId = {
        let tech_account_id = GetCrowdloanRewardsTechAccountId::get();
        let account_id =
            technical::Pallet::<Runtime>::tech_account_id_to_account_id(&tech_account_id)
                .expect("Failed to get ordinary account id for technical account id.");
        account_id
    };
    pub GetFarmingRewardsTechAccountId: TechAccountId = {
        let tech_account_id = TechAccountId::from_generic_pair(
            vested_rewards::TECH_ACCOUNT_PREFIX.to_vec(),
            vested_rewards::TECH_ACCOUNT_FARMING.to_vec(),
        );
        tech_account_id
    };
    pub GetFarmingRewardsAccountId: AccountId = {
        let tech_account_id = GetFarmingRewardsTechAccountId::get();
        let account_id =
            technical::Pallet::<Runtime>::tech_account_id_to_account_id(&tech_account_id)
                .expect("Failed to get ordinary account id for technical account id.");
        account_id
    };
}

impl multicollateral_bonding_curve_pool::Config for Runtime {
    type Event = Event;
    type LiquidityProxy = LiquidityProxy;
    type EnsureDEXManager = DEXManager;
    type EnsureTradingPairExists = TradingPair;
    type PriceToolsPallet = PriceTools;
    type VestedRewardsPallet = VestedRewards;
    type WeightInfo = multicollateral_bonding_curve_pool::weights::WeightInfo<Runtime>;
}

impl xst::Config for Runtime {
    type Event = Event;
    type LiquidityProxy = LiquidityProxy;
    type EnsureDEXManager = DEXManager;
    type EnsureTradingPairExists = TradingPair;
    type PriceToolsPallet = PriceTools;
    type WeightInfo = xst::weights::WeightInfo<Runtime>;
}

parameter_types! {
    pub const MaxKeys: u32 = 10_000;
    pub const MaxPeerInHeartbeats: u32 = 10_000;
    pub const MaxPeerDataEncodingSize: u32 = 1_000;
}

impl pallet_im_online::Config for Runtime {
    type AuthorityId = ImOnlineId;
    type Event = Event;
    type ValidatorSet = Historical;
    type NextSessionRotation = Babe;
    type ReportUnresponsiveness = Offences;
    type UnsignedPriority = ImOnlineUnsignedPriority;
    type WeightInfo = ();
    type MaxKeys = MaxKeys;
    type MaxPeerInHeartbeats = MaxPeerInHeartbeats;
    type MaxPeerDataEncodingSize = MaxPeerDataEncodingSize;
}

impl pallet_offences::Config for Runtime {
    type Event = Event;
    type IdentificationTuple = pallet_session::historical::IdentificationTuple<Self>;
    type OnOffenceHandler = Staking;
}

impl vested_rewards::Config for Runtime {
    type Event = Event;
    type GetBondingCurveRewardsAccountId = GetMbcPoolRewardsAccountId;
    type GetFarmingRewardsAccountId = GetFarmingRewardsAccountId;
    type GetMarketMakerRewardsAccountId = GetMarketMakerRewardsAccountId;
    type GetCrowdloanRewardsAccountId = GetCrowdloanRewardsAccountId;
    type WeightInfo = vested_rewards::weights::WeightInfo<Runtime>;
}

impl price_tools::Config for Runtime {
    type Event = Event;
    type LiquidityProxy = LiquidityProxy;
    type WeightInfo = price_tools::weights::WeightInfo<Runtime>;
}

impl pallet_randomness_collective_flip::Config for Runtime {}

impl pallet_beefy::Config for Runtime {
    type BeefyId = BeefyId;
    type MaxAuthorities = MaxAuthorities;
    type OnNewValidatorSet = MmrLeaf;
}

impl pallet_mmr::Config for Runtime {
    const INDEXING_PREFIX: &'static [u8] = b"mmr";
    type Hashing = Keccak256;
    type Hash = <Keccak256 as sp_runtime::traits::Hash>::Output;
    type OnNewRoot = pallet_beefy_mmr::DepositBeefyDigest<Runtime>;
    type WeightInfo = ();
    type LeafData = pallet_beefy_mmr::Pallet<Runtime>;
}

impl leaf_provider::Config for Runtime {
    type Event = Event;
    type Hashing = Keccak256;
    type Hash = <Keccak256 as sp_runtime::traits::Hash>::Output;
    type Randomness = pallet_babe::RandomnessFromTwoEpochsAgo<Self>;
}

parameter_types! {
    /// Version of the produced MMR leaf.
    ///
    /// The version consists of two parts;
    /// - `major` (3 bits)
    /// - `minor` (5 bits)
    ///
    /// `major` should be updated only if decoding the previous MMR Leaf format from the payload
    /// is not possible (i.e. backward incompatible change).
    /// `minor` should be updated if fields are added to the previous MMR Leaf, which given SCALE
    /// encoding does not prevent old leafs from being decoded.
    ///
    /// Hence we expect `major` to be changed really rarely (think never).
    /// See [`MmrLeafVersion`] type documentation for more details.
    pub LeafVersion: MmrLeafVersion = MmrLeafVersion::new(0, 0);
}

impl pallet_beefy_mmr::Config for Runtime {
    type LeafVersion = LeafVersion;
    type BeefyAuthorityToMerkleLeaf = pallet_beefy_mmr::BeefyEcdsaToEthereum;
    type LeafExtra =
        LeafExtraData<<Self as leaf_provider::Config>::Hash, <Self as frame_system::Config>::Hash>;
    type BeefyDataProvider = leaf_provider::Pallet<Runtime>;
}

parameter_types! {
    pub const CeresPerDay: Balance = balance!(6.66666666667);
    pub const CeresAssetId: AssetId = common::AssetId32::from_bytes
        (hex!("008bcfd2387d3fc453333557eecb0efe59fcba128769b2feefdd306e98e66440"));
    pub const MaximumCeresInStakingPool: Balance = balance!(14400);
}

impl ceres_launchpad::Config for Runtime {
    const MILLISECONDS_PER_DAY: Moment = 86_400_000;
    type Event = Event;
    type WeightInfo = ceres_launchpad::weights::WeightInfo<Runtime>;
}

impl ceres_staking::Config for Runtime {
    const BLOCKS_PER_ONE_DAY: BlockNumber = 1 * DAYS;
    type Event = Event;
    type CeresPerDay = CeresPerDay;
    type CeresAssetId = CeresAssetId;
    type MaximumCeresInStakingPool = MaximumCeresInStakingPool;
    type WeightInfo = ceres_staking::weights::WeightInfo<Runtime>;
}

impl ceres_liquidity_locker::Config for Runtime {
    const BLOCKS_PER_ONE_DAY: BlockNumber = 1 * DAYS;
    type Event = Event;
    type XYKPool = PoolXYK;
    type DemeterFarmingPlatform = DemeterFarmingPlatform;
    type CeresAssetId = CeresAssetId;
    type WeightInfo = ceres_liquidity_locker::weights::WeightInfo<Runtime>;
}

impl ceres_token_locker::Config for Runtime {
    type Event = Event;
    type CeresAssetId = CeresAssetId;
    type WeightInfo = ceres_token_locker::weights::WeightInfo<Runtime>;
}

impl ceres_governance_platform::Config for Runtime {
    type Event = Event;
    type CeresAssetId = CeresAssetId;
    type WeightInfo = ceres_governance_platform::weights::WeightInfo<Runtime>;
}

parameter_types! {
    pub const DemeterAssetId: AssetId = common::DEMETER_ASSET_ID;
}

impl demeter_farming_platform::Config for Runtime {
    type Event = Event;
    type DemeterAssetId = DemeterAssetId;
    const BLOCKS_PER_HOUR_AND_A_HALF: BlockNumber = 3 * HOURS / 2;
    type WeightInfo = demeter_farming_platform::weights::WeightInfo<Runtime>;
}

/// Payload data to be signed when making signed transaction from off-chain workers,
///   inside `create_transaction` function.
pub type SignedPayload = generic::SignedPayload<Call, SignedExtra>;

parameter_types! {
    pub const ReferrerWeight: u32 = 10;
    pub const XorBurnedWeight: u32 = 40;
    pub const XorIntoValBurnedWeight: u32 = 50;
    pub const SoraParliamentShare: Percent = Percent::from_percent(10);
}

// Ethereum bridge pallets

pub struct CallFilter;
impl Contains<Call> for CallFilter {
    fn contains(_: &Call) -> bool {
        true
    }
}

impl dispatch::Config<Instance1> for Runtime {
    type Event = Event;
    type NetworkId = EVMChainId;
    type Additional = AdditionalEVMInboundData;
    type OriginOutput =
        bridge_types::types::CallOriginOutput<EVMChainId, H256, AdditionalEVMInboundData>;
    type Origin = Origin;
    type MessageId = bridge_types::types::MessageId;
    type Hashing = Keccak256;
    type Call = Call;
    type CallFilter = CallFilter;
}

<<<<<<< HEAD
use bridge_channel::{inbound as bridge_channel_inbound, outbound as bridge_channel_outbound};
use bridge_types::{EVMChainId, SubNetworkId, CHANNEL_INDEXING_PREFIX, H256};
=======
use bridge_types::{EthNetworkId, CHANNEL_INDEXING_PREFIX, H256};
>>>>>>> 1cb868ba

parameter_types! {
    pub const BridgeMaxMessagePayloadSize: u64 = 256;
    pub const BridgeMaxMessagesPerCommit: u64 = 20;
    pub const BridgeMaxTotalGasLimit: u64 = 5_000_000;
    pub const Decimals: u32 = 12;
}

pub struct FeeConverter;
impl Convert<U256, Balance> for FeeConverter {
    fn convert(amount: U256) -> Balance {
        common::eth::unwrap_balance(amount, Decimals::get())
            .expect("Should not panic unless runtime is misconfigured")
    }
}

parameter_types! {
    pub const FeeCurrency: AssetId32<PredefinedAssetId> = XOR;
}

impl bridge_inbound_channel::Config for Runtime {
    type Event = Event;
    type Verifier = ethereum_light_client::Pallet<Runtime>;
    type MessageDispatch = Dispatch;
    type Hashing = Keccak256;
    type MessageStatusNotifier = EvmBridgeProxy;
    type FeeConverter = FeeConverter;
    type WeightInfo = ();
    type FeeAssetId = FeeCurrency;
    type OutboundChannel = BridgeOutboundChannel;
    type FeeTechAccountId = GetTrustlessBridgeFeesTechAccountId;
    type TreasuryTechAccountId = GetTreasuryTechAccountId;
}

impl bridge_outbound_channel::Config for Runtime {
    const INDEXING_PREFIX: &'static [u8] = CHANNEL_INDEXING_PREFIX;
    type Event = Event;
    type Hashing = Keccak256;
    type MaxMessagePayloadSize = BridgeMaxMessagePayloadSize;
    type MaxMessagesPerCommit = BridgeMaxMessagesPerCommit;
    type MaxTotalGasLimit = BridgeMaxTotalGasLimit;
    type FeeCurrency = FeeCurrency;
    type FeeTechAccountId = GetTrustlessBridgeFeesTechAccountId;
    type MessageStatusNotifier = EvmBridgeProxy;
    type WeightInfo = ();
}

parameter_types! {
    pub const DescendantsUntilFinalized: u8 = 30;
    pub const VerifyPoW: bool = true;
    // Not as important as some essential transactions (e.g. im_online or similar ones)
    pub EthereumLightClientPriority: TransactionPriority = Perbill::from_percent(10) * TransactionPriority::max_value();
    // We don't want to have not relevant imports be stuck in transaction pool
    // for too long
    pub EthereumLightClientLongevity: TransactionLongevity = EPOCH_DURATION_IN_BLOCKS as u64;
}

impl ethereum_light_client::Config for Runtime {
    type Event = Event;
    type DescendantsUntilFinalized = DescendantsUntilFinalized;
    type VerifyPoW = VerifyPoW;
    type WeightInfo = ();
    type UnsignedPriority = EthereumLightClientPriority;
    type UnsignedLongevity = EthereumLightClientLongevity;
    type ImportSignature = Signature;
    type Submitter = <Signature as Verify>::Signer;
}

impl eth_app::Config for Runtime {
    type Event = Event;
    type OutboundChannel = BridgeOutboundChannel;
    type CallOrigin = dispatch::EnsureAccount<
        EVMChainId,
        AdditionalEVMInboundData,
        bridge_types::types::CallOriginOutput<EVMChainId, H256, AdditionalEVMInboundData>,
    >;
    type BridgeTechAccountId = GetTrustlessBridgeTechAccountId;
    type MessageStatusNotifier = EvmBridgeProxy;
    type WeightInfo = ();
}

impl erc20_app::Config for Runtime {
    type Event = Event;
    type OutboundChannel = BridgeOutboundChannel;
    type CallOrigin = dispatch::EnsureAccount<
        EVMChainId,
        AdditionalEVMInboundData,
        bridge_types::types::CallOriginOutput<EVMChainId, H256, AdditionalEVMInboundData>,
    >;
    type AppRegistry = BridgeInboundChannel;
    type BridgeTechAccountId = GetTrustlessBridgeTechAccountId;
    type MessageStatusNotifier = EvmBridgeProxy;
    type WeightInfo = ();
}

impl migration_app::Config for Runtime {
    type Event = Event;
    type OutboundChannel = BridgeOutboundChannel;
    type WeightInfo = ();
}

impl evm_bridge_proxy::Config for Runtime {
    type Event = Event;
    type ERC20App = ERC20App;
    type EthApp = EthApp;
    type WeightInfo = ();
}

impl beefy_light_client::Config for Runtime {
    type Event = Event;
    type Randomness = pallet_babe::RandomnessFromTwoEpochsAgo<Self>;
}

impl dispatch::Config<Instance2> for Runtime {
    type Event = Event;
    type NetworkId = SubNetworkId;
    type Additional = ();
    type OriginOutput = bridge_types::types::CallOriginOutput<SubNetworkId, H256, ()>;
    type Origin = Origin;
    type MessageId = bridge_types::types::MessageId;
    type Hashing = Keccak256;
    type Call = Call;
    type CallFilter = CallFilter;
}

pub struct MockVerifier;

impl Verifier<SubNetworkId, ParachainMessage<Balance>> for MockVerifier {
    type Result = Vec<ParachainMessage<Balance>>;

    fn verify(
        _network_id: SubNetworkId,
        message: &ParachainMessage<Balance>,
    ) -> Result<Self::Result, DispatchError> {
        Ok(vec![message.clone()])
    }
}

impl substrate_bridge_channel::inbound::Config for Runtime {
    type Event = Event;
    type Verifier = MockVerifier;
    type MessageDispatch = SubstrateDispatch;
    type WeightInfo = ();
    type FeeAssetId = FeeCurrency;
    type FeeAccountId = GetTrustlessBridgeFeesAccountId;
    type TreasuryAccountId = GetTreasuryAccountId;
    type FeeConverter = FeeConverter;
    type Currency = Currencies;
}

impl substrate_bridge_channel::outbound::Config for Runtime {
    const INDEXING_PREFIX: &'static [u8] = CHANNEL_INDEXING_PREFIX;
    type Event = Event;
    type Hashing = Keccak256;
    type FeeCurrency = FeeCurrency;
    type FeeAccountId = GetTrustlessBridgeFeesAccountId;
    type MessageStatusNotifier = EvmBridgeProxy;
    type MaxMessagePayloadSize = BridgeMaxMessagePayloadSize;
    type MaxMessagesPerCommit = BridgeMaxMessagesPerCommit;
    type Currency = Currencies;
    type WeightInfo = ();
}

pub struct BridgeAssetRegistryImpl;

impl BridgeAssetRegistry<AccountId, AssetId> for BridgeAssetRegistryImpl {
    type AssetName = AssetName;
    type AssetSymbol = AssetSymbol;
    type Decimals = u8;

    fn register_asset(
        owner: AccountId,
        name: Self::AssetName,
        symbol: Self::AssetSymbol,
        decimals: Self::Decimals,
    ) -> Result<AssetId, DispatchError> {
        let asset_id = Assets::register_from(&owner, symbol, name, decimals, 0, true, None, None)?;
        Ok(asset_id)
    }
}

impl substrate_bridge_app::Config for Runtime {
    type Event = Event;
    type OutboundChannel = SubstrateBridgeOutboundChannel;
    type CallOrigin = dispatch::EnsureAccount<
        SubNetworkId,
        (),
        bridge_types::types::CallOriginOutput<SubNetworkId, H256, ()>,
    >;
    type MessageStatusNotifier = EvmBridgeProxy;
    type BridgeAccountId = GetTrustlessBridgeAccountId;
    type Currency = Currencies;
    type AssetRegistry = BridgeAssetRegistryImpl;
    type WeightInfo = ();
}

#[cfg(feature = "private-net")]
construct_runtime! {
    pub enum Runtime where
        Block = Block,
        NodeBlock = opaque::Block,
        UncheckedExtrinsic = UncheckedExtrinsic
    {
        System: frame_system::{Pallet, Call, Storage, Config, Event<T>} = 0,

        Babe: pallet_babe::{Pallet, Call, Storage, Config, ValidateUnsigned} = 14,

        Timestamp: pallet_timestamp::{Pallet, Call, Storage, Inherent} = 1,
        // Balances in native currency - XOR.
        Balances: pallet_balances::{Pallet, Call, Storage, Config<T>, Event<T>} = 2,
        Sudo: pallet_sudo::{Pallet, Call, Storage, Config<T>, Event<T>} = 3,
        RandomnessCollectiveFlip: pallet_randomness_collective_flip::{Pallet, Storage} = 4,
        TransactionPayment: pallet_transaction_payment::{Pallet, Storage, Event<T>} = 5,
        Permissions: permissions::{Pallet, Call, Storage, Config<T>, Event<T>} = 6,
        Referrals: referrals::{Pallet, Call, Storage} = 7,
        Rewards: rewards::{Pallet, Call, Config<T>, Storage, Event<T>} = 8,
        XorFee: xor_fee::{Pallet, Call, Storage, Event<T>} = 9,
        BridgeMultisig: bridge_multisig::{Pallet, Call, Storage, Config<T>, Event<T>} = 10,
        Utility: pallet_utility::{Pallet, Call, Event} = 11,

        // Consensus and staking.
        Authorship: pallet_authorship::{Pallet, Call, Storage, Inherent} = 16,
        Staking: pallet_staking::{Pallet, Call, Config<T>, Storage, Event<T>} = 17,
        Offences: pallet_offences::{Pallet, Storage, Event} = 37,
        Historical: pallet_session_historical::{Pallet} = 13,
        Session: pallet_session::{Pallet, Call, Storage, Event, Config<T>} = 12,
        Grandpa: pallet_grandpa::{Pallet, Call, Storage, Config, Event} = 15,
        ImOnline: pallet_im_online::{Pallet, Call, Storage, Event<T>, ValidateUnsigned, Config<T>} = 36,

        // Non-native tokens - everything apart of XOR.
        Tokens: tokens::{Pallet, Storage, Config<T>, Event<T>} = 18,
        // Unified interface for XOR and non-native tokens.
        Currencies: currencies::{Pallet, Call} = 19,
        TradingPair: trading_pair::{Pallet, Call, Storage, Config<T>, Event<T>} = 20,
        Assets: assets::{Pallet, Call, Storage, Config<T>, Event<T>} = 21,
        DEXManager: dex_manager::{Pallet, Storage, Config<T>} = 22,
        MulticollateralBondingCurvePool: multicollateral_bonding_curve_pool::{Pallet, Call, Storage, Config<T>, Event<T>} = 23,
        Technical: technical::{Pallet, Call, Config<T>, Event<T>} = 24,
        PoolXYK: pool_xyk::{Pallet, Call, Storage, Event<T>} = 25,
        LiquidityProxy: liquidity_proxy::{Pallet, Call, Event<T>} = 26,
        Council: pallet_collective::<Instance1>::{Pallet, Call, Storage, Origin<T>, Event<T>, Config<T>} = 27,
        TechnicalCommittee: pallet_collective::<Instance2>::{Pallet, Call, Storage, Origin<T>, Event<T>, Config<T>} = 28,
        Democracy: pallet_democracy::{Pallet, Call, Storage, Config<T>, Event<T>} = 29,
        DEXAPI: dex_api::{Pallet, Call, Storage, Config} = 30,
        EthBridge: eth_bridge::{Pallet, Call, Storage, Config<T>, Event<T>} = 31,
        PswapDistribution: pswap_distribution::{Pallet, Call, Storage, Config<T>, Event<T>} = 32,
        Multisig: pallet_multisig::{Pallet, Call, Storage, Event<T>} = 33,
        Scheduler: pallet_scheduler::{Pallet, Call, Storage, Event<T>} = 34,
        IrohaMigration: iroha_migration::{Pallet, Call, Storage, Config<T>, Event<T>} = 35,
        TechnicalMembership: pallet_membership::<Instance1>::{Pallet, Call, Storage, Event<T>, Config<T>} = 38,
        ElectionsPhragmen: pallet_elections_phragmen::{Pallet, Call, Storage, Event<T>, Config<T>} = 39,
        VestedRewards: vested_rewards::{Pallet, Call, Storage, Event<T>, Config} = 40,
        Identity: pallet_identity::{Pallet, Call, Storage, Event<T>} = 41,
        Farming: farming::{Pallet, Storage} = 42,
        XSTPool: xst::{Pallet, Call, Storage, Config<T>, Event<T>} = 43,
        PriceTools: price_tools::{Pallet, Storage, Event<T>} = 44,
        CeresStaking: ceres_staking::{Pallet, Call, Storage, Event<T>} = 45,
        CeresLiquidityLocker: ceres_liquidity_locker::{Pallet, Call, Storage, Event<T>} = 46,
        CeresTokenLocker: ceres_token_locker::{Pallet, Call, Storage, Event<T>} = 47,
        CeresGovernancePlatform: ceres_governance_platform::{Pallet, Call, Storage, Event<T>} = 48,
        CeresLaunchpad: ceres_launchpad::{Pallet, Call, Storage, Event<T>} = 49,
        DemeterFarmingPlatform: demeter_farming_platform::{Pallet, Call, Storage, Event<T>} = 50,
        // Provides a semi-sorted list of nominators for staking.
        BagsList: pallet_bags_list::{Pallet, Call, Storage, Event<T>} = 51,
        ElectionProviderMultiPhase: pallet_election_provider_multi_phase::{Pallet, Call, Storage, Event<T>, ValidateUnsigned} = 52,

        // Available only for test net
        Faucet: faucet::{Pallet, Call, Config<T>, Event<T>} = 80,

        // Trustless ethereum bridge
        Mmr: pallet_mmr::{Pallet, Storage} = 90,
        Beefy: pallet_beefy::{Pallet, Config<T>, Storage} = 91,
        MmrLeaf: pallet_beefy_mmr::{Pallet, Storage} = 92,
        EthereumLightClient: ethereum_light_client::{Pallet, Call, Storage, Event<T>, Config, ValidateUnsigned} = 93,
<<<<<<< HEAD
        BridgeInboundChannel: bridge_channel_inbound::{Pallet, Call, Config, Storage, Event<T>} = 96,
        BridgeOutboundChannel: bridge_channel_outbound::{Pallet, Config<T>, Storage, Event<T>} = 97,
        Dispatch: dispatch::<Instance1>::{Pallet, Storage, Event<T>, Origin<T>} = 98,
=======
        BridgeInboundChannel: bridge_inbound_channel::{Pallet, Call, Config, Storage, Event<T>} = 96,
        BridgeOutboundChannel: bridge_outbound_channel::{Pallet, Config<T>, Storage, Event<T>} = 97,
        Dispatch: dispatch::{Pallet, Storage, Event<T>, Origin<T>} = 98,
>>>>>>> 1cb868ba
        LeafProvider: leaf_provider::{Pallet, Storage, Event<T>} = 99,
        EthApp: eth_app::{Pallet, Call, Storage, Event<T>, Config<T>} = 100,
        ERC20App: erc20_app::{Pallet, Call, Storage, Event<T>, Config<T>} = 101,
        MigrationApp: migration_app::{Pallet, Call, Storage, Event<T>, Config} = 102,
        EvmBridgeProxy: evm_bridge_proxy::{Pallet, Call, Storage, Event} = 103,

        BeefyLightClient: beefy_light_client::{Pallet, Call, Storage, Event<T>} = 104,
        SubstrateBridgeInboundChannel: substrate_bridge_channel::inbound::{Pallet, Call, Config, Storage, Event<T>} = 105,
        SubstrateBridgeOutboundChannel: substrate_bridge_channel::outbound::{Pallet, Config<T>, Storage, Event<T>} = 106,
        SubstrateDispatch: dispatch::<Instance2>::{Pallet, Storage, Event<T>, Origin<T>} = 107,
        SubstrateBridgeApp: substrate_bridge_app::{Pallet, Config<T>, Storage, Event<T>, Call} = 108,
    }
}

#[cfg(not(feature = "private-net"))]
construct_runtime! {
    pub enum Runtime where
        Block = Block,
        NodeBlock = opaque::Block,
        UncheckedExtrinsic = UncheckedExtrinsic
    {
        System: frame_system::{Pallet, Call, Storage, Config, Event<T>} = 0,

        Babe: pallet_babe::{Pallet, Call, Storage, Config, ValidateUnsigned} = 14,

        Timestamp: pallet_timestamp::{Pallet, Call, Storage, Inherent} = 1,
        // Balances in native currency - XOR.
        Balances: pallet_balances::{Pallet, Call, Storage, Config<T>, Event<T>} = 2,
        RandomnessCollectiveFlip: pallet_randomness_collective_flip::{Pallet, Storage} = 4,
        TransactionPayment: pallet_transaction_payment::{Pallet, Storage, Event<T>} = 5,
        Permissions: permissions::{Pallet, Call, Storage, Config<T>, Event<T>} = 6,
        Referrals: referrals::{Pallet, Call, Storage} = 7,
        Rewards: rewards::{Pallet, Call, Config<T>, Storage, Event<T>} = 8,
        XorFee: xor_fee::{Pallet, Call, Storage, Event<T>} = 9,
        BridgeMultisig: bridge_multisig::{Pallet, Call, Storage, Config<T>, Event<T>} = 10,
        Utility: pallet_utility::{Pallet, Call, Event} = 11,

        // Consensus and staking.
        Authorship: pallet_authorship::{Pallet, Call, Storage, Inherent} = 16,
        Staking: pallet_staking::{Pallet, Call, Config<T>, Storage, Event<T>} = 17,
        Offences: pallet_offences::{Pallet, Storage, Event} = 37,
        Historical: pallet_session_historical::{Pallet} = 13,
        Session: pallet_session::{Pallet, Call, Storage, Event, Config<T>} = 12,
        Grandpa: pallet_grandpa::{Pallet, Call, Storage, Config, Event} = 15,
        ImOnline: pallet_im_online::{Pallet, Call, Storage, Event<T>, ValidateUnsigned, Config<T>} = 36,

        // Non-native tokens - everything apart of XOR.
        Tokens: tokens::{Pallet, Storage, Config<T>, Event<T>} = 18,
        // Unified interface for XOR and non-native tokens.
        Currencies: currencies::{Pallet, Call} = 19,
        TradingPair: trading_pair::{Pallet, Call, Storage, Config<T>, Event<T>} = 20,
        Assets: assets::{Pallet, Call, Storage, Config<T>, Event<T>} = 21,
        DEXManager: dex_manager::{Pallet, Storage, Config<T>} = 22,
        MulticollateralBondingCurvePool: multicollateral_bonding_curve_pool::{Pallet, Call, Storage, Config<T>, Event<T>} = 23,
        Technical: technical::{Pallet, Call, Config<T>, Event<T>} = 24,
        PoolXYK: pool_xyk::{Pallet, Call, Storage, Event<T>} = 25,
        LiquidityProxy: liquidity_proxy::{Pallet, Call, Event<T>} = 26,
        Council: pallet_collective::<Instance1>::{Pallet, Call, Storage, Origin<T>, Event<T>, Config<T>} = 27,
        TechnicalCommittee: pallet_collective::<Instance2>::{Pallet, Call, Storage, Origin<T>, Event<T>, Config<T>} = 28,
        Democracy: pallet_democracy::{Pallet, Call, Storage, Config<T>, Event<T>} = 29,
        DEXAPI: dex_api::{Pallet, Call, Storage, Config} = 30,
        EthBridge: eth_bridge::{Pallet, Call, Storage, Config<T>, Event<T>} = 31,
        PswapDistribution: pswap_distribution::{Pallet, Call, Storage, Config<T>, Event<T>} = 32,
        Multisig: pallet_multisig::{Pallet, Call, Storage, Event<T>} = 33,
        Scheduler: pallet_scheduler::{Pallet, Call, Storage, Event<T>} = 34,
        IrohaMigration: iroha_migration::{Pallet, Call, Storage, Config<T>, Event<T>} = 35,
        TechnicalMembership: pallet_membership::<Instance1>::{Pallet, Call, Storage, Event<T>, Config<T>} = 38,
        ElectionsPhragmen: pallet_elections_phragmen::{Pallet, Call, Storage, Event<T>, Config<T>} = 39,
        VestedRewards: vested_rewards::{Pallet, Call, Storage, Event<T>, Config} = 40,
        Identity: pallet_identity::{Pallet, Call, Storage, Event<T>} = 41,
        Farming: farming::{Pallet, Storage} = 42,
        XSTPool: xst::{Pallet, Call, Storage, Config<T>, Event<T>} = 43,
        PriceTools: price_tools::{Pallet, Storage, Event<T>} = 44,
        CeresStaking: ceres_staking::{Pallet, Call, Storage, Event<T>} = 45,
        CeresLiquidityLocker: ceres_liquidity_locker::{Pallet, Call, Storage, Event<T>} = 46,
        CeresTokenLocker: ceres_token_locker::{Pallet, Call, Storage, Event<T>} = 47,
        CeresGovernancePlatform: ceres_governance_platform::{Pallet, Call, Storage, Event<T>} = 48,
        CeresLaunchpad: ceres_launchpad::{Pallet, Call, Storage, Event<T>} = 49,
        DemeterFarmingPlatform: demeter_farming_platform::{Pallet, Call, Storage, Event<T>} = 50,
        // Provides a semi-sorted list of nominators for staking.
        BagsList: pallet_bags_list::{Pallet, Call, Storage, Event<T>} = 51,
        ElectionProviderMultiPhase: pallet_election_provider_multi_phase::{Pallet, Call, Storage, Event<T>, ValidateUnsigned} = 52,


        // Trustless ethereum bridge
        Mmr: pallet_mmr::{Pallet, Storage} = 90,
        Beefy: pallet_beefy::{Pallet, Config<T>, Storage} = 91,
        MmrLeaf: pallet_beefy_mmr::{Pallet, Storage} = 92,
        EthereumLightClient: ethereum_light_client::{Pallet, Call, Storage, Event<T>, Config} = 93,
<<<<<<< HEAD
        BridgeInboundChannel: bridge_channel_inbound::{Pallet, Call, Config, Storage, Event<T>} = 96,
        BridgeOutboundChannel: bridge_channel_outbound::{Pallet, Config<T>, Storage, Event<T>} = 97,
        Dispatch: dispatch::<Instance1>::{Pallet, Storage, Event<T>, Origin<T>} = 98,
=======
        BridgeInboundChannel: bridge_inbound_channel::{Pallet, Call, Config, Storage, Event<T>} = 96,
        BridgeOutboundChannel: bridge_outbound_channel::{Pallet, Config<T>, Storage, Event<T>} = 97,
        Dispatch: dispatch::{Pallet, Storage, Event<T>, Origin<T>} = 98,
>>>>>>> 1cb868ba
        LeafProvider: leaf_provider::{Pallet, Storage, Event<T>} = 99,
        EthApp: eth_app::{Pallet, Call, Storage, Event<T>, Config<T>} = 100,
        ERC20App: erc20_app::{Pallet, Call, Storage, Event<T>, Config<T>} = 101,
        MigrationApp: migration_app::{Pallet, Call, Storage, Event<T>, Config} = 102,
        EvmBridgeProxy: evm_bridge_proxy::{Pallet, Call, Storage, Event} = 103,

        BeefyLightClient: beefy_light_client::{Pallet, Call, Storage, Event<T>} = 104,
        SubstrateBridgeInboundChannel: substrate_bridge_channel::inbound::{Pallet, Call, Config, Storage, Event<T>} = 105,
        SubstrateBridgeOutboundChannel: substrate_bridge_channel::outbound::{Pallet, Config<T>, Storage, Event<T>} = 106,
        SubstrateDispatch: dispatch::<Instance2>::{Pallet, Storage, Event<T>, Origin<T>} = 107,
        SubstrateBridgeApp: substrate_bridge_app::{Pallet, Config<T>, Storage, Event<T>, Call} = 108,
    }
}

// This is needed, because the compiler automatically places `Serialize` bound
// when `derive` is used, but the method is never actually used
#[cfg(feature = "std")]
impl Serialize for Runtime {
    fn serialize<S>(
        &self,
        _serializer: S,
    ) -> Result<<S as Serializer>::Ok, <S as Serializer>::Error>
    where
        S: Serializer,
    {
        unreachable!("we never serialize runtime; qed")
    }
}

/// The address format for describing accounts.
pub type Address = AccountId;
/// Block header type as expected by this runtime.
pub type Header = generic::Header<BlockNumber, BlakeTwo256>;
/// Block type as expected by this runtime.
pub type Block = generic::Block<Header, UncheckedExtrinsic>;
/// A Block signed with a Justification
pub type SignedBlock = generic::SignedBlock<Block>;
/// BlockId type as expected by this runtime.
pub type BlockId = generic::BlockId<Block>;
/// The SignedExtension to the basic transaction logic.
pub type SignedExtra = (
    frame_system::CheckSpecVersion<Runtime>,
    frame_system::CheckTxVersion<Runtime>,
    frame_system::CheckGenesis<Runtime>,
    frame_system::CheckEra<Runtime>,
    frame_system::CheckNonce<Runtime>,
    frame_system::CheckWeight<Runtime>,
    ChargeTransactionPayment<Runtime>,
);
/// Unchecked extrinsic type as expected by this runtime.
pub type UncheckedExtrinsic = generic::UncheckedExtrinsic<Address, Call, Signature, SignedExtra>;
/// Extrinsic type that has already been checked.
pub type CheckedExtrinsic = generic::CheckedExtrinsic<AccountId, Call, SignedExtra>;
/// Executive: handles dispatch to the various modules.
pub type Executive = frame_executive::Executive<
    Runtime,
    Block,
    frame_system::ChainContext<Runtime>,
    Runtime,
    AllPalletsWithSystem,
    migrations::Migrations,
>;

pub type MmrHashing = <Runtime as pallet_mmr::Config>::Hashing;

impl_runtime_apis! {
    impl sp_api::Core<Block> for Runtime {
        fn version() -> RuntimeVersion {
            VERSION
        }

        fn execute_block(block: Block) {
            Executive::execute_block(block)
        }

        fn initialize_block(header: &<Block as BlockT>::Header) {
            Executive::initialize_block(header)
        }
    }

    impl sp_api::Metadata<Block> for Runtime {
        fn metadata() -> OpaqueMetadata {
            OpaqueMetadata::new(Runtime::metadata().into())
        }
    }

    impl sp_block_builder::BlockBuilder<Block> for Runtime {
        fn apply_extrinsic(
            extrinsic: <Block as BlockT>::Extrinsic,
        ) -> ApplyExtrinsicResult {
            Executive::apply_extrinsic(extrinsic)
        }

        fn finalize_block() -> <Block as BlockT>::Header {
            Executive::finalize_block()
        }

        fn inherent_extrinsics(data: sp_inherents::InherentData) -> Vec<<Block as BlockT>::Extrinsic> {
            data.create_extrinsics()
        }

        fn check_inherents(block: Block, data: sp_inherents::InherentData) -> sp_inherents::CheckInherentsResult {
            data.check_extrinsics(&block)
        }

        // fn random_seed() -> <Block as BlockT>::Hash {
        //     RandomnessCollectiveFlip::random_seed()
        // }
    }

    impl sp_transaction_pool::runtime_api::TaggedTransactionQueue<Block> for Runtime {
        fn validate_transaction(
            source: TransactionSource,
            tx: <Block as BlockT>::Extrinsic,
            block_hash: <Block as BlockT>::Hash,
        ) -> TransactionValidity {
            Executive::validate_transaction(source, tx, block_hash)
        }
    }

    impl sp_offchain::OffchainWorkerApi<Block> for Runtime {
        fn offchain_worker(header: &<Block as BlockT>::Header) {
            Executive::offchain_worker(header)
        }
    }

    impl sp_session::SessionKeys<Block> for Runtime {
        fn decode_session_keys(
            encoded: Vec<u8>,
        ) -> Option<Vec<(Vec<u8>, sp_core::crypto::KeyTypeId)>> {
            opaque::SessionKeys::decode_into_raw_public_keys(&encoded)
        }

        fn generate_session_keys(seed: Option<Vec<u8>>) -> Vec<u8> {
            opaque::SessionKeys::generate(seed)
        }
    }

    impl pallet_transaction_payment_rpc_runtime_api::TransactionPaymentApi<
        Block,
        Balance,
    > for Runtime {
        fn query_info(uxt: <Block as BlockT>::Extrinsic, len: u32) -> pallet_transaction_payment_rpc_runtime_api::RuntimeDispatchInfo<Balance> {
            let maybe_dispatch_info = XorFee::query_info(&uxt, len);
            let output = match maybe_dispatch_info {
                Some(dispatch_info) => dispatch_info,
                _ => TransactionPayment::query_info(uxt, len),
            };
            output
        }

        fn query_fee_details(uxt: <Block as BlockT>::Extrinsic, len: u32) -> pallet_transaction_payment_rpc_runtime_api::FeeDetails<Balance> {
            let maybe_fee_details = XorFee::query_fee_details(&uxt, len);
            let output = match maybe_fee_details {
                Some(fee_details) => fee_details,
                _ => TransactionPayment::query_fee_details(uxt, len),
            };
            output
        }
    }

    impl dex_manager_runtime_api::DEXManagerAPI<Block, DEXId> for Runtime {
        fn list_dex_ids() -> Vec<DEXId> {
            DEXManager::list_dex_ids()
        }
    }

    impl dex_runtime_api::DEXAPI<
        Block,
        AssetId,
        DEXId,
        Balance,
        LiquiditySourceType,
        SwapVariant,
    > for Runtime {
        #[cfg_attr(not(feature = "private-net"), allow(unused))]
        fn quote(
            dex_id: DEXId,
            liquidity_source_type: LiquiditySourceType,
            input_asset_id: AssetId,
            output_asset_id: AssetId,
            desired_input_amount: BalanceWrapper,
            swap_variant: SwapVariant,
        ) -> Option<dex_runtime_api::SwapOutcomeInfo<Balance>> {
            #[cfg(feature = "private-net")]
            {
                DEXAPI::quote(
                    &LiquiditySourceId::new(dex_id, liquidity_source_type),
                    &input_asset_id,
                    &output_asset_id,
                    QuoteAmount::with_variant(swap_variant, desired_input_amount.into()),
                    true,
                ).ok().map(|sa| dex_runtime_api::SwapOutcomeInfo::<Balance> { amount: sa.amount, fee: sa.fee})
            }
            #[cfg(not(feature = "private-net"))]
            {
                // Mainnet should not be able to access liquidity source quote directly, to avoid arbitrage exploits.
                None
            }
        }

        fn can_exchange(
            dex_id: DEXId,
            liquidity_source_type: LiquiditySourceType,
            input_asset_id: AssetId,
            output_asset_id: AssetId,
        ) -> bool {
            DEXAPI::can_exchange(
                &LiquiditySourceId::new(dex_id, liquidity_source_type),
                &input_asset_id,
                &output_asset_id,
            )
        }

        fn list_supported_sources() -> Vec<LiquiditySourceType> {
            DEXAPI::get_supported_types()
        }
    }

    impl trading_pair_runtime_api::TradingPairAPI<Block, DEXId, common::TradingPair<AssetId>, AssetId, LiquiditySourceType> for Runtime {
        fn list_enabled_pairs(dex_id: DEXId) -> Vec<common::TradingPair<AssetId>> {
            // TODO: error passing PR fixes this crunch return
            TradingPair::list_trading_pairs(&dex_id).unwrap_or(Vec::new())
        }

        fn is_pair_enabled(dex_id: DEXId, asset_id_a: AssetId, asset_id_b: AssetId) -> bool {
            // TODO: error passing PR fixes this crunch return
            TradingPair::is_trading_pair_enabled(&dex_id, &asset_id_a, &asset_id_b).unwrap_or(false)
                || TradingPair::is_trading_pair_enabled(&dex_id, &asset_id_b, &asset_id_a).unwrap_or(false)
        }

        fn list_enabled_sources_for_pair(
            dex_id: DEXId,
            base_asset_id: AssetId,
            target_asset_id: AssetId,
        ) -> Vec<LiquiditySourceType> {
            // TODO: error passing PR fixes this crunch return
            TradingPair::list_enabled_sources_for_trading_pair(&dex_id, &base_asset_id, &target_asset_id).map(|bts| bts.into_iter().collect::<Vec<_>>()).unwrap_or(Vec::new())
        }

        fn is_source_enabled_for_pair(
            dex_id: DEXId,
            base_asset_id: AssetId,
            target_asset_id: AssetId,
            source_type: LiquiditySourceType,
        ) -> bool {
            // TODO: error passing PR fixes this crunch return
            TradingPair::is_source_enabled_for_trading_pair(&dex_id, &base_asset_id, &target_asset_id, source_type).unwrap_or(false)
        }
    }

    impl assets_runtime_api::AssetsAPI<Block, AccountId, AssetId, Balance, AssetSymbol, AssetName, BalancePrecision, ContentSource, Description> for Runtime {
        fn free_balance(account_id: AccountId, asset_id: AssetId) -> Option<assets_runtime_api::BalanceInfo<Balance>> {
            Assets::free_balance(&asset_id, &account_id).ok().map(|balance|
                assets_runtime_api::BalanceInfo::<Balance> {
                    balance: balance.clone(),
                }
            )
        }

        fn usable_balance(account_id: AccountId, asset_id: AssetId) -> Option<assets_runtime_api::BalanceInfo<Balance>> {
            let usable_balance = if asset_id == <Runtime as currencies::Config>::GetNativeCurrencyId::get() {
                Balances::usable_balance(account_id)
            } else {
                let account_data = Tokens::accounts(account_id, asset_id);
                account_data.free.saturating_sub(account_data.frozen)
            };
            Some(assets_runtime_api::BalanceInfo { balance: usable_balance })
        }

        fn total_balance(account_id: AccountId, asset_id: AssetId) -> Option<assets_runtime_api::BalanceInfo<Balance>> {
            Assets::total_balance(&asset_id, &account_id).ok().map(|balance|
                assets_runtime_api::BalanceInfo::<Balance> {
                    balance: balance.clone(),
                }
            )
        }

        fn total_supply(asset_id: AssetId) -> Option<assets_runtime_api::BalanceInfo<Balance>> {
            Assets::total_issuance(&asset_id).ok().map(|balance|
                assets_runtime_api::BalanceInfo::<Balance> {
                    balance: balance.clone(),
                }
            )
        }

        fn list_asset_ids() -> Vec<AssetId> {
            Assets::list_registered_asset_ids()
        }

        fn list_asset_infos() -> Vec<assets_runtime_api::AssetInfo<AssetId, AssetSymbol, AssetName, u8, ContentSource, Description>> {
            Assets::list_registered_asset_infos().into_iter().map(|(asset_id, symbol, name, precision, is_mintable, content_source, description)|
                assets_runtime_api::AssetInfo::<AssetId, AssetSymbol, AssetName, BalancePrecision, ContentSource, Description> {
                    asset_id,
                    symbol,
                    name,
                    precision,
                    is_mintable,
                    content_source,
                    description
                }
            ).collect()
        }

        fn get_asset_info(asset_id: AssetId) -> Option<assets_runtime_api::AssetInfo<AssetId, AssetSymbol, AssetName, BalancePrecision, ContentSource, Description>> {
            let (symbol, name, precision, is_mintable, content_source, description) = Assets::get_asset_info(&asset_id);
            Some(assets_runtime_api::AssetInfo::<AssetId, AssetSymbol, AssetName, BalancePrecision, ContentSource, Description> {
                asset_id,
                symbol,
                name,
                precision,
                is_mintable,
                content_source,
                description
            })
        }

        fn get_asset_content_src(asset_id: AssetId) -> Option<ContentSource> {
            Assets::get_asset_content_src(&asset_id)
        }
    }

    impl
        eth_bridge_runtime_api::EthBridgeRuntimeApi<
            Block,
            sp_core::H256,
            SignatureParams,
            AccountId,
            AssetKind,
            AssetId,
            sp_core::H160,
            OffchainRequest<Runtime>,
            RequestStatus,
            OutgoingRequestEncoded,
            NetworkId,
            BalancePrecision,
        > for Runtime
    {
        fn get_requests(
            hashes: Vec<sp_core::H256>,
            network_id: Option<NetworkId>,
            redirect_finished_load_requests: bool,
        ) -> Result<
            Vec<(
                OffchainRequest<Runtime>,
                RequestStatus,
            )>,
            DispatchError,
        > {
            EthBridge::get_requests(&hashes, network_id, redirect_finished_load_requests)
        }

        fn get_approved_requests(
            hashes: Vec<sp_core::H256>,
            network_id: Option<NetworkId>
        ) -> Result<
            Vec<(
                OutgoingRequestEncoded,
                Vec<SignatureParams>,
            )>,
            DispatchError,
        > {
            EthBridge::get_approved_requests(&hashes, network_id)
        }

        fn get_approvals(
            hashes: Vec<sp_core::H256>,
            network_id: Option<NetworkId>
        ) -> Result<Vec<Vec<SignatureParams>>, DispatchError> {
            EthBridge::get_approvals(&hashes, network_id)
        }

        fn get_account_requests(account_id: AccountId, status_filter: Option<RequestStatus>) -> Result<Vec<(NetworkId, sp_core::H256)>, DispatchError> {
            EthBridge::get_account_requests(&account_id, status_filter)
        }

        fn get_registered_assets(
            network_id: Option<NetworkId>
        ) -> Result<Vec<(
                AssetKind,
                (AssetId, BalancePrecision),
                Option<(sp_core::H160, BalancePrecision)
        >)>, DispatchError> {
            EthBridge::get_registered_assets(network_id)
        }
    }

    impl iroha_migration_runtime_api::IrohaMigrationAPI<Block> for Runtime {
        fn needs_migration(iroha_address: String) -> bool {
            IrohaMigration::needs_migration(&iroha_address)
        }
    }

    impl beefy_light_client_runtime_api::BeefyLightClientAPI<Block, beefy_light_client::BitField> for Runtime {
        fn get_random_bitfield(prior: beefy_light_client::BitField, num_of_validators: u128) -> beefy_light_client::BitField {
            let len = prior.len() as usize;
            BeefyLightClient::create_random_bit_field(prior, num_of_validators).unwrap_or(beefy_light_client::BitField::with_capacity(len))
        }
    }

    impl liquidity_proxy_runtime_api::LiquidityProxyAPI<
        Block,
        DEXId,
        AssetId,
        Balance,
        SwapVariant,
        LiquiditySourceType,
        FilterMode,
    > for Runtime {
        fn quote(
            dex_id: DEXId,
            input_asset_id: AssetId,
            output_asset_id: AssetId,
            amount: BalanceWrapper,
            swap_variant: SwapVariant,
            selected_source_types: Vec<LiquiditySourceType>,
            filter_mode: FilterMode,
        ) -> Option<liquidity_proxy_runtime_api::SwapOutcomeInfo<Balance, AssetId>> {
            if LiquidityProxy::is_forbidden_filter(&input_asset_id, &output_asset_id, &selected_source_types, &filter_mode) {
                return None;
            }

            LiquidityProxy::inner_quote(
                &input_asset_id,
                &output_asset_id,
                QuoteAmount::with_variant(swap_variant, amount.into()),
                LiquiditySourceFilter::with_mode(dex_id, filter_mode, selected_source_types),
                false,
                true,
            ).ok().map(|(asa, rewards, amount_without_impact, _)| liquidity_proxy_runtime_api::SwapOutcomeInfo::<Balance, AssetId> {
                amount: asa.amount,
                fee: asa.fee,
                rewards: rewards.into_iter()
                                .map(|(amount, currency, reason)| liquidity_proxy_runtime_api::RewardsInfo::<Balance, AssetId> {
                                    amount,
                                    currency,
                                    reason
                                })
                                .collect(),
                amount_without_impact: amount_without_impact.unwrap_or(0)})
        }

        fn is_path_available(
            dex_id: DEXId,
            input_asset_id: AssetId,
            output_asset_id: AssetId
        ) -> bool {
            LiquidityProxy::is_path_available(
                dex_id, input_asset_id, output_asset_id
            ).unwrap_or(false)
        }

        fn list_enabled_sources_for_path(
            dex_id: DEXId,
            input_asset_id: AssetId,
            output_asset_id: AssetId,
        ) -> Vec<LiquiditySourceType> {
            LiquidityProxy::list_enabled_sources_for_path_with_xyk_forbidden(
                dex_id, input_asset_id, output_asset_id
            ).unwrap_or(Vec::new())
        }
    }

    impl pswap_distribution_runtime_api::PswapDistributionAPI<
        Block,
        AccountId,
        Balance,
    > for Runtime {
        fn claimable_amount(
            account_id: AccountId,
        ) -> pswap_distribution_runtime_api::BalanceInfo<Balance> {
            let claimable = PswapDistribution::claimable_amount(&account_id).unwrap_or(0);
            pswap_distribution_runtime_api::BalanceInfo::<Balance> {
                balance: claimable
            }
        }
    }

    impl rewards_runtime_api::RewardsAPI<Block, sp_core::H160, Balance> for Runtime {
        fn claimables(eth_address: sp_core::H160) -> Vec<rewards_runtime_api::BalanceInfo<Balance>> {
            Rewards::claimables(&eth_address).into_iter().map(|balance| rewards_runtime_api::BalanceInfo::<Balance> { balance }).collect()
        }
    }

    impl sp_consensus_babe::BabeApi<Block> for Runtime {
            fn configuration() -> sp_consensus_babe::BabeGenesisConfiguration {
                    // The choice of `c` parameter (where `1 - c` represents the
                    // probability of a slot being empty), is done in accordance to the
                    // slot duration and expected target block time, for safely
                    // resisting network delays of maximum two seconds.
                    // <https://research.web3.foundation/en/latest/polkadot/BABE/Babe/#6-practical-results>
                    sp_consensus_babe::BabeGenesisConfiguration {
                            slot_duration: Babe::slot_duration(),
                            epoch_length: EpochDuration::get(),
                            c: PRIMARY_PROBABILITY,
                            genesis_authorities: Babe::authorities().to_vec(),
                            randomness: Babe::randomness(),
                            allowed_slots: sp_consensus_babe::AllowedSlots::PrimaryAndSecondaryVRFSlots,
                    }
            }

            fn current_epoch() -> sp_consensus_babe::Epoch {
                Babe::current_epoch()
            }

            fn current_epoch_start() -> sp_consensus_babe::Slot {
                Babe::current_epoch_start()
            }

            fn next_epoch() -> sp_consensus_babe::Epoch {
                Babe::next_epoch()
            }

            fn generate_key_ownership_proof(
                    _slot_number: sp_consensus_babe::Slot,
                    authority_id: sp_consensus_babe::AuthorityId,
            ) -> Option<sp_consensus_babe::OpaqueKeyOwnershipProof> {
                    use codec::Encode;
                    Historical::prove((sp_consensus_babe::KEY_TYPE, authority_id))
                            .map(|p| p.encode())
                            .map(sp_consensus_babe::OpaqueKeyOwnershipProof::new)
            }

            fn submit_report_equivocation_unsigned_extrinsic(
                    equivocation_proof: sp_consensus_babe::EquivocationProof<<Block as BlockT>::Header>,
                    key_owner_proof: sp_consensus_babe::OpaqueKeyOwnershipProof,
            ) -> Option<()> {
                    let key_owner_proof = key_owner_proof.decode()?;
                    Babe::submit_unsigned_equivocation_report(
                            equivocation_proof,
                            key_owner_proof,
                    )
            }
    }

    impl frame_system_rpc_runtime_api::AccountNonceApi<Block, AccountId, Index> for Runtime {
        fn account_nonce(account: AccountId) -> Index {
            System::account_nonce(account)
        }
    }

    impl beefy_primitives::BeefyApi<Block> for Runtime {
        fn validator_set() -> Option<beefy_primitives::ValidatorSet<BeefyId>> {
                Beefy::validator_set()
        }
    }

    impl mmr::MmrApi<Block, Hash> for Runtime {
        fn generate_proof(leaf_index: u64)
            -> Result<(mmr::EncodableOpaqueLeaf, mmr::Proof<Hash>), mmr::Error>
        {
            Mmr::generate_batch_proof(vec![leaf_index])
                .and_then(|(leaves, proof)| Ok((
                    mmr::EncodableOpaqueLeaf::from_leaf(&leaves[0]),
                    mmr::BatchProof::into_single_leaf_proof(proof)?
                )))
        }

        fn verify_proof(leaf: mmr::EncodableOpaqueLeaf, proof: mmr::Proof<Hash>)
            -> Result<(), mmr::Error>
        {
            pub type MmrLeaf = <<Runtime as pallet_mmr::Config>::LeafData as mmr::LeafDataProvider>::LeafData;
            let leaf: MmrLeaf = leaf
                .into_opaque_leaf()
                .try_decode()
                .ok_or(mmr::Error::Verify)?;
            Mmr::verify_leaves(vec![leaf], mmr::Proof::into_batch_proof(proof))
        }

        fn verify_proof_stateless(
            root: Hash,
            leaf: mmr::EncodableOpaqueLeaf,
            proof: mmr::Proof<Hash>
        ) -> Result<(), mmr::Error> {
            let node = mmr::DataOrHash::Data(leaf.into_opaque_leaf());
            pallet_mmr::verify_leaves_proof::<MmrHashing, _>(root, vec![node], mmr::Proof::into_batch_proof(proof))
        }

        fn mmr_root() -> Result<Hash, mmr::Error> {
            Ok(Mmr::mmr_root())
        }

        fn generate_batch_proof(leaf_indices: Vec<mmr::LeafIndex>)
            -> Result<(Vec<mmr::EncodableOpaqueLeaf>, mmr::BatchProof<Hash>), mmr::Error>
        {
            Mmr::generate_batch_proof(leaf_indices)
                .map(|(leaves, proof)| (leaves.into_iter().map(|leaf| mmr::EncodableOpaqueLeaf::from_leaf(&leaf)).collect(), proof))
        }

        fn verify_batch_proof(leaves: Vec<mmr::EncodableOpaqueLeaf>, proof: mmr::BatchProof<Hash>)
            -> Result<(), mmr::Error>
        {
            pub type MmrLeaf = <<Runtime as pallet_mmr::Config>::LeafData as mmr::LeafDataProvider>::LeafData;
            let leaves = leaves.into_iter().map(|leaf|
                leaf.into_opaque_leaf()
                .try_decode()
                .ok_or(mmr::Error::Verify)).collect::<Result<Vec<MmrLeaf>, mmr::Error>>()?;
            Mmr::verify_leaves(leaves, proof)
        }

        fn verify_batch_proof_stateless(
            root: Hash,
            leaves: Vec<mmr::EncodableOpaqueLeaf>,
            proof: mmr::BatchProof<Hash>
        ) -> Result<(), mmr::Error> {
            let nodes = leaves.into_iter().map(|leaf|mmr::DataOrHash::Data(leaf.into_opaque_leaf())).collect();
            pallet_mmr::verify_leaves_proof::<MmrHashing, _>(root, nodes, proof)
        }
    }

    impl fg_primitives::GrandpaApi<Block> for Runtime {
        fn grandpa_authorities() -> GrandpaAuthorityList {
            Grandpa::grandpa_authorities()
        }

        fn current_set_id() -> fg_primitives::SetId {
            Grandpa::current_set_id()
        }

        fn submit_report_equivocation_unsigned_extrinsic(
            equivocation_proof: fg_primitives::EquivocationProof<
                <Block as BlockT>::Hash,
                NumberFor<Block>,
            >,
            key_owner_proof: fg_primitives::OpaqueKeyOwnershipProof,
        ) -> Option<()> {
            let key_owner_proof = key_owner_proof.decode()?;
            Grandpa::submit_unsigned_equivocation_report(
                equivocation_proof,
                key_owner_proof,
            )
        }

        fn generate_key_ownership_proof(
            _set_id: fg_primitives::SetId,
            authority_id: GrandpaId,
        ) -> Option<fg_primitives::OpaqueKeyOwnershipProof> {
            use codec::Encode;
            Historical::prove((fg_primitives::KEY_TYPE, authority_id))
                .map(|p| p.encode())
                .map(fg_primitives::OpaqueKeyOwnershipProof::new)
        }
    }

    impl leaf_provider_runtime_api::LeafProviderAPI<Block> for Runtime {
        fn latest_digest() -> Option<bridge_types::types::AuxiliaryDigest> {
            LeafProvider::latest_digest()
        }

    }

    impl evm_bridge_proxy_runtime_api::EvmBridgeProxyAPI<Block, AssetId> for Runtime {
        fn list_apps(network_id: bridge_types::EVMChainId) -> Vec<bridge_types::types::BridgeAppInfo> {
            EvmBridgeProxy::list_apps(network_id)
        }

        fn list_supported_assets(network_id: bridge_types::EVMChainId) -> Vec<bridge_types::types::BridgeAssetInfo<AssetId>> {
            EvmBridgeProxy::list_supported_assets(network_id)
        }
    }

    #[cfg(feature = "runtime-benchmarks")]
    impl frame_benchmarking::Benchmark<Block> for Runtime {
        fn benchmark_metadata(extra: bool) -> (
            Vec<frame_benchmarking::BenchmarkList>,
            Vec<frame_support::traits::StorageInfo>,
        ) {
            use frame_benchmarking::{list_benchmark, Benchmarking, BenchmarkList};
            use frame_support::traits::StorageInfoTrait;

            use liquidity_proxy_benchmarking::Pallet as LiquidityProxyBench;
            use pool_xyk_benchmarking::Pallet as XYKPoolBench;
            use pswap_distribution_benchmarking::Pallet as PswapDistributionBench;
            use ceres_liquidity_locker_benchmarking::Pallet as CeresLiquidityLockerBench;

            let mut list = Vec::<BenchmarkList>::new();

            list_benchmark!(list, extra, assets, Assets);
            #[cfg(feature = "private-net")]
            list_benchmark!(list, extra, faucet, Faucet);
            list_benchmark!(list, extra, farming, Farming);
            list_benchmark!(list, extra, iroha_migration, IrohaMigration);
            list_benchmark!(list, extra, liquidity_proxy, LiquidityProxyBench::<Runtime>);
            list_benchmark!(list, extra, multicollateral_bonding_curve_pool, MulticollateralBondingCurvePool);
            list_benchmark!(list, extra, pswap_distribution, PswapDistributionBench::<Runtime>);
            list_benchmark!(list, extra, rewards, Rewards);
            list_benchmark!(list, extra, trading_pair, TradingPair);
            list_benchmark!(list, extra, pool_xyk, XYKPoolBench::<Runtime>);
            list_benchmark!(list, extra, eth_bridge, EthBridge);
            list_benchmark!(list, extra, vested_rewards, VestedRewards);
            list_benchmark!(list, extra, price_tools, PriceTools);
            list_benchmark!(list, extra, xor_fee, XorFee);
            list_benchmark!(list, extra, ethereum_light_client, EthereumLightClient);
            list_benchmark!(list, extra, referrals, Referrals);
            list_benchmark!(list, extra, ceres_staking, CeresStaking);
            list_benchmark!(list, extra, ceres_liquidity_locker, CeresLiquidityLockerBench::<Runtime>);
            list_benchmark!(list, extra, evm_bridge_proxy, EvmBridgeProxy);

            let storage_info = AllPalletsWithSystem::storage_info();

            return (list, storage_info)
        }

        fn dispatch_benchmark(
            config: frame_benchmarking::BenchmarkConfig
        ) -> Result<Vec<frame_benchmarking::BenchmarkBatch>, sp_runtime::RuntimeString> {
            use frame_benchmarking::{Benchmarking, BenchmarkBatch, add_benchmark, TrackedStorageKey};

            use liquidity_proxy_benchmarking::Pallet as LiquidityProxyBench;
            use pool_xyk_benchmarking::Pallet as XYKPoolBench;
            use pswap_distribution_benchmarking::Pallet as PswapDistributionBench;
            use ceres_liquidity_locker_benchmarking::Pallet as CeresLiquidityLockerBench;
            use demeter_farming_platform_benchmarking::Pallet as DemeterFarmingPlatformBench;

            impl liquidity_proxy_benchmarking::Config for Runtime {}
            impl pool_xyk_benchmarking::Config for Runtime {}
            impl pswap_distribution_benchmarking::Config for Runtime {}
            impl ceres_liquidity_locker_benchmarking::Config for Runtime {}

            let whitelist: Vec<TrackedStorageKey> = vec![
                // Block Number
                hex_literal::hex!("26aa394eea5630e07c48ae0c9558cef702a5c1b19ab7a04f536c519aca4983ac").to_vec().into(),
                // Total Issuance
                hex_literal::hex!("c2261276cc9d1f8598ea4b6a74b15c2f57c875e4cff74148e4628f264b974c80").to_vec().into(),
                // Execution Phase
                hex_literal::hex!("26aa394eea5630e07c48ae0c9558cef7ff553b5a9862a516939d82b3d3d8661a").to_vec().into(),
                // Event Count
                hex_literal::hex!("26aa394eea5630e07c48ae0c9558cef70a98fdbe9ce6c55837576c60c7af3850").to_vec().into(),
                // System Events
                hex_literal::hex!("26aa394eea5630e07c48ae0c9558cef780d41e5e16056765bc8461851072c9d7").to_vec().into(),
                // Treasury Account
                hex_literal::hex!("26aa394eea5630e07c48ae0c9558cef7b99d880ec681799c0cf30e8886371da95ecffd7b6c0f78751baa9d281e0bfa3a6d6f646c70792f74727372790000000000000000000000000000000000000000").to_vec().into(),
            ];

            let mut batches = Vec::<BenchmarkBatch>::new();
            let params = (&config, &whitelist);

            add_benchmark!(params, batches, assets, Assets);
            #[cfg(feature = "private-net")]
            add_benchmark!(params, batches, faucet, Faucet);
            add_benchmark!(params, batches, farming, Farming);
            add_benchmark!(params, batches, iroha_migration, IrohaMigration);
            add_benchmark!(params, batches, liquidity_proxy, LiquidityProxyBench::<Runtime>);
            add_benchmark!(params, batches, multicollateral_bonding_curve_pool, MulticollateralBondingCurvePool);
            add_benchmark!(params, batches, pswap_distribution, PswapDistributionBench::<Runtime>);
            add_benchmark!(params, batches, rewards, Rewards);
            add_benchmark!(params, batches, trading_pair, TradingPair);
            add_benchmark!(params, batches, pool_xyk, XYKPoolBench::<Runtime>);
            add_benchmark!(params, batches, eth_bridge, EthBridge);
            add_benchmark!(params, batches, vested_rewards, VestedRewards);
            add_benchmark!(params, batches, price_tools, PriceTools);
            add_benchmark!(params, batches, ethereum_light_client, EthereumLightClient);
            add_benchmark!(params, batches, xor_fee, XorFee);
            add_benchmark!(params, batches, referrals, Referrals);
            add_benchmark!(params, batches, ceres_staking, CeresStaking);
            add_benchmark!(params, batches, ceres_liquidity_locker, CeresLiquidityLockerBench::<Runtime>);
            add_benchmark!(params, batches, ceres_token_locker, CeresTokenLocker);
            add_benchmark!(params, batches, ceres_governance_platform, CeresGovernancePlatform);
            add_benchmark!(params, batches, ceres_launchpad, CeresLaunchpad);
            add_benchmark!(params, batches, demeter_farming_platform, DemeterFarmingPlatformBench::<Runtime>);
            add_benchmark!(params, batches, evm_bridge_proxy, EvmBridgeProxy);

            if batches.is_empty() { return Err("Benchmark not found for this pallet.".into()) }
            Ok(batches)
        }
    }

    impl vested_rewards_runtime_api::VestedRewardsApi<Block, AccountId, AssetId, Balance> for Runtime {
        fn crowdloan_claimable(account_id: AccountId, asset_id: AssetId) -> Option<vested_rewards_runtime_api::BalanceInfo<Balance>> {
            use sp_runtime::traits::UniqueSaturatedInto;

            let current_block_num = <frame_system::Pallet<Runtime>>::block_number().unique_saturated_into();
            VestedRewards::crowdloan_reward_for_asset(&account_id, &asset_id, current_block_num).ok().map(|balance|
                vested_rewards_runtime_api::BalanceInfo::<Balance> {
                    balance
                }
            )
        }

        fn crowdloan_lease() -> vested_rewards_runtime_api::CrowdloanLease {
            use vested_rewards::{LEASE_START_BLOCK, LEASE_TOTAL_DAYS, BLOCKS_PER_DAY};

            vested_rewards_runtime_api::CrowdloanLease {
                start_block: LEASE_START_BLOCK,
                total_days: LEASE_TOTAL_DAYS,
                blocks_per_day: BLOCKS_PER_DAY,
            }
        }
    }
}<|MERGE_RESOLUTION|>--- conflicted
+++ resolved
@@ -1889,12 +1889,7 @@
     type CallFilter = CallFilter;
 }
 
-<<<<<<< HEAD
-use bridge_channel::{inbound as bridge_channel_inbound, outbound as bridge_channel_outbound};
 use bridge_types::{EVMChainId, SubNetworkId, CHANNEL_INDEXING_PREFIX, H256};
-=======
-use bridge_types::{EthNetworkId, CHANNEL_INDEXING_PREFIX, H256};
->>>>>>> 1cb868ba
 
 parameter_types! {
     pub const BridgeMaxMessagePayloadSize: u64 = 256;
@@ -2169,15 +2164,9 @@
         Beefy: pallet_beefy::{Pallet, Config<T>, Storage} = 91,
         MmrLeaf: pallet_beefy_mmr::{Pallet, Storage} = 92,
         EthereumLightClient: ethereum_light_client::{Pallet, Call, Storage, Event<T>, Config, ValidateUnsigned} = 93,
-<<<<<<< HEAD
         BridgeInboundChannel: bridge_channel_inbound::{Pallet, Call, Config, Storage, Event<T>} = 96,
         BridgeOutboundChannel: bridge_channel_outbound::{Pallet, Config<T>, Storage, Event<T>} = 97,
         Dispatch: dispatch::<Instance1>::{Pallet, Storage, Event<T>, Origin<T>} = 98,
-=======
-        BridgeInboundChannel: bridge_inbound_channel::{Pallet, Call, Config, Storage, Event<T>} = 96,
-        BridgeOutboundChannel: bridge_outbound_channel::{Pallet, Config<T>, Storage, Event<T>} = 97,
-        Dispatch: dispatch::{Pallet, Storage, Event<T>, Origin<T>} = 98,
->>>>>>> 1cb868ba
         LeafProvider: leaf_provider::{Pallet, Storage, Event<T>} = 99,
         EthApp: eth_app::{Pallet, Call, Storage, Event<T>, Config<T>} = 100,
         ERC20App: erc20_app::{Pallet, Call, Storage, Event<T>, Config<T>} = 101,
@@ -2267,15 +2256,9 @@
         Beefy: pallet_beefy::{Pallet, Config<T>, Storage} = 91,
         MmrLeaf: pallet_beefy_mmr::{Pallet, Storage} = 92,
         EthereumLightClient: ethereum_light_client::{Pallet, Call, Storage, Event<T>, Config} = 93,
-<<<<<<< HEAD
         BridgeInboundChannel: bridge_channel_inbound::{Pallet, Call, Config, Storage, Event<T>} = 96,
         BridgeOutboundChannel: bridge_channel_outbound::{Pallet, Config<T>, Storage, Event<T>} = 97,
         Dispatch: dispatch::<Instance1>::{Pallet, Storage, Event<T>, Origin<T>} = 98,
-=======
-        BridgeInboundChannel: bridge_inbound_channel::{Pallet, Call, Config, Storage, Event<T>} = 96,
-        BridgeOutboundChannel: bridge_outbound_channel::{Pallet, Config<T>, Storage, Event<T>} = 97,
-        Dispatch: dispatch::{Pallet, Storage, Event<T>, Origin<T>} = 98,
->>>>>>> 1cb868ba
         LeafProvider: leaf_provider::{Pallet, Storage, Event<T>} = 99,
         EthApp: eth_app::{Pallet, Call, Storage, Event<T>, Config<T>} = 100,
         ERC20App: erc20_app::{Pallet, Call, Storage, Event<T>, Config<T>} = 101,
